--- conflicted
+++ resolved
@@ -35,13 +35,8 @@
 
         super().__init__(
             GroundrollODE(analysis_scheme=AnalysisScheme.SHOOTING, **ode_args),
-<<<<<<< HEAD
-            output_names=["normal_force"],
-            state_names=[
-=======
             outputs=["normal_force"],
             states=[
->>>>>>> f0ae894d
                 Dynamic.Mission.MASS,
                 Dynamic.Mission.DISTANCE,
                 Dynamic.Mission.ALTITUDE,
@@ -81,13 +76,8 @@
     ):
         super().__init__(
             RotationODE(analysis_scheme=AnalysisScheme.SHOOTING, **ode_args),
-<<<<<<< HEAD
-            output_names=["normal_force", "alpha"],
-            state_names=[
-=======
             outputs=["normal_force", "alpha"],
             states=[
->>>>>>> f0ae894d
                 Dynamic.Mission.MASS,
                 Dynamic.Mission.DISTANCE,
                 Dynamic.Mission.ALTITUDE,
@@ -145,11 +135,7 @@
                 "normal_force",
                 "alpha",
             ],
-<<<<<<< HEAD
-            state_names=[
-=======
             states=[
->>>>>>> f0ae894d
                 Dynamic.Mission.MASS,
                 Dynamic.Mission.DISTANCE,
                 Dynamic.Mission.ALTITUDE,
@@ -391,13 +377,8 @@
         ode = AccelODE(analysis_scheme=AnalysisScheme.SHOOTING, **ode_args)
         super().__init__(
             ode,
-<<<<<<< HEAD
-            output_names=["EAS", "mach", "alpha"],
-            state_names=[
-=======
             outputs=["EAS", "mach", "alpha"],
             states=[
->>>>>>> f0ae894d
                 Dynamic.Mission.MASS,
                 Dynamic.Mission.DISTANCE,
                 Dynamic.Mission.ALTITUDE,
@@ -467,11 +448,7 @@
                 "drag",
                 Dynamic.Mission.ALTITUDE_RATE,
             ],
-<<<<<<< HEAD
-            state_names=[
-=======
             states=[
->>>>>>> f0ae894d
                 Dynamic.Mission.MASS,
                 Dynamic.Mission.DISTANCE,
                 Dynamic.Mission.ALTITUDE,
@@ -539,11 +516,7 @@
                 "drag",
                 Dynamic.Mission.ALTITUDE_RATE,
             ],
-<<<<<<< HEAD
-            state_names=[
-=======
             states=[
->>>>>>> f0ae894d
                 Dynamic.Mission.MASS,
                 Dynamic.Mission.DISTANCE,
                 Dynamic.Mission.ALTITUDE,
@@ -622,11 +595,7 @@
                 "drag",
                 Dynamic.Mission.ALTITUDE_RATE,
             ],
-<<<<<<< HEAD
-            state_names=[
-=======
             states=[
->>>>>>> f0ae894d
                 Dynamic.Mission.MASS,
                 Dynamic.Mission.DISTANCE,
                 Dynamic.Mission.ALTITUDE,
