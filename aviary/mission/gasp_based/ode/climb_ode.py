import numpy as np
import openmdao.api as om

from aviary.subsystems.atmosphere.atmosphere import Atmosphere
from aviary.subsystems.atmosphere.flight_conditions import FlightConditions
from aviary.mission.gasp_based.ode.base_ode import BaseODE
from aviary.mission.gasp_based.ode.climb_eom import ClimbRates
from aviary.mission.gasp_based.ode.constraints.flight_constraints import FlightConstraints
from aviary.mission.gasp_based.ode.constraints.speed_constraints import SpeedConstraints
from aviary.mission.gasp_based.ode.params import ParamPort
from aviary.subsystems.aerodynamics.aerodynamics_builder import AerodynamicsBuilderBase
from aviary.variable_info.enums import AnalysisScheme, AlphaModes, SpeedType
from aviary.variable_info.variables import Dynamic
from aviary.mission.gasp_based.ode.time_integration_base_classes import add_SGM_required_inputs


class ClimbODE(BaseODE):
    """ODE for quasi-steady climb.

    This ODE has a ``KSComp`` which allows for the switching of obeying an EAS
    constraint or a cruise Mach constraint, whichever is being violated.
    """

    def initialize(self):
        super().initialize()
        self.options.declare("input_speed_type", default=SpeedType.EAS, types=SpeedType,
                             desc="Whether the speed is given as a equivalent airspeed, true airspeed, or mach number")
        self.options.declare("alt_trigger_units", default='ft',
                             desc='The units that the altitude trigger is provided in')
        self.options.declare("speed_trigger_units", default='kn',
                             desc='The units that the speed trigger is provided in.')
        self.options.declare("input_speed_type", default=SpeedType.EAS, types=SpeedType,
                             desc="Whether the speed is given as a equivalent airspeed, true airspeed, or mach number")
        self.options.declare("EAS_target", desc="target climbing EAS in knots")
        self.options.declare(
            "mach_cruise", default=0, desc="targeted cruise mach number"
        )

    def setup(self):
        self.options['auto_order'] = True
        nn = self.options["num_nodes"]
        analysis_scheme = self.options["analysis_scheme"]
        aviary_options = self.options['aviary_options']
        core_subsystems = self.options['core_subsystems']
        input_speed_type = self.options["input_speed_type"]

        if input_speed_type is SpeedType.EAS:
            speed_inputs = ["EAS"]
            speed_outputs = ["mach", Dynamic.Atmosphere.VELOCITY]
        elif input_speed_type is SpeedType.MACH:
            speed_inputs = ["mach"]
            speed_outputs = ["EAS", Dynamic.Atmosphere.VELOCITY]

        if analysis_scheme is AnalysisScheme.SHOOTING:
            add_SGM_required_inputs(self, {
                't_curr': {'units': 's'},
                Dynamic.Mission.DISTANCE: {'units': 'ft'},
                'alt_trigger': {'units': self.options['alt_trigger_units'], 'val': 10e3},
                'speed_trigger': {'units': self.options['speed_trigger_units'], 'val': 100},
            })

        # TODO: paramport
        self.add_subsystem("params", ParamPort(), promotes=["*"])

        self.add_subsystem(
            name='atmosphere',
            subsys=Atmosphere(num_nodes=nn),
            promotes_inputs=[Dynamic.Atmosphere.ALTITUDE],
            promotes_outputs=[
                Dynamic.Atmosphere.DENSITY,
                Dynamic.Atmosphere.SPEED_OF_SOUND,
                Dynamic.Atmosphere.TEMPERATURE,
                Dynamic.Atmosphere.STATIC_PRESSURE,
                "viscosity",
            ],
        )

        if analysis_scheme is AnalysisScheme.COLLOCATION:
            EAS_target = self.options["EAS_target"]
            mach_cruise = self.options["mach_cruise"]

            mach_balance_group = self.add_subsystem(
                "mach_balance_group", subsys=om.Group(), promotes=["*"]
            )

            mach_balance_group.nonlinear_solver = om.NewtonSolver()
            mach_balance_group.nonlinear_solver.options["solve_subsystems"] = True
            mach_balance_group.nonlinear_solver.options["iprint"] = 0
            mach_balance_group.nonlinear_solver.options["atol"] = 1e-7
            mach_balance_group.nonlinear_solver.options["rtol"] = 1e-7
            mach_balance_group.nonlinear_solver.linesearch = om.BoundsEnforceLS()
            mach_balance_group.linear_solver = om.DirectSolver(assemble_jac=True)
            mach_balance_group.add_subsystem(
                "speeds",
                SpeedConstraints(
                    num_nodes=nn, EAS_target=EAS_target, mach_cruise=mach_cruise
                ),
                promotes_inputs=["EAS", Dynamic.Atmosphere.MACH],
                promotes_outputs=["speed_constraint"],
            )
            mach_balance_group.add_subsystem(
                "ks",
                om.KSComp(width=2, vec_size=nn, units="unitless"),
                promotes_inputs=[("g", "speed_constraint")],
                promotes_outputs=["KS"],
            )
            speed_bal = om.BalanceComp(
                name="EAS",
                val=EAS_target * np.ones(nn),
                units="kn",
                lhs_name="KS",
                rhs_val=0.0,
                eq_units='unitless',
                upper=350,
                lower=0,
            )
            mach_balance_group.add_subsystem(
                "speed_bal",
                speed_bal,
                promotes_inputs=["KS"],
                promotes_outputs=["EAS"],
            )

            lift_balance_group = self.add_subsystem(
                "lift_balance_group", subsys=om.Group(), promotes=["*"]
            )
            flight_condition_group = mach_balance_group

        elif analysis_scheme is AnalysisScheme.SHOOTING:
            lift_balance_group = self
            flight_condition_group = self

        flight_condition_group.add_subsystem(
            name='flight_conditions',
            subsys=FlightConditions(num_nodes=nn, input_speed_type=input_speed_type),
            promotes_inputs=[
                Dynamic.Atmosphere.DENSITY,
                Dynamic.Atmosphere.SPEED_OF_SOUND,
            ]
            + speed_inputs,
            promotes_outputs=[Dynamic.Atmosphere.DYNAMIC_PRESSURE] + speed_outputs,
        )

        kwargs = {'num_nodes': nn, 'aviary_inputs': aviary_options,
                  'method': 'cruise'}
        # collect the propulsion group names for later use with
        for subsystem in core_subsystems:
            system = subsystem.build_mission(**kwargs)
            if system is not None:
                if isinstance(subsystem, AerodynamicsBuilderBase):
                    lift_balance_group.add_subsystem(subsystem.name,
                                                     system,
                                                     promotes_inputs=subsystem.mission_inputs(
                                                         **kwargs),
                                                     promotes_outputs=subsystem.mission_outputs(**kwargs))
                else:
                    self.add_subsystem(subsystem.name,
                                       system,
                                       promotes_inputs=subsystem.mission_inputs(
                                           **kwargs),
                                       promotes_outputs=subsystem.mission_outputs(**kwargs))

        # maybe replace this with the solver in AddAlphaControl?
        lift_balance_group.nonlinear_solver = om.NewtonSolver()
        lift_balance_group.nonlinear_solver.options["solve_subsystems"] = True
        lift_balance_group.nonlinear_solver.options["iprint"] = 0
        lift_balance_group.nonlinear_solver.options["atol"] = 1e-7
        lift_balance_group.nonlinear_solver.options["rtol"] = 1e-7
        lift_balance_group.nonlinear_solver.linesearch = om.BoundsEnforceLS()
        lift_balance_group.linear_solver = om.DirectSolver(assemble_jac=True)

        lift_balance_group.add_subsystem(
            "climb_eom",
            ClimbRates(num_nodes=nn),
            promotes_inputs=[
                Dynamic.Vehicle.MASS,
                Dynamic.Atmosphere.VELOCITY,
                Dynamic.Vehicle.DRAG,
                Dynamic.Vehicle.Propulsion.THRUST_TOTAL,
            ],
            promotes_outputs=[
                Dynamic.Atmosphere.ALTITUDE_RATE,
                Dynamic.Mission.DISTANCE_RATE,
                "required_lift",
                Dynamic.Vehicle.FLIGHT_PATH_ANGLE,
            ],
        )

        self.AddAlphaControl(
            alpha_group=lift_balance_group,
            alpha_mode=AlphaModes.REQUIRED_LIFT,
            add_default_solver=False,
            num_nodes=nn)

        self.add_subsystem(
            "constraints",
            FlightConstraints(num_nodes=nn),
            promotes_inputs=[
                "alpha",
                Dynamic.Atmosphere.DENSITY,
                "CL_max",
                Dynamic.Vehicle.FLIGHT_PATH_ANGLE,
                Dynamic.Vehicle.MASS,
                Dynamic.Atmosphere.VELOCITY,
            ]
            + ["aircraft:*"],
            promotes_outputs=["theta", "TAS_violation"],
        )

        # the last two subsystems will also be used for constraints
        self.add_excess_rate_comps(nn)

        ParamPort.set_default_vals(self)
        self.set_input_defaults("CL_max", val=5 * np.ones(nn), units="unitless")
<<<<<<< HEAD
        self.set_input_defaults(
            Dynamic.Atmosphere.ALTITUDE, val=500 * np.ones(nn), units='ft'
        )
        self.set_input_defaults(
            Dynamic.Vehicle.MASS, val=174000 * np.ones(nn), units='lbm'
        )
        self.set_input_defaults(
            Dynamic.Atmosphere.MACH, val=0 * np.ones(nn), units="unitless"
        )
=======
        self.set_input_defaults(Dynamic.Mission.ALTITUDE,
                                val=500 * np.ones(nn), units='ft')
        self.set_input_defaults(Dynamic.Mission.MASS,
                                val=174000 * np.ones(nn), units='lbm')
        self.set_input_defaults(Dynamic.Mission.MACH,
                                val=0 * np.ones(nn), units="unitless")

        from aviary.variable_info.variables import Aircraft
        self.set_input_defaults(Aircraft.Wing.AREA, val=1.0, units="ft**2")
>>>>>>> de38fbe9
<|MERGE_RESOLUTION|>--- conflicted
+++ resolved
@@ -5,13 +5,17 @@
 from aviary.subsystems.atmosphere.flight_conditions import FlightConditions
 from aviary.mission.gasp_based.ode.base_ode import BaseODE
 from aviary.mission.gasp_based.ode.climb_eom import ClimbRates
-from aviary.mission.gasp_based.ode.constraints.flight_constraints import FlightConstraints
+from aviary.mission.gasp_based.ode.constraints.flight_constraints import (
+    FlightConstraints,
+)
 from aviary.mission.gasp_based.ode.constraints.speed_constraints import SpeedConstraints
 from aviary.mission.gasp_based.ode.params import ParamPort
 from aviary.subsystems.aerodynamics.aerodynamics_builder import AerodynamicsBuilderBase
 from aviary.variable_info.enums import AnalysisScheme, AlphaModes, SpeedType
-from aviary.variable_info.variables import Dynamic
-from aviary.mission.gasp_based.ode.time_integration_base_classes import add_SGM_required_inputs
+from aviary.variable_info.variables import Aircraft, Dynamic
+from aviary.mission.gasp_based.ode.time_integration_base_classes import (
+    add_SGM_required_inputs,
+)
 
 
 class ClimbODE(BaseODE):
@@ -23,14 +27,28 @@
 
     def initialize(self):
         super().initialize()
-        self.options.declare("input_speed_type", default=SpeedType.EAS, types=SpeedType,
-                             desc="Whether the speed is given as a equivalent airspeed, true airspeed, or mach number")
-        self.options.declare("alt_trigger_units", default='ft',
-                             desc='The units that the altitude trigger is provided in')
-        self.options.declare("speed_trigger_units", default='kn',
-                             desc='The units that the speed trigger is provided in.')
-        self.options.declare("input_speed_type", default=SpeedType.EAS, types=SpeedType,
-                             desc="Whether the speed is given as a equivalent airspeed, true airspeed, or mach number")
+        self.options.declare(
+            "input_speed_type",
+            default=SpeedType.EAS,
+            types=SpeedType,
+            desc="Whether the speed is given as a equivalent airspeed, true airspeed, or mach number",
+        )
+        self.options.declare(
+            "alt_trigger_units",
+            default='ft',
+            desc='The units that the altitude trigger is provided in',
+        )
+        self.options.declare(
+            "speed_trigger_units",
+            default='kn',
+            desc='The units that the speed trigger is provided in.',
+        )
+        self.options.declare(
+            "input_speed_type",
+            default=SpeedType.EAS,
+            types=SpeedType,
+            desc="Whether the speed is given as a equivalent airspeed, true airspeed, or mach number",
+        )
         self.options.declare("EAS_target", desc="target climbing EAS in knots")
         self.options.declare(
             "mach_cruise", default=0, desc="targeted cruise mach number"
@@ -52,12 +70,21 @@
             speed_outputs = ["EAS", Dynamic.Atmosphere.VELOCITY]
 
         if analysis_scheme is AnalysisScheme.SHOOTING:
-            add_SGM_required_inputs(self, {
-                't_curr': {'units': 's'},
-                Dynamic.Mission.DISTANCE: {'units': 'ft'},
-                'alt_trigger': {'units': self.options['alt_trigger_units'], 'val': 10e3},
-                'speed_trigger': {'units': self.options['speed_trigger_units'], 'val': 100},
-            })
+            add_SGM_required_inputs(
+                self,
+                {
+                    't_curr': {'units': 's'},
+                    Dynamic.Mission.DISTANCE: {'units': 'ft'},
+                    'alt_trigger': {
+                        'units': self.options['alt_trigger_units'],
+                        'val': 10e3,
+                    },
+                    'speed_trigger': {
+                        'units': self.options['speed_trigger_units'],
+                        'val': 100,
+                    },
+                },
+            )
 
         # TODO: paramport
         self.add_subsystem("params", ParamPort(), promotes=["*"])
@@ -141,24 +168,25 @@
             promotes_outputs=[Dynamic.Atmosphere.DYNAMIC_PRESSURE] + speed_outputs,
         )
 
-        kwargs = {'num_nodes': nn, 'aviary_inputs': aviary_options,
-                  'method': 'cruise'}
+        kwargs = {'num_nodes': nn, 'aviary_inputs': aviary_options, 'method': 'cruise'}
         # collect the propulsion group names for later use with
         for subsystem in core_subsystems:
             system = subsystem.build_mission(**kwargs)
             if system is not None:
                 if isinstance(subsystem, AerodynamicsBuilderBase):
-                    lift_balance_group.add_subsystem(subsystem.name,
-                                                     system,
-                                                     promotes_inputs=subsystem.mission_inputs(
-                                                         **kwargs),
-                                                     promotes_outputs=subsystem.mission_outputs(**kwargs))
+                    lift_balance_group.add_subsystem(
+                        subsystem.name,
+                        system,
+                        promotes_inputs=subsystem.mission_inputs(**kwargs),
+                        promotes_outputs=subsystem.mission_outputs(**kwargs),
+                    )
                 else:
-                    self.add_subsystem(subsystem.name,
-                                       system,
-                                       promotes_inputs=subsystem.mission_inputs(
-                                           **kwargs),
-                                       promotes_outputs=subsystem.mission_outputs(**kwargs))
+                    self.add_subsystem(
+                        subsystem.name,
+                        system,
+                        promotes_inputs=subsystem.mission_inputs(**kwargs),
+                        promotes_outputs=subsystem.mission_outputs(**kwargs),
+                    )
 
         # maybe replace this with the solver in AddAlphaControl?
         lift_balance_group.nonlinear_solver = om.NewtonSolver()
@@ -190,7 +218,8 @@
             alpha_group=lift_balance_group,
             alpha_mode=AlphaModes.REQUIRED_LIFT,
             add_default_solver=False,
-            num_nodes=nn)
+            num_nodes=nn,
+        )
 
         self.add_subsystem(
             "constraints",
@@ -212,7 +241,6 @@
 
         ParamPort.set_default_vals(self)
         self.set_input_defaults("CL_max", val=5 * np.ones(nn), units="unitless")
-<<<<<<< HEAD
         self.set_input_defaults(
             Dynamic.Atmosphere.ALTITUDE, val=500 * np.ones(nn), units='ft'
         )
@@ -222,14 +250,5 @@
         self.set_input_defaults(
             Dynamic.Atmosphere.MACH, val=0 * np.ones(nn), units="unitless"
         )
-=======
-        self.set_input_defaults(Dynamic.Mission.ALTITUDE,
-                                val=500 * np.ones(nn), units='ft')
-        self.set_input_defaults(Dynamic.Mission.MASS,
-                                val=174000 * np.ones(nn), units='lbm')
-        self.set_input_defaults(Dynamic.Mission.MACH,
-                                val=0 * np.ones(nn), units="unitless")
-
-        from aviary.variable_info.variables import Aircraft
-        self.set_input_defaults(Aircraft.Wing.AREA, val=1.0, units="ft**2")
->>>>>>> de38fbe9
+
+        self.set_input_defaults(Aircraft.Wing.AREA, val=1.0, units="ft**2")