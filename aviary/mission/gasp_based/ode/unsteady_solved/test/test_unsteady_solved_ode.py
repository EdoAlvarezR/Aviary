--- conflicted
+++ resolved
@@ -7,8 +7,9 @@
 
 from aviary.constants import GRAV_ENGLISH_LBM
 from aviary.mission.gasp_based.ode.params import set_params_for_unit_tests
-from aviary.mission.gasp_based.ode.unsteady_solved.unsteady_solved_ode import \
-    UnsteadySolvedODE
+from aviary.mission.gasp_based.ode.unsteady_solved.unsteady_solved_ode import (
+    UnsteadySolvedODE,
+)
 from aviary.variable_info.options import get_option_defaults
 from aviary.variable_info.enums import SpeedType
 from aviary.variable_info.variables import Aircraft, Dynamic, Mission
@@ -17,35 +18,32 @@
 
 
 class TestUnsteadySolvedODE(unittest.TestCase):
-    """ Test the unsteady solved ODE in steady level flight. """
+    """Test the unsteady solved ODE in steady level flight."""
 
-    def _test_unsteady_solved_ode(self, ground_roll=False, input_speed_type=SpeedType.MACH, clean=True):
+    def _test_unsteady_solved_ode(
+        self, ground_roll=False, input_speed_type=SpeedType.MACH, clean=True
+    ):
         nn = 5
 
         p = om.Problem()
 
         aviary_options = get_option_defaults()
         default_mission_subsystems = get_default_mission_subsystems(
-            'GASP', build_engine_deck(aviary_options))
+            'GASP', build_engine_deck(aviary_options)
+        )
 
-        ode = UnsteadySolvedODE(num_nodes=nn,
-                                input_speed_type=input_speed_type,
-                                clean=clean,
-                                ground_roll=ground_roll,
-                                aviary_options=aviary_options,
-                                core_subsystems=default_mission_subsystems)
+        ode = UnsteadySolvedODE(
+            num_nodes=nn,
+            input_speed_type=input_speed_type,
+            clean=clean,
+            ground_roll=ground_roll,
+            aviary_options=aviary_options,
+            core_subsystems=default_mission_subsystems,
+        )
 
         p.model.add_subsystem("ode", ode, promotes=["*"])
 
-<<<<<<< HEAD
-        # TODO: paramport
-        param_port = ParamPort()
-        for key, data in param_port.param_data.items():
-            p.model.set_input_defaults(key, **data)
         p.model.set_input_defaults(Dynamic.Atmosphere.MACH, 0.8 * np.ones(nn))
-=======
-        p.model.set_input_defaults(Dynamic.Mission.MACH, 0.8 * np.ones(nn))
->>>>>>> de38fbe9
         if ground_roll:
             p.model.set_input_defaults(Dynamic.Atmosphere.MACH, 0.1 * np.ones(nn))
             ode.set_input_defaults("alpha", np.zeros(nn), units="deg")
@@ -100,24 +98,27 @@
         s_gamma = np.sin(np.radians(gamma))
 
         # 1. Test that forces balance along the velocity axis
-        assert_near_equal(drag + thrust_req * s_gamma,
-                          thrust_req * c_alphai, tolerance=1.0E-12)
+        assert_near_equal(
+            drag + thrust_req * s_gamma, thrust_req * c_alphai, tolerance=1.0e-12
+        )
 
         # 2. Test that forces balance normal to the velocity axis
-        assert_near_equal(lift + thrust_req * s_alphai,
-                          weight * c_gamma, tolerance=1.0E-12)
+        assert_near_equal(
+            lift + thrust_req * s_alphai, weight * c_gamma, tolerance=1.0e-12
+        )
 
         # 3. Test that dt_dr is the inverse of true airspeed
-        assert_near_equal(tas, 1/dt_dr, tolerance=1.0E-12)
+        assert_near_equal(tas, 1 / dt_dr, tolerance=1.0e-12)
 
         # 4. Test that the inverse of dt_dr is true airspeed
-        assert_near_equal(tas, 1/dt_dr, tolerance=1.0E-12)
+        assert_near_equal(tas, 1 / dt_dr, tolerance=1.0e-12)
 
         # 5. Test that fuelflow (lbf/s) * dt_dr (s/ft) is equal to dmass_dr
-        assert_near_equal(fuelflow * dt_dr, dmass_dr, tolerance=1.0E-12)
+        assert_near_equal(fuelflow * dt_dr, dmass_dr, tolerance=1.0e-12)
 
-        cpd = p.check_partials(out_stream=None, method="cs",
-                               excludes=["*params*", "*aero*"])
+        cpd = p.check_partials(
+            out_stream=None, method="cs", excludes=["*params*", "*aero*"]
+        )
         # issue #495
         # dTAS_dt_approx wrt flight_path_angle | abs | fwd-fd | 1.8689625335382314
         # dTAS_dt_approx wrt flight_path_angle | rel | fwd-fd | 1.0
