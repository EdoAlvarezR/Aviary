import unittest

import numpy as np
import openmdao.api as om
from openmdao.utils.assert_utils import assert_check_partials, assert_near_equal

from aviary.mission.gasp_based.ode.breguet_cruise_ode import (
    BreguetCruiseODESolution,
    E_BreguetCruiseODESolution,
)
from aviary.mission.gasp_based.ode.params import set_params_for_unit_tests
from aviary.subsystems.propulsion.utils import build_engine_deck
from aviary.utils.test_utils.default_subsystems import get_default_mission_subsystems
from aviary.variable_info.options import get_option_defaults
from aviary.variable_info.variables import Aircraft, Dynamic
from aviary.variable_info.functions import setup_model_options


class CruiseODETestCase(unittest.TestCase):
    def setUp(self):
        self.prob = om.Problem()

        aviary_options = get_option_defaults()
        aviary_options.set_val(Aircraft.Engine.GLOBAL_THROTTLE, True)
        default_mission_subsystems = get_default_mission_subsystems(
            'GASP', build_engine_deck(aviary_options)
        )

        self.prob.model = BreguetCruiseODESolution(
            num_nodes=2,
            aviary_options=aviary_options,
            core_subsystems=default_mission_subsystems,
        )

        self.prob.model.set_input_defaults(
            Dynamic.Atmosphere.MACH, np.array([0, 0]), units='unitless'
        )

        setup_model_options(self.prob, aviary_options)

    def test_cruise(self):
        # test partial derivatives
        self.prob.setup(check=False, force_alloc_complex=True)

<<<<<<< HEAD
        self.prob.set_val(Dynamic.Atmosphere.MACH, [
                          0.7, 0.7], units="unitless")
        self.prob.set_val(
            "interference_independent_of_shielded_area", 1.89927266)
        self.prob.set_val("drag_loss_due_to_shielded_wing_area", 68.02065834)
=======
        self.prob.set_val(Dynamic.Atmosphere.MACH, [0.7, 0.7], units='unitless')
        self.prob.set_val('interference_independent_of_shielded_area', 1.89927266)
        self.prob.set_val('drag_loss_due_to_shielded_wing_area', 68.02065834)
>>>>>>> 1e29f27c
        self.prob.set_val(Aircraft.Wing.FORM_FACTOR, 1.25)
        self.prob.set_val(Aircraft.VerticalTail.FORM_FACTOR, 1.25)
        self.prob.set_val(Aircraft.HorizontalTail.FORM_FACTOR, 1.25)

        set_params_for_unit_tests(self.prob)

        self.prob.run_model()

        tol = tol = 1e-6
<<<<<<< HEAD
        assert_near_equal(
            self.prob[Dynamic.Mission.VELOCITY_RATE], np.array([1.0, 1.0]), tol
        )
        assert_near_equal(self.prob[Dynamic.Mission.DISTANCE], np.array(
            [0.0, 882.58196388]), tol)
        assert_near_equal(self.prob['time'], np.array([0, 7913.75811534]), tol)
=======
        assert_near_equal(self.prob[Dynamic.Mission.VELOCITY_RATE], np.array([1.0, 1.0]), tol)
        assert_near_equal(self.prob[Dynamic.Mission.DISTANCE], np.array([0.0, 882.57465]), tol)
        assert_near_equal(self.prob['time'], np.array([0, 7913.69]), tol)
>>>>>>> 1e29f27c
        assert_near_equal(
            self.prob[Dynamic.Mission.SPECIFIC_ENERGY_RATE_EXCESS],
            np.array([3.43157488, 4.43286636]),
            tol,
        )
        assert_near_equal(
            self.prob[Dynamic.Mission.ALTITUDE_RATE_MAX],
            np.array([-17.63008441, -16.62879293]),
            tol,
        )

        partial_data = self.prob.check_partials(
            out_stream=None, method='cs', excludes=['*USatm*', '*params*', '*aero*']
        )
        assert_check_partials(partial_data, atol=1e-8, rtol=1e-8)


class ElectricCruiseODETestCase(unittest.TestCase):
    """
    This test uses a makeup electrical engine to test electrical Breguet cruise ODE.
    """

    def setUp(self):
        self.prob = om.Problem()

        aviary_options = get_option_defaults()
        aviary_options.set_val(Aircraft.Engine.GLOBAL_THROTTLE, True)
        aviary_options.set_val(
            Aircraft.Engine.DATA_FILE,
            'mission/gasp_based/ode/test/test_data/turbofan_23k_electrified.deck',
        )
        default_mission_subsystems = get_default_mission_subsystems(
            'GASP', build_engine_deck(aviary_options)
        )

        self.prob.model = E_BreguetCruiseODESolution(
            num_nodes=2,
            aviary_options=aviary_options,
            core_subsystems=default_mission_subsystems,
        )

        self.prob.model.set_input_defaults(
            Dynamic.Atmosphere.MACH, np.array([0, 0]), units='unitless'
        )

        setup_model_options(self.prob, aviary_options)

    def test_electric_cruise(self):
        # test partial derivatives
        self.prob.setup(check=False, force_alloc_complex=True)

<<<<<<< HEAD
        self.prob.set_val(Dynamic.Atmosphere.MACH, [
                          0.7, 0.7], units="unitless")
        self.prob.set_val(
            "interference_independent_of_shielded_area", 1.89927266)
        self.prob.set_val("drag_loss_due_to_shielded_wing_area", 68.02065834)
=======
        self.prob.set_val(Dynamic.Atmosphere.MACH, [0.7, 0.7], units='unitless')
        self.prob.set_val('interference_independent_of_shielded_area', 1.89927266)
        self.prob.set_val('drag_loss_due_to_shielded_wing_area', 68.02065834)
>>>>>>> 1e29f27c
        self.prob.set_val(Aircraft.Wing.FORM_FACTOR, 1.25)
        self.prob.set_val(Aircraft.VerticalTail.FORM_FACTOR, 1.25)
        self.prob.set_val(Aircraft.HorizontalTail.FORM_FACTOR, 1.25)

        set_params_for_unit_tests(self.prob)

        self.prob.run_model()

        tol = tol = 1e-6
<<<<<<< HEAD
        assert_near_equal(
            self.prob[Dynamic.Mission.VELOCITY_RATE], np.array([1.0, 1.0]), tol
        )
        assert_near_equal(
            self.prob[Dynamic.Mission.DISTANCE], np.array(
                [0.0, 66.66754421]), tol
        )
        assert_near_equal(self.prob["time"], np.array([0, 597.78110206]), tol)
=======
        assert_near_equal(self.prob[Dynamic.Mission.VELOCITY_RATE], np.array([1.0, 1.0]), tol)
        assert_near_equal(self.prob[Dynamic.Mission.DISTANCE], np.array([0.0, 66.66754421]), tol)
        assert_near_equal(self.prob['time'], np.array([0, 597.78110206]), tol)
>>>>>>> 1e29f27c
        assert_near_equal(
            self.prob[Dynamic.Mission.SPECIFIC_ENERGY_RATE_EXCESS],
            np.array([3.439203, 4.440962]),
            tol,
        )
        assert_near_equal(
            self.prob[Dynamic.Mission.ALTITUDE_RATE_MAX],
            np.array([-17.622456, -16.62070]),
            tol,
        )
        assert_near_equal(
            self.prob[Dynamic.Vehicle.Propulsion.ELECTRIC_POWER_IN_TOTAL],
            np.array([4.67455501, 4.33784647]),
            tol,
        )

        partial_data = self.prob.check_partials(
            out_stream=None, method='cs', excludes=['*USatm*', '*params*', '*aero*']
        )
        assert_check_partials(partial_data, atol=1e-8, rtol=1e-8)


if __name__ == '__main__':
    unittest.main()<|MERGE_RESOLUTION|>--- conflicted
+++ resolved
@@ -42,17 +42,9 @@
         # test partial derivatives
         self.prob.setup(check=False, force_alloc_complex=True)
 
-<<<<<<< HEAD
-        self.prob.set_val(Dynamic.Atmosphere.MACH, [
-                          0.7, 0.7], units="unitless")
-        self.prob.set_val(
-            "interference_independent_of_shielded_area", 1.89927266)
-        self.prob.set_val("drag_loss_due_to_shielded_wing_area", 68.02065834)
-=======
         self.prob.set_val(Dynamic.Atmosphere.MACH, [0.7, 0.7], units='unitless')
         self.prob.set_val('interference_independent_of_shielded_area', 1.89927266)
         self.prob.set_val('drag_loss_due_to_shielded_wing_area', 68.02065834)
->>>>>>> 1e29f27c
         self.prob.set_val(Aircraft.Wing.FORM_FACTOR, 1.25)
         self.prob.set_val(Aircraft.VerticalTail.FORM_FACTOR, 1.25)
         self.prob.set_val(Aircraft.HorizontalTail.FORM_FACTOR, 1.25)
@@ -62,18 +54,9 @@
         self.prob.run_model()
 
         tol = tol = 1e-6
-<<<<<<< HEAD
-        assert_near_equal(
-            self.prob[Dynamic.Mission.VELOCITY_RATE], np.array([1.0, 1.0]), tol
-        )
-        assert_near_equal(self.prob[Dynamic.Mission.DISTANCE], np.array(
-            [0.0, 882.58196388]), tol)
-        assert_near_equal(self.prob['time'], np.array([0, 7913.75811534]), tol)
-=======
         assert_near_equal(self.prob[Dynamic.Mission.VELOCITY_RATE], np.array([1.0, 1.0]), tol)
         assert_near_equal(self.prob[Dynamic.Mission.DISTANCE], np.array([0.0, 882.57465]), tol)
         assert_near_equal(self.prob['time'], np.array([0, 7913.69]), tol)
->>>>>>> 1e29f27c
         assert_near_equal(
             self.prob[Dynamic.Mission.SPECIFIC_ENERGY_RATE_EXCESS],
             np.array([3.43157488, 4.43286636]),
@@ -125,17 +108,9 @@
         # test partial derivatives
         self.prob.setup(check=False, force_alloc_complex=True)
 
-<<<<<<< HEAD
-        self.prob.set_val(Dynamic.Atmosphere.MACH, [
-                          0.7, 0.7], units="unitless")
-        self.prob.set_val(
-            "interference_independent_of_shielded_area", 1.89927266)
-        self.prob.set_val("drag_loss_due_to_shielded_wing_area", 68.02065834)
-=======
         self.prob.set_val(Dynamic.Atmosphere.MACH, [0.7, 0.7], units='unitless')
         self.prob.set_val('interference_independent_of_shielded_area', 1.89927266)
         self.prob.set_val('drag_loss_due_to_shielded_wing_area', 68.02065834)
->>>>>>> 1e29f27c
         self.prob.set_val(Aircraft.Wing.FORM_FACTOR, 1.25)
         self.prob.set_val(Aircraft.VerticalTail.FORM_FACTOR, 1.25)
         self.prob.set_val(Aircraft.HorizontalTail.FORM_FACTOR, 1.25)
@@ -145,20 +120,9 @@
         self.prob.run_model()
 
         tol = tol = 1e-6
-<<<<<<< HEAD
-        assert_near_equal(
-            self.prob[Dynamic.Mission.VELOCITY_RATE], np.array([1.0, 1.0]), tol
-        )
-        assert_near_equal(
-            self.prob[Dynamic.Mission.DISTANCE], np.array(
-                [0.0, 66.66754421]), tol
-        )
-        assert_near_equal(self.prob["time"], np.array([0, 597.78110206]), tol)
-=======
         assert_near_equal(self.prob[Dynamic.Mission.VELOCITY_RATE], np.array([1.0, 1.0]), tol)
         assert_near_equal(self.prob[Dynamic.Mission.DISTANCE], np.array([0.0, 66.66754421]), tol)
         assert_near_equal(self.prob['time'], np.array([0, 597.78110206]), tol)
->>>>>>> 1e29f27c
         assert_near_equal(
             self.prob[Dynamic.Mission.SPECIFIC_ENERGY_RATE_EXCESS],
             np.array([3.439203, 4.440962]),
