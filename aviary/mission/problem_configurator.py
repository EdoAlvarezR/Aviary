# TODO: This is very much a conceptual prototype, and needs fine tuning.


class ProblemConfiguratorBase:
    """Base class for a problem configurator in Aviary."""

    def initial_guesses(self, prob):
        """
        Set any initial guesses for variables in the aviary problem.

        This is called at the end of AivaryProblem.load_inputs.

        Parameters
        ----------
        prob : AviaryProblem
            Problem that owns this builder.
        """
        pass

    def get_default_phase_info(self, prob):
        """
        Return a default phase_info for this type or problem.

        The default phase_info is used in the level 1 and 2 interfaces when no
        phase_info is specified.

        This is called during load_inputs.

        Parameters
        ----------
        prob : AviaryProblem
            Problem that owns this builder.

        Returns
        -------
        AviaryValues
            General default phase_info.
        """
        msg = 'This pmethod must be defined in your problem configurator.'
        raise NotImplementedError(msg)

    def get_code_origin(self, prob):
        """
        Return the legacy of this problem configurator.

        Parameters
        ----------
        prob : AviaryProblem
            Problem that owns this builder.

        Returns
        -------
        LegacyCode
            Code origin enum.
        """
        pass

    def add_takeoff_systems(self, prob):
        """
        Adds takeoff systems to the model in prob.

        Parameters
        ----------
        prob : AviaryProblem
            Problem that owns this builder.
        """
        pass

    def get_phase_builder(self, prob, phase_name, phase_options):
        """
        Return a phase_builder for the requested phase.

        This is called from _get_phase in AviaryProblem.add_phases

        Parameters
        ----------
        prob : AviaryProblem
            Problem that owns this builder.
        phase_name : str
            Name of the requested phase.
        phase_options : dict
            Phase options for the requested phase.

        Returns
        -------
        PhaseBuilderBase
            Phase builder for requested phase.
        """
        msg = 'This pmethod must be defined in your problem configurator.'
        raise NotImplementedError(msg)

    def set_phase_options(self, prob, phase_name, phase_idx, phase, user_options):
        """
        Set any necessary problem-related options on the phase.

        This is called from _get_phase in AviaryProblem.add_phases

        Parameters
        ----------
        prob : AviaryProblem
            Problem that owns this builder.
        phase_name : str
            Name of the requested phase.
        phase_idx : int
            Phase position in prob.phases. Can be used to identify first phase.
        phase : Phase
            Instantiated phase object.
        user_options : dict
            Subdictionary "user_options" from the phase_info.
        """
        pass

    def link_phases(self, prob, phases, connect_directly=True):
        """
        Apply any additional phase linking.

        Note that some phase variables are handled in the AviaryProblem. Only
        problem-specific ones need to be linked here.

        This is called from AviaryProblem.link_phases

        Parameters
        ----------
        prob : AviaryProblem
            Problem that owns this builder.
        phases : Phase
            Phases to be linked.
        connect_directly : bool
            When True, then connected=True. This allows the connections to be
            handled by constraints if `phases` is a parallel group under MPI.
        """
        pass

    def check_trajectory(self, prob):
        """
        Checks the phase_info user options for any inconsistency.

        Parameters
        ----------
        prob : AviaryProblem
            Problem that owns this builder.
        """
        pass

<<<<<<< HEAD
    def link_phases_helper_with_options(self, model, phases, option_name, var, **kwargs):
        # Initialize a list to keep track of indices where option_name is True
        true_option_indices = []

        # Loop through phases to find where option_name is True
        for idx, phase_name in enumerate(phases):
            if model.phase_info[phase_name]['user_options'].get(option_name, False):
                true_option_indices.append(idx)

        # Determine the groups of phases to link based on consecutive indices
        groups_to_link = []
        current_group = []

        for idx in true_option_indices:
            if not current_group or idx == current_group[-1] + 1:
                # If the current index is consecutive, add it to the current group
                current_group.append(idx)
            else:
                # Otherwise, start a new group and save the previous one
                groups_to_link.append(current_group)
                current_group = [idx]

        # Add the last group if it exists
        if current_group:
            groups_to_link.append(current_group)

        # Loop through each group and determine the phases to link
        for group in groups_to_link:
            # Extend the group to include the phase before the first True option and
            # after the last True option, if applicable
            if group[0] > 0:
                group.insert(0, group[0] - 1)
            if group[-1] < len(phases) - 1:
                group.append(group[-1] + 1)

            # Extract the phase names for the current group
            phases_to_link = [phases[idx] for idx in group]

            # Link the phases for the current group
            if len(phases_to_link) > 1:
                self.traj.link_phases(phases=phases_to_link, vars=[var], **kwargs)    

    def add_post_mission_systems(self, prob, include_landing=True):
=======
    def add_post_mission_systems(self, prob):
>>>>>>> 198b5d95
        """
        Add any post mission systems.

        These may include any post-mission take off and landing systems.

        This is called from AviaryProblem.add_post_mission_systems

        Parameters
        ----------
        prob : AviaryProblem
            Problem that owns this builder.
        """
        pass

    def add_objective(self, prob):
        """
        Add any additional components related to objectives.

        Parameters
        ----------
        prob : AviaryProblem
            Problem that owns this builder.
        """
        pass

    def set_phase_initial_guesses(
        self, prob, phase_name, phase, guesses, target_prob, parent_prefix
    ):
        """
        Adds the initial guesses for each variable of a given phase to the problem.

        This method sets the initial guesses into the openmdao model for time, controls, states,
        and problem-specific variables for a given phase. If using the GASP model, it also handles
        some special cases that are not covered in the `phase_info` object. These include initial
        guesses for mass, time, and distance, which are determined based on the phase name and
        other mission-related variables.

        Parameters
        ----------
        phase_name : str
            The name of the phase for which the guesses are being added.
        phase : Phase
            The phase object for which the guesses are being added.
        guesses : dict
            A dictionary containing the initial guesses for the phase.
        target_prob : Problem
            Problem instance to apply the guesses.
        parent_prefix : str
            Location of this trajectory in the hierarchy.
        """
        pass<|MERGE_RESOLUTION|>--- conflicted
+++ resolved
@@ -142,7 +142,6 @@
         """
         pass
 
-<<<<<<< HEAD
     def link_phases_helper_with_options(self, model, phases, option_name, var, **kwargs):
         # Initialize a list to keep track of indices where option_name is True
         true_option_indices = []
@@ -183,12 +182,9 @@
 
             # Link the phases for the current group
             if len(phases_to_link) > 1:
-                self.traj.link_phases(phases=phases_to_link, vars=[var], **kwargs)    
-
-    def add_post_mission_systems(self, prob, include_landing=True):
-=======
-    def add_post_mission_systems(self, prob):
->>>>>>> 198b5d95
+                self.traj.link_phases(phases=phases_to_link, vars=[var], **kwargs)
+
+    def add_post_mission_systems(self, model):
         """
         Add any post mission systems.
 
@@ -198,8 +194,8 @@
 
         Parameters
         ----------
-        prob : AviaryProblem
-            Problem that owns this builder.
+        model : AviaryModel
+            Aviary model that owns this builder.
         """
         pass
 
