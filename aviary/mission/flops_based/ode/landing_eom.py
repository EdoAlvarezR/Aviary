--- conflicted
+++ resolved
@@ -196,10 +196,6 @@
 
         alpha0 = aviary_options.get_val(Mission.Takeoff.ANGLE_OF_ATTACK_RUNWAY, 'rad')
         t_inc = aviary_options.get_val(Mission.Takeoff.THRUST_INCIDENCE, 'rad')
-<<<<<<< HEAD
-        # total_num_engines = aviary_options.get_val(Aircraft.Propulsion.TOTAL_NUM_ENGINES)
-=======
->>>>>>> ffe866b0
 
         mass = inputs[Dynamic.Vehicle.MASS]
         lift = inputs[Dynamic.Vehicle.LIFT]
@@ -237,10 +233,6 @@
 
         alpha0 = aviary_options.get_val(Mission.Takeoff.ANGLE_OF_ATTACK_RUNWAY, 'rad')
         t_inc = aviary_options.get_val(Mission.Takeoff.THRUST_INCIDENCE, 'rad')
-<<<<<<< HEAD
-        # total_num_engines = aviary_options.get_val(Aircraft.Propulsion.TOTAL_NUM_ENGINES)
-=======
->>>>>>> ffe866b0
 
         mass = inputs[Dynamic.Vehicle.MASS]
         lift = inputs[Dynamic.Vehicle.LIFT]
