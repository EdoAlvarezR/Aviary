--- conflicted
+++ resolved
@@ -229,7 +229,6 @@
         else:
             rate_targets = ['dmach_dr']
 
-<<<<<<< HEAD
         # dictionary of options for Mach control
         control_dict = {
             'name': Dynamic.Atmosphere.MACH,
@@ -237,25 +236,6 @@
             'rate_targets': rate_targets,
             'opt': optimize_mach,
         }
-
-        if optimize_mach:
-            control_dict['lower'] = mach_bounds[0]
-            control_dict['upper'] = mach_bounds[1]
-            control_dict['ref'] = 0.5
-
-        if use_polynomial_control:
-            control_dict['control_type'] = 'polynomial'
-            control_dict['order'] = polynomial_control_order
-
-        phase.add_control(**control_dict)
-=======
-        self.add_control(
-            'mach',
-            Dynamic.Atmosphere.MACH,
-            rate_targets,
-            add_constraints=Dynamic.Atmosphere.MACH not in constraints,
-        )
->>>>>>> d7fd0426
 
         if phase_type is EquationsOfMotion.HEIGHT_ENERGY and not ground_roll:
             rate_targets = [Dynamic.Mission.ALTITUDE_RATE]
