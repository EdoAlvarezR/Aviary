import csv
import warnings
import inspect
from pathlib import Path
from datetime import datetime
import importlib.util
import sys
import json
import enum

import numpy as np

import dymos as dm
from dymos.utils.misc import _unspecified

import openmdao.api as om
from openmdao.utils.reports_system import _default_reports

from aviary.interface.default_phase_info.two_dof_fiti import add_default_sgm_args
from aviary.interface.utils.check_phase_info import check_phase_info
from aviary.mission.gasp_based.phases.time_integration_traj import FlexibleTraj

from aviary.mission.gasp_based.phases.v_rotate_comp import VRotateComp
from aviary.mission.gasp_based.polynomial_fit import PolynomialFit
from aviary.mission.problem_builder_2DOF import ProblemBuilder2DOF
from aviary.mission.problem_builder_height_energy import ProblemBuilderHeightEnergy
from aviary.mission.problem_builder_solved_2DOF import ProblemBuilderSolved2DOF

from aviary.subsystems.aerodynamics.aerodynamics_builder import CoreAerodynamicsBuilder
from aviary.subsystems.geometry.geometry_builder import CoreGeometryBuilder
from aviary.subsystems.mass.mass_builder import CoreMassBuilder
from aviary.subsystems.premission import CorePreMission
from aviary.subsystems.propulsion.propulsion_builder import CorePropulsionBuilder
from aviary.subsystems.propulsion.utils import build_engine_deck

from aviary.utils.aviary_values import AviaryValues
from aviary.utils.functions import wrapped_convert_units
from aviary.utils.functions import convert_strings_to_data, set_value
from aviary.utils.merge_variable_metadata import merge_meta_data
from aviary.utils.preprocessors import preprocess_options
from aviary.utils.process_input_decks import create_vehicle, update_GASP_options

from aviary.variable_info.enums import AnalysisScheme, ProblemType, EquationsOfMotion, LegacyCode, Verbosity
from aviary.variable_info.functions import setup_trajectory_params, setup_model_options
from aviary.variable_info.variables import Aircraft, Mission, Dynamic, Settings
from aviary.variable_info.variable_meta_data import _MetaData as BaseMetaData

from aviary.core.PostMissionGroup import PostMissionGroup
from aviary.core.PreMissionGroup import PreMissionGroup
from aviary.core.AviaryGroup import AviaryGroup

FLOPS = LegacyCode.FLOPS
GASP = LegacyCode.GASP

TWO_DEGREES_OF_FREEDOM = EquationsOfMotion.TWO_DEGREES_OF_FREEDOM
HEIGHT_ENERGY = EquationsOfMotion.HEIGHT_ENERGY
SOLVED_2DOF = EquationsOfMotion.SOLVED_2DOF
CUSTOM = EquationsOfMotion.CUSTOM


class AviaryProblem(om.Problem):
    """
    Main class for instantiating, formulating, and solving Aviary problems.

    On a basic level, this problem object is all the conventional user needs
    to interact with. Looking at the three "levels" of use cases, from simplest
    to most complicated, we have:

    Level 1: users interact with Aviary through input files (.csv or .yaml, TBD)
    Level 2: users interact with Aviary through a Python interface
    Level 3: users can modify Aviary's workings through Python and OpenMDAO

    This Problem object is simply a specialized OpenMDAO Problem that has
    additional methods to help users create and solve Aviary problems.
    """

    def __init__(self, analysis_scheme=AnalysisScheme.COLLOCATION, **kwargs):
        # Modify OpenMDAO's default_reports for this session.
        new_reports = ['subsystems', 'mission', 'timeseries_csv', 'run_status']
        for report in new_reports:
            if report not in _default_reports:
                _default_reports.append(report)

        super().__init__(**kwargs)

        self.timestamp = datetime.now()

        self.model = AviaryGroup()
        self.pre_mission = PreMissionGroup()
        self.post_mission = PostMissionGroup()

        self.aviary_inputs = None

        self.traj = None

        self.analysis_scheme = analysis_scheme

        self.regular_phases = []
        self.reserve_phases = []
        self.builder = None

    def load_inputs(
            self, aviary_inputs, phase_info=None, engine_builders=None,
            problem_builder=None,
            meta_data=BaseMetaData, verbosity=Verbosity.BRIEF):
        """
        This method loads the aviary_values inputs and options that the
        user specifies. They could specify files to load and values to
        replace here as well.
        Phase info is also loaded if provided by the user. If phase_info is None,
        the appropriate default phase_info based on mission analysis method is used.

        This method is not strictly necessary; a user could also supply
        an AviaryValues object and/or phase_info dict of their own.
        """
        # compatibility with being passed int for verbosity
        verbosity = Verbosity(verbosity)

        ## LOAD INPUT FILE ###
        # Create AviaryValues object from file (or process existing AviaryValues object
        # with default values from metadata) and generate initial guesses
        aviary_inputs, self.initialization_guesses = create_vehicle(
            aviary_inputs, meta_data=meta_data, verbosity=verbosity)

        # pull which methods will be used for subsystems and mission
        self.mission_method = mission_method = aviary_inputs.get_val(
            Settings.EQUATIONS_OF_MOTION)
        self.mass_method = mass_method = aviary_inputs.get_val(Settings.MASS_METHOD)

        # Determine which problem builder to use based on mission_method
        if mission_method is HEIGHT_ENERGY:
            self.builder = ProblemBuilderHeightEnergy()
        elif mission_method is TWO_DEGREES_OF_FREEDOM:
            self.builder = ProblemBuilder2DOF()
        elif mission_method is SOLVED_2DOF:
            self.builder = ProblemBuilderSolved2DOF()
        elif mission_method is CUSTOM:
            if problem_builder:
                self.builder = problem_builder()
                # TODO: make draft / example custom builder
            else:
                raise ValueError(
                    f'When using "settings:equations_of_motion,custom", a problem_builder must be specified in load_inputs().')
        else:
            raise ValueError(
                f'settings:equations_of_motion must be one of: height_energy, 2DOF, or custom')

        # TODO this should be a preprocessor step if it is required here
        if mission_method is TWO_DEGREES_OF_FREEDOM or mass_method is GASP:
            aviary_inputs = update_GASP_options(aviary_inputs)

        ## LOAD PHASE_INFO ###
        if phase_info is None:
            # check if the user generated a phase_info from gui
            # Load the phase info dynamically from the current working directory
            phase_info_module_path = Path.cwd() / 'outputted_phase_info.py'

            if phase_info_module_path.exists():
                spec = importlib.util.spec_from_file_location(
                    'outputted_phase_info', phase_info_module_path)
                outputted_phase_info = importlib.util.module_from_spec(spec)
                sys.modules['outputted_phase_info'] = outputted_phase_info
                spec.loader.exec_module(outputted_phase_info)

                # Access the phase_info variable from the loaded module
                phase_info = outputted_phase_info.phase_info

                # if verbosity level is BRIEF or higher, print that we're using the
                # outputted phase info
                if verbosity is not None and verbosity >= Verbosity.BRIEF:
                    print('Using outputted phase_info from current working directory')
            else:

                phase_info = self.builder.phase_info_default_location(self)

                if verbosity is not None and verbosity >= Verbosity.BRIEF:
                    print('Loaded default phase_info for '
                          f'{self.mission_method.value.lower()} equations of motion')

        # create a new dictionary that only contains the phases from phase_info
        self.phase_info = {}

        for phase_name in phase_info:
            if 'external_subsystems' not in phase_info[phase_name]:
                phase_info[phase_name]['external_subsystems'] = []

            if phase_name not in ['pre_mission', 'post_mission']:
                self.phase_info[phase_name] = phase_info[phase_name]

        # pre_mission and post_mission are stored in their own dictionaries.
        if 'pre_mission' in phase_info:
            self.pre_mission_info = phase_info['pre_mission']
        else:
            self.pre_mission_info = None

        if 'post_mission' in phase_info:
            self.post_mission_info = phase_info['post_mission']
        else:
            self.post_mission_info = None

        if engine_builders is None:
            engine_builders = build_engine_deck(aviary_inputs)
        self.engine_builders = engine_builders

        self.problem_type = aviary_inputs.get_val(Settings.PROBLEM_TYPE)
        self.aviary_inputs = aviary_inputs

        self.builder.initial_guesses(self)
        # This function sets all the following defaults if they were not already set
        # self.engine_builders, self.mass_method, self.pre_mission_info, self_post_mission_info
        # self.require_range_residual, self.target_range
        # other specific self.*** are defined in here as well that are specific to each builder

        return self.aviary_inputs

    def check_and_preprocess_inputs(self):
        """
        This method checks the user-supplied input values for any potential problems
        and preprocesses the inputs to prepare them for use in the Aviary problem.
        """
        aviary_inputs = self.aviary_inputs
        # Target_distance verification for all phases
        # Checks to make sure target_distance is positive,
        for idx, phase_name in enumerate(self.phase_info):
            if 'user_options' in self.phase_info[phase_name]:
                if 'target_distance' in self.phase_info[phase_name]["user_options"]:
                    target_distance = self.phase_info[phase_name]["user_options"][
                        "target_distance"]
                    if target_distance[0] <= 0:
                        raise ValueError(
                            f"Invalid target_distance in [{phase_name}].[user_options]. "
                            f"Current (value: {target_distance[0]}), "
                            f"(units: {target_distance[1]}) <= 0"
                        )

        # Checks to make sure target_duration is positive,
        # Sets duration_bounds, initial_guesses, and fixed_duration
        for idx, phase_name in enumerate(self.phase_info):
            if 'user_options' in self.phase_info[phase_name]:
                analytic = False
                if (self.analysis_scheme is AnalysisScheme.COLLOCATION) and (
                        self.mission_method is EquationsOfMotion.TWO_DEGREES_OF_FREEDOM):
                    try:
                        # if the user provided an option, use it
                        analytic = self.phase_info[phase_name]["user_options"][
                            'analytic']
                    except KeyError:
                        # if it isn't specified, only the default 2DOF cruise for
                        # collocation is analytic
                        if 'cruise' in phase_name:
                            analytic = self.phase_info[phase_name]["user_options"][
                                'analytic'] = True
                        else:
                            analytic = self.phase_info[phase_name]["user_options"][
                                'analytic'] = False

                if 'target_duration' in self.phase_info[phase_name]["user_options"]:
                    target_duration = self.phase_info[phase_name]["user_options"][
                        "target_duration"]
                    if target_duration[0] <= 0:
                        raise ValueError(
                            f'Invalid target_duration in phase_info[{phase_name}]'
                            f'[user_options]. Current (value: {target_duration[0]}), '
                            f'(units: {target_duration[1]}) <= 0")'
                        )

                    # Only applies to non-analytic phases (all HE and most 2DOF)
                    if not analytic:
                        # Set duration_bounds and initial_guesses for time:
                        self.phase_info[phase_name]["user_options"].update({
                            "duration_bounds": ((target_duration[0], target_duration[0]), target_duration[1])})
                        self.phase_info[phase_name].update({"initial_guesses": {"time": (
                            (target_duration[0], target_duration[0]), target_duration[1])}})
                        # Set Fixed_duration to true:
                        self.phase_info[phase_name]["user_options"].update(
                            {"fix_duration": True}
                        )

        if self.analysis_scheme is AnalysisScheme.COLLOCATION:
            check_phase_info(self.phase_info, self.mission_method)

        for phase_name in self.phase_info:
            for external_subsystem in self.phase_info[phase_name]['external_subsystems']:
                aviary_inputs = external_subsystem.preprocess_inputs(
                    aviary_inputs)

        # PREPROCESSORS #
        # Fill in anything missing in the options with computed defaults.
        preprocess_options(aviary_inputs, engine_models=self.engine_builders)

        mission_method = aviary_inputs.get_val(Settings.EQUATIONS_OF_MOTION)
        mass_method = aviary_inputs.get_val(Settings.MASS_METHOD)

        ## Set Up Core Subsystems ##
        if mission_method in (HEIGHT_ENERGY, SOLVED_2DOF):
            everything_else_origin = FLOPS
        elif mission_method is TWO_DEGREES_OF_FREEDOM:
            everything_else_origin = GASP
        else:
            # Custom
            everything_else_origin = None

        prop = CorePropulsionBuilder(
            'core_propulsion', engine_models=self.engine_builders)
        mass = CoreMassBuilder('core_mass', code_origin=self.mass_method)
        aero = CoreAerodynamicsBuilder(
            'core_aerodynamics', code_origin=everything_else_origin)

        # TODO These values are currently hardcoded, in future should come from user
        both_geom = False
        code_origin_to_prioritize = None

        # which geometry methods should be used, or both?
        geom_code_origin = None
        if (everything_else_origin is FLOPS) and (mass_method is FLOPS):
            geom_code_origin = FLOPS
        elif (everything_else_origin is GASP) and (mass_method is GASP):
            geom_code_origin = GASP
        else:
            both_geom = True

        # which geometry method gets prioritized in case of conflicting outputs
        if not code_origin_to_prioritize:
            if everything_else_origin is GASP:
                code_origin_to_prioritize = GASP
            elif everything_else_origin is FLOPS:
                code_origin_to_prioritize = FLOPS

        geom = CoreGeometryBuilder('core_geometry',
                                   code_origin=geom_code_origin,
                                   use_both_geometries=both_geom,
                                   code_origin_to_prioritize=code_origin_to_prioritize)

        subsystems = self.core_subsystems = {'propulsion': prop,
                                             'geometry': geom,
                                             'mass': mass,
                                             'aerodynamics': aero}

        # TODO optionally accept which subsystems to load from phase_info
        default_mission_subsystems = [
            subsystems['aerodynamics'], subsystems['propulsion']]
        self.ode_args = {'aviary_options': aviary_inputs,
                         'core_subsystems': default_mission_subsystems}

        self._update_metadata_from_subsystems()
        self._check_reserve_phase_separation()

    def _update_metadata_from_subsystems(self):
        """
        Merge metadata from user-defined subsystems into problem metadata.
        """
        self.meta_data = BaseMetaData.copy()

        # loop through phase_info and external subsystems
        for phase_name in self.phase_info:

            external_subsystems = self._get_all_subsystems(
                self.phase_info[phase_name]['external_subsystems'])

            for subsystem in external_subsystems:
                meta_data = subsystem.meta_data.copy()
                self.meta_data = merge_meta_data([self.meta_data, meta_data])

    def _check_reserve_phase_separation(self):
        """
        This method checks for reserve=True & False
        Returns an error if a non-reserve phase is specified after a reserve phase.
        return two dictionaries of phases: regular_phases and reserve_phases
        For shooting trajectories, this will also check if a phase is part of the descent
        """

        # Check to ensure no non-reserve phases are specified after reserve phases
        start_reserve = False
        raise_error = False
        for idx, phase_name in enumerate(self.phase_info):
            if 'user_options' in self.phase_info[phase_name]:
                if 'reserve' in self.phase_info[phase_name]["user_options"]:
                    if self.phase_info[phase_name]["user_options"]["reserve"] is False:
                        # This is a regular phase
                        self.regular_phases.append(phase_name)
                        if start_reserve is True:
                            raise_error = True
                    else:
                        # This is a reserve phase
                        self.reserve_phases.append(phase_name)
                        start_reserve = True
                else:
                    # This is a regular phase by default
                    self.regular_phases.append(phase_name)
                    if start_reserve is True:
                        raise_error = True

        if raise_error is True:
            raise ValueError(
                f'In phase_info, reserve=False cannot be specified after a phase where reserve=True. '
                f'All reserve phases must happen after non-reserve phases. '
                f'Regular Phases : {self.regular_phases} | '
                f'Reserve Phases : {self.reserve_phases} ')

        if self.analysis_scheme is AnalysisScheme.SHOOTING:
            self.descent_phases = {}
            for name, info in self.phase_info.items():
                descent = info.get('descent_phase', False)
                if descent:
                    self.descent_phases[name] = info

    def add_pre_mission_systems(self):
        """
        Add pre-mission systems to the Aviary problem. These systems are executed before the mission.

        Depending on the mission model specified (`FLOPS` or `GASP`), this method adds various subsystems
        to the aircraft model. For the `FLOPS` mission model, a takeoff phase is added using the Takeoff class
        with the number of engines and airport altitude specified. For the `GASP` mission model, three subsystems
        are added: a TaxiSegment subsystem, an ExecComp to calculate the time to initiate gear and flaps,
        and an ExecComp to calculate the speed at which to initiate rotation. All subsystems are promoted with
        aircraft and mission inputs and outputs as appropriate.

        A user can override this method with their own pre-mission systems as desired.
        """
        pre_mission = self.pre_mission
        self.model.add_subsystem('pre_mission', pre_mission,
                                 promotes_inputs=['aircraft:*', 'mission:*'],
                                 promotes_outputs=['aircraft:*', 'mission:*'],)

        if 'linear_solver' in self.pre_mission_info:
            pre_mission.linear_solver = self.pre_mission_info['linear_solver']

        if 'nonlinear_solver' in self.pre_mission_info:
            pre_mission.nonlinear_solver = self.pre_mission_info['nonlinear_solver']

        self._add_premission_external_subsystems()

        subsystems = self.core_subsystems

        # Propulsion isn't included in core pre-mission group to avoid override step in
        # configure() - instead add it now
        pre_mission.add_subsystem(
            'core_propulsion', subsystems['propulsion'].build_pre_mission(
                self.aviary_inputs),)

        default_subsystems = [subsystems['geometry'],
                              subsystems['aerodynamics'],
                              subsystems['mass'],]

        pre_mission.add_subsystem(
            'core_subsystems',
            CorePreMission(
                aviary_options=self.aviary_inputs,
                subsystems=default_subsystems,
                process_overrides=False,
            ),
            promotes_inputs=['*'],
            promotes_outputs=['*'])

        if self.pre_mission_info['include_takeoff']:
            self.builder.add_takeoff_systems(self)

    def _add_premission_external_subsystems(self):
        """
        This private method adds each external subsystem to the pre-mission subsystem and
        a mass component that captures external subsystem masses for use in mass buildups.

        Firstly, the method iterates through all external subsystems in the pre-mission
        information. For each subsystem, it builds the pre-mission instance of the
        subsystem.

        Secondly, the method collects the mass names of the added subsystems. This
        expression is then used to define an ExecComp (a component that evaluates a
        simple equation given input values).

        The method promotes the input and output of this ExecComp to the top level of the
        pre-mission object, allowing this calculated subsystem mass to be accessed
        directly from the pre-mission object.
        """

        mass_names = []
        # Loop through all the phases in this subsystem.
        for external_subsystem in self.pre_mission_info['external_subsystems']:
            # Get all the subsystem builders for this phase.
            subsystem_premission = external_subsystem.build_pre_mission(
                self.aviary_inputs)

            if subsystem_premission is not None:
                self.pre_mission.add_subsystem(external_subsystem.name,
                                               subsystem_premission)

                mass_names.extend(external_subsystem.get_mass_names())

        if mass_names:
            formatted_names = []
            for name in mass_names:
                formatted_name = name.replace(':', '_')
                formatted_names.append(formatted_name)

            # Define the expression for computing the sum of masses
            expr = 'subsystem_mass = ' + ' + '.join(formatted_names)

            promotes_inputs_list = [
                (formatted_name, original_name) for formatted_name,
                original_name in zip(formatted_names, mass_names)]

            # Create the ExecComp
            self.pre_mission.add_subsystem(
                'external_comp_sum', om.ExecComp(expr, units='kg'),
                promotes_inputs=promotes_inputs_list,
                promotes_outputs=[('subsystem_mass', Aircraft.Design.
                                   EXTERNAL_SUBSYSTEMS_MASS)])

    def _add_groundroll_eq_constraint(self):
        """
        Add an equality constraint to the problem to ensure that the TAS at the end of the
        groundroll phase is equal to the rotation velocity at the start of the rotation phase.
        """
        self.model.add_subsystem(
            "groundroll_boundary",
            om.EQConstraintComp(
                "velocity",
                eq_units="ft/s",
                normalize=True,
                add_constraint=True,
            ),
        )
        self.model.connect(Mission.Takeoff.ROTATION_VELOCITY,
                           "groundroll_boundary.rhs:velocity")
        self.model.connect(
            "traj.groundroll.states:velocity",
            "groundroll_boundary.lhs:velocity",
            src_indices=[-1],
            flat_src_indices=True,
        )

    def _get_phase(self, phase_name, phase_idx):
        base_phase_options = self.phase_info[phase_name]

        # We need to exclude some things from the phase_options that we pass down
        # to the phases. Intead of "popping" keys, we just create new outer dictionaries.

        phase_options = {}
        for key, val in base_phase_options.items():
            phase_options[key] = val

        phase_options['user_options'] = {}
        for key, val in base_phase_options['user_options'].items():
            phase_options['user_options'][key] = val

        # TODO optionally accept which subsystems to load from phase_info
        subsystems = self.core_subsystems
        default_mission_subsystems = [
            subsystems['aerodynamics'], subsystems['propulsion']]

        phase_builder = self.builder.get_phase_builder(self, phase_name, phase_options)

        phase_object = phase_builder.from_phase_info(
            phase_name, phase_options, default_mission_subsystems,
            meta_data=self.meta_data)

        phase = phase_object.build_phase(aviary_options=self.aviary_inputs)

        self.phase_objects.append(phase_object)

        # TODO: add logic to filter which phases get which controls.
        # right now all phases get all controls added from every subsystem.
        # for example, we might only want ELECTRIC_SHAFT_POWER applied during the
        # climb phase.
        all_subsystems = self._get_all_subsystems(
            phase_options['external_subsystems'])

        # loop through all_subsystems and call `get_controls` on each subsystem
        for subsystem in all_subsystems:
            # add the controls from the subsystems to each phase
            arg_spec = inspect.getfullargspec(subsystem.get_controls)
            if 'phase_name' in arg_spec.args:
                control_dicts = subsystem.get_controls(
                    phase_name=phase_name)
            else:
                control_dicts = subsystem.get_controls(
                    phase_name=phase_name)
            for control_name, control_dict in control_dicts.items():
                phase.add_control(control_name, **control_dict)

        user_options = AviaryValues(phase_options.get('user_options', ()))

        self.builder.set_phase_options(self, phase_name, phase_idx, phase, user_options)

        return phase

    def add_phases(self, phase_info_parameterization=None):
        """
        Add the mission phases to the problem trajectory based on the user-specified
        phase_info dictionary.

        Parameters
        ----------
        phase_info_parameterization (function, optional): A function that takes in the phase_info dictionary
            and aviary_inputs and returns modified phase_info. Defaults to None.

        Returns
        -------
        traj: The Dymos Trajectory object containing the added mission phases.
        """
        if phase_info_parameterization is not None:
            self.phase_info, self.post_mission_info = phase_info_parameterization(
                self.phase_info, self.post_mission_info, self.aviary_inputs)

        phase_info = self.phase_info

        if self.analysis_scheme is AnalysisScheme.COLLOCATION:
            phases = list(phase_info.keys())
            traj = self.model.add_subsystem('traj', dm.Trajectory())

        elif self.analysis_scheme is AnalysisScheme.SHOOTING:
            vb = self.aviary_inputs.get_val(Settings.VERBOSITY)
            add_default_sgm_args(self.phase_info, self.ode_args, vb)

            full_traj = FlexibleTraj(
                Phases=self.phase_info,
                traj_final_state_output=[
                    Dynamic.Vehicle.MASS,
                    Dynamic.Mission.DISTANCE,
                ],
                traj_initial_state_input=[
                    Dynamic.Vehicle.MASS,
                    Dynamic.Mission.DISTANCE,
                    Dynamic.Mission.ALTITUDE,
                ],
                traj_event_trigger_input=[
                    # specify ODE, output_name, with units that SimuPyProblem expects
                    # assume event function is of form ODE.output_name - value
                    # third key is event_idx associated with input
                    (
                        'groundroll',
                        Dynamic.Mission.VELOCITY,
                        0,
                    ),
                    (
                        'climb3',
                        Dynamic.Mission.ALTITUDE,
                        0,
                    ),
                    (
                        'cruise',
                        Dynamic.Vehicle.MASS,
                        0,
                    ),
                ],
                traj_intermediate_state_output=[
                    ('cruise', Dynamic.Mission.DISTANCE),
                    ('cruise', Dynamic.Vehicle.MASS),
                ],
            )
            traj = self.model.add_subsystem(
                'traj', full_traj, promotes_inputs=[
                    ('altitude_initial', Mission.Design.CRUISE_ALTITUDE)])

            self.model.add_subsystem(
                'actual_descent_fuel', om.ExecComp(
                    'actual_descent_fuel = traj_cruise_mass_final - traj_mass_final',
                    actual_descent_fuel={'units': 'lbm'},
                    traj_cruise_mass_final={'units': 'lbm'},
                    traj_mass_final={'units': 'lbm'},))

            self.model.connect('start_of_descent_mass', 'traj.SGMCruise_mass_trigger')
            self.model.connect(
                'traj.mass_final',
                'actual_descent_fuel.traj_mass_final',
                src_indices=[-1],
                flat_src_indices=True,
            )
            self.model.connect(
                'traj.cruise_mass_final',
                'actual_descent_fuel.traj_cruise_mass_final',
                src_indices=[-1],
                flat_src_indices=True,
            )
            self.traj = full_traj
            return traj

        def add_subsystem_timeseries_outputs(phase, phase_name):
            phase_options = self.phase_info[phase_name]
            all_subsystems = self._get_all_subsystems(
                phase_options['external_subsystems'])
            for subsystem in all_subsystems:
                timeseries_to_add = subsystem.get_outputs()
                for timeseries in timeseries_to_add:
                    phase.add_timeseries_output(timeseries)

        if self.analysis_scheme is AnalysisScheme.COLLOCATION:
            self.phase_objects = []
            for phase_idx, phase_name in enumerate(phases):
                phase = traj.add_phase(
                    phase_name, self._get_phase(phase_name, phase_idx))
                add_subsystem_timeseries_outputs(phase, phase_name)

                if self.mission_method is TWO_DEGREES_OF_FREEDOM:

                    # In GASP, we still use the phase name to infer the phase type.
                    # We need this information to be available in the builders.
                    # TODO - Ultimately we should overhaul all of this.
                    self.phase_info[phase_name]['phase_type'] = phase_name

                    if phase_name == 'ascent':
                        self._add_groundroll_eq_constraint()

        # loop through phase_info and external subsystems
        external_parameters = {}
        for phase_name in self.phase_info:
            external_parameters[phase_name] = {}
            all_subsystems = self._get_all_subsystems(
                self.phase_info[phase_name]['external_subsystems'])
            for subsystem in all_subsystems:
                parameter_dict = subsystem.get_parameters(
                    phase_info=self.phase_info[phase_name],
                    aviary_inputs=self.aviary_inputs
                )
                for parameter in parameter_dict:
                    external_parameters[phase_name][parameter] = parameter_dict[parameter]

        traj = setup_trajectory_params(
            self.model, traj, self.aviary_inputs, phases, meta_data=self.meta_data,
            external_parameters=external_parameters)

        if self.mission_method is HEIGHT_ENERGY:
            if not self.pre_mission_info['include_takeoff']:
                first_flight_phase_name = list(phase_info.keys())[0]
                first_flight_phase = traj._phases[first_flight_phase_name]
                first_flight_phase.set_state_options(
                    Dynamic.Vehicle.MASS, fix_initial=False
                )

        self.traj = traj

        return traj

    def add_post_mission_systems(self, include_landing=True):
        """
        Add post-mission systems to the aircraft model. This is akin to the pre-mission group
        or the "premission_systems", but occurs after the mission in the execution order.

        Depending on the mission model specified (`FLOPS` or `GASP`), this method adds various subsystems
        to the aircraft model. For the `FLOPS` mission model, a landing phase is added using the Landing class
        with the wing area and lift coefficient specified, and a takeoff constraints ExecComp is added to enforce
        mass, range, velocity, and altitude continuity between the takeoff and climb phases. The landing subsystem
        is promoted with aircraft and mission inputs and outputs as appropriate, while the takeoff constraints ExecComp
        is only promoted with mission inputs and outputs.

        For the `GASP` mission model, four subsystems are added: a LandingSegment subsystem, an ExecComp to calculate
        the reserve fuel required, an ExecComp to calculate the overall fuel burn, and three ExecComps to calculate
        various mission objectives and constraints. All subsystems are promoted with aircraft and mission inputs and
        outputs as appropriate.

        A user can override this with their own postmission systems.
        """

        if self.pre_mission_info['include_takeoff']:
            self.builder.add_post_mission_takeoff_systems(self)

        if include_landing and self.post_mission_info['include_landing']:
            self.builder.add_landing_systems(self)

        self.model.add_subsystem('post_mission', self.post_mission,
                                 promotes_inputs=['*'],
                                 promotes_outputs=['*'])

        # Add all post-mission external subsystems.
        for external_subsystem in self.post_mission_info['external_subsystems']:
            subsystem_postmission = external_subsystem.build_post_mission(
                self.aviary_inputs)

            if subsystem_postmission is not None:
                self.post_mission.add_subsystem(external_subsystem.name,
                                                subsystem_postmission)

        # Check if regular_phases[] is accessible
        try:
            self.regular_phases[0]
        except BaseException:
            raise ValueError(
                f"regular_phases[] dictionary is not accessible."
                f" For HEIGHT_ENERGY and SOLVED_2DOF missions, check_and_preprocess_inputs()"
                f" must be called before add_post_mission_systems().")

        # Fuel burn in regular phases
        ecomp = om.ExecComp('fuel_burned = initial_mass - mass_final',
                            initial_mass={'units': 'lbm'},
                            mass_final={'units': 'lbm'},
                            fuel_burned={'units': 'lbm'})

        self.post_mission.add_subsystem(
            'fuel_burned', ecomp,
            promotes=[('fuel_burned', Mission.Summary.FUEL_BURNED)])

        if self.analysis_scheme is AnalysisScheme.SHOOTING:
            # shooting method currently doesn't have timeseries
            self.post_mission.promotes('fuel_burned', [
                ('initial_mass', Mission.Summary.GROSS_MASS),
                ('mass_final', Mission.Landing.TOUCHDOWN_MASS),
            ])
        else:
            if self.pre_mission_info['include_takeoff']:
                self.post_mission.promotes('fuel_burned', [
                    ('initial_mass', Mission.Summary.GROSS_MASS),
                ])
            else:
                # timeseries has to be used because Breguet cruise phases don't have
                # states
                self.model.connect(f"traj.{self.regular_phases[0]}.timeseries.mass",
                                   "fuel_burned.initial_mass", src_indices=[0])

            self.model.connect(f"traj.{self.regular_phases[-1]}.timeseries.mass",
                               "fuel_burned.mass_final", src_indices=[-1])

        # Fuel burn in reserve phases
        if self.reserve_phases:
            ecomp = om.ExecComp('reserve_fuel_burned = initial_mass - mass_final',
                                initial_mass={'units': 'lbm'},
                                mass_final={'units': 'lbm'},
                                reserve_fuel_burned={'units': 'lbm'})

            self.post_mission.add_subsystem(
                'reserve_fuel_burned', ecomp, promotes=[
                    ('reserve_fuel_burned', Mission.Summary.RESERVE_FUEL_BURNED)])

            if self.analysis_scheme is AnalysisScheme.SHOOTING:
                # shooting method currently doesn't have timeseries
                self.post_mission.promotes('reserve_fuel_burned', [
                    ('initial_mass', Mission.Landing.TOUCHDOWN_MASS),
                ])
                self.model.connect(
                    f"traj.{self.reserve_phases[-1]}.states:mass",
                    "reserve_fuel_burned.mass_final", src_indices=[-1])
            else:
                # timeseries has to be used because Breguet cruise phases don't have
                # states
                self.model.connect(
                    f"traj.{self.reserve_phases[0]}.timeseries.mass",
                    "reserve_fuel_burned.initial_mass", src_indices=[0])
                self.model.connect(
                    f"traj.{self.reserve_phases[-1]}.timeseries.mass",
                    "reserve_fuel_burned.mass_final", src_indices=[-1])

        self._add_fuel_reserve_component()

        # TODO: need to add some sort of check that this value is less than the fuel capacity
        # TODO: the overall_fuel variable is the burned fuel plus the reserve, but should
        # also include the unused fuel, and the hierarchy variable name should be
        # more clear
        ecomp = om.ExecComp('overall_fuel = (1 + fuel_margin/100)*fuel_burned + reserve_fuel',
                            overall_fuel={'units': 'lbm', 'shape': 1},
                            fuel_margin={"units": "unitless", 'val': 0},
                            fuel_burned={'units': 'lbm'},  # from regular_phases only
                            reserve_fuel={'units': 'lbm', 'shape': 1},
                            )
        self.post_mission.add_subsystem(
            'fuel_calc', ecomp,
            promotes_inputs=[
                ("fuel_margin", Aircraft.Fuel.FUEL_MARGIN),
                ('fuel_burned', Mission.Summary.FUEL_BURNED),
                ("reserve_fuel", Mission.Design.RESERVE_FUEL),
            ],
            promotes_outputs=[('overall_fuel', Mission.Summary.TOTAL_FUEL_MASS)])

        # If a target distance (or time) has been specified for this phase
        # distance (or time) is measured from the start of this phase to the end
        # of this phase
        for phase_name in self.phase_info:
            if 'target_distance' in self.phase_info[phase_name]["user_options"]:
                target_distance = wrapped_convert_units(
                    self.phase_info[phase_name]["user_options"]
                    ["target_distance"],
                    'nmi')
                self.post_mission.add_subsystem(
                    f"{phase_name}_distance_constraint", om.ExecComp(
                        "distance_resid = target_distance - (final_distance - initial_distance)",
                        distance_resid={'units': 'nmi'},
                        target_distance={'val': target_distance, 'units': 'nmi'},
                        final_distance={'units': 'nmi'},
                        initial_distance={'units': 'nmi'},))
                self.model.connect(
                    f"traj.{phase_name}.timeseries.distance",
                    f"{phase_name}_distance_constraint.final_distance",
                    src_indices=[-1])
                self.model.connect(
                    f"traj.{phase_name}.timeseries.distance",
                    f"{phase_name}_distance_constraint.initial_distance",
                    src_indices=[0])
                self.model.add_constraint(
                    f"{phase_name}_distance_constraint.distance_resid", equals=0.0, ref=1e2)

            # this is only used for analytic phases with a target duration
            if 'target_duration' in self.phase_info[phase_name]["user_options"] and \
                    self.phase_info[phase_name]["user_options"].get("analytic", False):
                target_duration = wrapped_convert_units(
                    self.phase_info[phase_name]["user_options"]
                    ["target_duration"],
                    'min')
                self.post_mission.add_subsystem(
                    f"{phase_name}_duration_constraint", om.ExecComp(
                        "duration_resid = target_duration - (final_time - initial_time)",
                        duration_resid={'units': 'min'},
                        target_duration={'val': target_duration, 'units': 'min'},
                        final_time={'units': 'min'},
                        initial_time={'units': 'min'},))
                self.model.connect(
                    f"traj.{phase_name}.timeseries.time",
                    f"{phase_name}_duration_constraint.final_time", src_indices=[-1])
                self.model.connect(
                    f"traj.{phase_name}.timeseries.time",
                    f"{phase_name}_duration_constraint.initial_time",
                    src_indices=[0])
                self.model.add_constraint(
                    f"{phase_name}_duration_constraint.duration_resid", equals=0.0, ref=1e2)

        if self.mission_method in (TWO_DEGREES_OF_FREEDOM, HEIGHT_ENERGY):
            self._add_comps_for_objs_and_cons()

        ecomp = om.ExecComp(
            'mass_resid = operating_empty_mass + overall_fuel + payload_mass -'
            ' initial_mass',
            operating_empty_mass={'units': 'lbm'},
            overall_fuel={'units': 'lbm'},
            payload_mass={'units': 'lbm'},
            initial_mass={'units': 'lbm'},
            mass_resid={'units': 'lbm'})

        if self.mass_method is GASP:
            payload_mass_src = Aircraft.CrewPayload.PASSENGER_PAYLOAD_MASS
        else:
            payload_mass_src = Aircraft.CrewPayload.TOTAL_PAYLOAD_MASS

        self.post_mission.add_subsystem(
            'mass_constraint', ecomp,
            promotes_inputs=[
                ('operating_empty_mass', Aircraft.Design.OPERATING_MASS),
                ('overall_fuel', Mission.Summary.TOTAL_FUEL_MASS),
                ('payload_mass', payload_mass_src),
                ('initial_mass', Mission.Summary.GROSS_MASS)],
            promotes_outputs=[("mass_resid", Mission.Constraints.MASS_RESIDUAL)])

        if self.mission_method in (HEIGHT_ENERGY, TWO_DEGREES_OF_FREEDOM):
            self.post_mission.add_constraint(
                Mission.Constraints.MASS_RESIDUAL, equals=0.0, ref=1.e5)

        if self.mission_method is HEIGHT_ENERGY:
            # connect summary mass to the initial guess of mass in the first phase
            if not self.pre_mission_info['include_takeoff']:
                first_flight_phase_name = list(self.phase_info.keys())[0]
                eq = self.model.add_subsystem(
                    f'link_{first_flight_phase_name}_mass', om.EQConstraintComp(),
                    promotes_inputs=[('rhs:mass', Mission.Summary.GROSS_MASS)])
                eq.add_eq_output('mass', eq_units='lbm', normalize=False,
                                 ref=100000., add_constraint=True)
                self.model.connect(
                    f'traj.{first_flight_phase_name}.states:mass',
                    f'link_{first_flight_phase_name}_mass.lhs:mass',
                    src_indices=[0],
                    flat_src_indices=True,
                )

    def _link_phases_helper_with_options(self, phases, option_name, var, **kwargs):
        # Initialize a list to keep track of indices where option_name is True
        true_option_indices = []

        # Loop through phases to find where option_name is True
        for idx, phase_name in enumerate(phases):
            if self.phase_info[phase_name]['user_options'].get(option_name, False):
                true_option_indices.append(idx)

        # Determine the groups of phases to link based on consecutive indices
        groups_to_link = []
        current_group = []

        for idx in true_option_indices:
            if not current_group or idx == current_group[-1] + 1:
                # If the current index is consecutive, add it to the current group
                current_group.append(idx)
            else:
                # Otherwise, start a new group and save the previous one
                groups_to_link.append(current_group)
                current_group = [idx]

        # Add the last group if it exists
        if current_group:
            groups_to_link.append(current_group)

        # Loop through each group and determine the phases to link
        for group in groups_to_link:
            # Extend the group to include the phase before the first True option and
            # after the last True option, if applicable
            if group[0] > 0:
                group.insert(0, group[0] - 1)
            if group[-1] < len(phases) - 1:
                group.append(group[-1] + 1)

            # Extract the phase names for the current group
            phases_to_link = [phases[idx] for idx in group]

            # Link the phases for the current group
            if len(phases_to_link) > 1:
                self.traj.link_phases(phases=phases_to_link, vars=[var], **kwargs)

    def link_phases(self):
        """
        Link phases together after they've been added.

        Based on which phases the user has selected, we might need
        special logic to do the Dymos linkages correctly. Some of those
        connections for the simple GASP and FLOPS mission are shown here.
        """
        self._add_bus_variables_and_connect()

        phases = list(self.phase_info.keys())

        if len(phases) <= 1:
            return

        # In summary, the following code loops over all phases in self.phase_info, gets
        # the linked variables from each external subsystem in each phase, and stores
        # the lists of linked variables in lists_to_link. It then gets a list of
        # unique variable names from lists_to_link and loops over them, creating
        # a list of phase names for each variable and linking the phases
        # using self.traj.link_phases().

        lists_to_link = []
        for idx, phase_name in enumerate(self.phase_info):
            lists_to_link.append([])
            for external_subsystem in self.phase_info[phase_name]['external_subsystems']:
                lists_to_link[idx].extend(external_subsystem.get_linked_variables())

        # get unique variable names from lists_to_link
        unique_vars = list(set([var for sublist in lists_to_link for var in sublist]))

        # Phase linking.
        # If we are under mpi, and traj.phases is running in parallel, then let the
        # optimizer handle the linkage constraints.  Note that we can technically
        # paralellize connected phases, but it requires a solver that we would like
        # to avoid.
        true_unless_mpi = True
        if self.comm.size > 1 and self.traj.options['parallel_phases']:
            true_unless_mpi = False

        # loop over unique variable names
        for var in unique_vars:
            phases_to_link = []
            for idx, phase_name in enumerate(self.phase_info):
                if var in lists_to_link[idx]:
                    phases_to_link.append(phase_name)

            if len(phases_to_link) > 1:  # TODO: hack
                self.traj.link_phases(phases=phases_to_link, vars=[var], connected=True)

<<<<<<< HEAD
        self.builder.link_phases(self, phases, direct_links=true_unless_mpi)
=======
        if self.mission_method in (HEIGHT_ENERGY, SOLVED_2DOF):
            # connect regular_phases with each other if you are optimizing alt or mach
            self._link_phases_helper_with_options(
                self.regular_phases,
                'optimize_altitude',
                Dynamic.Mission.ALTITUDE,
                ref=1.0e4,
            )
            self._link_phases_helper_with_options(
                self.regular_phases, 'optimize_mach', Dynamic.Atmosphere.MACH
            )

            # connect reserve phases with each other if you are optimizing alt or mach
            self._link_phases_helper_with_options(
                self.reserve_phases,
                'optimize_altitude',
                Dynamic.Mission.ALTITUDE,
                ref=1.0e4,
            )
            self._link_phases_helper_with_options(
                self.reserve_phases, 'optimize_mach', Dynamic.Atmosphere.MACH
            )

            if self.mission_method is HEIGHT_ENERGY:
                # connect mass and distance between all phases regardless of reserve /
                # non-reserve status
                self.traj.link_phases(phases, ["time"],
                                      ref=None if true_unless_mpi else 1e3,
                                      connected=true_unless_mpi)
                self.traj.link_phases(phases, [Dynamic.Vehicle.MASS],
                                      ref=None if true_unless_mpi else 1e6,
                                      connected=true_unless_mpi)
                self.traj.link_phases(phases, [Dynamic.Mission.DISTANCE],
                                      ref=None if true_unless_mpi else 1e3,
                                      connected=true_unless_mpi)

                self.model.connect(f'traj.{self.regular_phases[-1]}.timeseries.distance',
                                   Mission.Summary.RANGE,
                                   src_indices=[-1], flat_src_indices=True)

            elif self.mission_method is SOLVED_2DOF:
                self.traj.link_phases(phases, [Dynamic.Vehicle.MASS], connected=True)
                self.traj.link_phases(
                    phases, [Dynamic.Mission.DISTANCE],
                    units='ft', ref=1.e3, connected=False)
                self.traj.link_phases(phases, ["time"], connected=False)

                if len(phases) > 2:
                    self.traj.link_phases(
                        phases[1:], ["alpha"], units='rad', connected=False)

        elif self.mission_method is TWO_DEGREES_OF_FREEDOM:
            if self.analysis_scheme is AnalysisScheme.COLLOCATION:
                for ii in range(len(phases) - 1):
                    phase1, phase2 = phases[ii:ii + 2]
                    analytic1 = self.phase_info[phase1]['user_options']['analytic']
                    analytic2 = self.phase_info[phase2]['user_options']['analytic']

                    if not (analytic1 or analytic2):
                        # we always want time, distance, and mass to be continuous
                        states_to_link = {
                            'time': true_unless_mpi,
                            Dynamic.Mission.DISTANCE: true_unless_mpi,
                            Dynamic.Vehicle.MASS: False,
                        }

                        # if both phases are reserve phases or neither is a reserve phase
                        # (we are not on the boundary between the regular and reserve missions)
                        # and neither phase is ground roll or rotation (altitude isn't a state):
                        # we want altitude to be continous as well
                        if ((phase1 in self.reserve_phases) == (phase2 in self.reserve_phases)) and \
                                not ({"groundroll", "rotation"} & {phase1, phase2}) and \
                                not ('accel', 'climb1') == (phase1, phase2):  # required for convergence of FwGm
                            states_to_link[Dynamic.Mission.ALTITUDE] = true_unless_mpi

                        # if either phase is rotation, we need to connect velocity
                        # ascent to accel also requires velocity
                        if 'rotation' in (
                                phase1, phase2) or (
                                'ascent', 'accel') == (
                                phase1, phase2):
                            states_to_link[Dynamic.Mission.VELOCITY] = true_unless_mpi
                            # if the first phase is rotation, we also need alpha
                            if phase1 == 'rotation':
                                states_to_link['alpha'] = False

                        for state, connected in states_to_link.items():
                            # in initial guesses, all of the states, other than time use
                            # the same name
                            initial_guesses1 = self.phase_info[phase1]['initial_guesses']
                            initial_guesses2 = self.phase_info[phase2]['initial_guesses']

                            # if a state is in the initial guesses, get the units of the
                            # initial guess
                            kwargs = {}
                            if not connected:
                                if state in initial_guesses1:
                                    kwargs = {'units': initial_guesses1[state][-1]}
                                elif state in initial_guesses2:
                                    kwargs = {'units': initial_guesses2[state][-1]}

                            self.traj.link_phases(
                                [phase1, phase2], [state], connected=connected, **kwargs)

                    # if either phase is analytic we have to use a linkage_constraint
                    else:
                        # analytic phases use the prefix "initial" for time and distance,
                        # but not mass
                        if analytic2:
                            prefix = 'initial_'
                        else:
                            prefix = ''

                        self.traj.add_linkage_constraint(
                            phase1, phase2, 'time', prefix + 'time', connected=True)
                        self.traj.add_linkage_constraint(
                            phase1, phase2, 'distance', prefix + 'distance',
                            connected=True)
                        self.traj.add_linkage_constraint(
                            phase1, phase2, 'mass', 'mass', connected=False, ref=1.0e5)

                # add all params and promote them to self.model level
                ParamPort.promote_params(
                    self.model,
                    trajs=["traj"],
                    phases=[
                        [*self.regular_phases,
                         *self.reserve_phases]
                    ],
                )

                self.model.promotes(
                    "traj",
                    inputs=[
                        ("ascent.parameters:t_init_gear", "t_init_gear"),
                        ("ascent.parameters:t_init_flaps", "t_init_flaps"),
                        ("ascent.t_initial", Mission.Takeoff.ASCENT_T_INTIIAL),
                        ("ascent.t_duration", Mission.Takeoff.ASCENT_DURATION),
                    ],
                )

                # imitate input_initial for taxi -> groundroll
                eq = self.model.add_subsystem(
                    "taxi_groundroll_mass_constraint", om.EQConstraintComp())
                eq.add_eq_output("mass", eq_units="lbm", normalize=False,
                                 ref=10000., add_constraint=True)
                self.model.connect(
                    "taxi.mass", "taxi_groundroll_mass_constraint.rhs:mass")
                self.model.connect(
                    "traj.groundroll.states:mass",
                    "taxi_groundroll_mass_constraint.lhs:mass",
                    src_indices=[0],
                    flat_src_indices=True,
                )

                self.model.connect("traj.ascent.timeseries.time", "h_fit.time_cp")
                self.model.connect(
                    "traj.ascent.timeseries.altitude", "h_fit.h_cp")

                self.model.connect(f'traj.{self.regular_phases[-1]}.states:mass',
                                   Mission.Landing.TOUCHDOWN_MASS, src_indices=[-1])

                connect_map = {
                    f"traj.{self.regular_phases[-1]}.timeseries.distance": Mission.Summary.RANGE,
                }

            else:
                connect_map = {
                    "taxi.mass": "traj.mass_initial",
                    Mission.Takeoff.ROTATION_VELOCITY: "traj.SGMGroundroll_velocity_trigger",
                    "traj.distance_final": Mission.Summary.RANGE,
                    "traj.mass_final": Mission.Landing.TOUCHDOWN_MASS,
                }

            # promote all ParamPort inputs for analytic segments as well
            param_list = list(ParamPort.param_data)
            self.model.promotes("taxi", inputs=param_list)
            self.model.promotes("landing", inputs=param_list)
            if self.analysis_scheme is AnalysisScheme.SHOOTING:
                param_list.append(Aircraft.Design.MAX_FUSELAGE_PITCH_ANGLE)
                self.model.promotes("traj", inputs=param_list)
                # self.model.list_inputs()
                # self.model.promotes("traj", inputs=['ascent.ODE_group.eoms.'+Aircraft.Design.MAX_FUSELAGE_PITCH_ANGLE])

            self.model.connect("taxi.mass", "vrot.mass")

            def connect_with_common_params(self, source, target):
                self.model.connect(
                    source,
                    target,
                    src_indices=[-1],
                    flat_src_indices=True,
                )

            for source, target in connect_map.items():
                connect_with_common_params(self, source, target)
>>>>>>> 927b8324

    def add_driver(
            self, optimizer=None, use_coloring=None, max_iter=50,
            verbosity=Verbosity.BRIEF):
        """
        Add an optimization driver to the Aviary problem.

        Depending on the provided optimizer, the method instantiates the relevant driver (ScipyOptimizeDriver or
        pyOptSparseDriver) and sets the optimizer options. Options for 'SNOPT', 'IPOPT', and 'SLSQP' are
        specified. The method also allows for the declaration of coloring and setting debug print options.

        Parameters
        ----------
        optimizer : str
            The name of the optimizer to use. It can be "SLSQP", "SNOPT", "IPOPT" or others supported by OpenMDAO.
            If "SLSQP", it will instantiate a ScipyOptimizeDriver, else it will instantiate a pyOptSparseDriver.

        use_coloring : bool, optional
            If True (default), the driver will declare coloring, which can speed up derivative computations.

        max_iter : int, optional
            The maximum number of iterations allowed for the optimization process. Default is 50. This option is
            applicable to "SNOPT", "IPOPT", and "SLSQP" optimizers.

        verbosity : Verbosity, int or list, optional
            If Verbosity.DEBUG, debug print options ['desvars','ln_cons','nl_cons','objs'] will be set. If a list is
            provided, it will be used as the debug print options.

        Returns
        -------
        None
        """
        # compatibility with being passed int for verbosity
        verbosity = Verbosity(verbosity)

        # Set defaults for optimizer and use_coloring based on analysis scheme
        if optimizer is None:
            optimizer = 'IPOPT' if self.analysis_scheme is AnalysisScheme.SHOOTING else 'SNOPT'
        if use_coloring is None:
            use_coloring = False if self.analysis_scheme is AnalysisScheme.SHOOTING else True

        # check if optimizer is SLSQP
        if optimizer == "SLSQP":
            driver = self.driver = om.ScipyOptimizeDriver()
        else:
            driver = self.driver = om.pyOptSparseDriver()

        driver.options["optimizer"] = optimizer
        if use_coloring:
            driver.declare_coloring()

        if driver.options["optimizer"] == "SNOPT":
            if verbosity == Verbosity.QUIET:
                isumm, iprint = 0, 0
            elif verbosity == Verbosity.BRIEF:
                isumm, iprint = 6, 0
            elif verbosity > Verbosity.BRIEF:
                isumm, iprint = 6, 9
            driver.opt_settings["Major iterations limit"] = max_iter
            driver.opt_settings["Major optimality tolerance"] = 1e-4
            driver.opt_settings["Major feasibility tolerance"] = 1e-7
            driver.opt_settings["iSumm"] = isumm
            driver.opt_settings["iPrint"] = iprint

        elif driver.options["optimizer"] == "IPOPT":
            if verbosity == Verbosity.QUIET:
                print_level = 3  # minimum to get exit status
                driver.opt_settings['print_user_options'] = 'no'
            elif verbosity == Verbosity.BRIEF:
                print_level = 5
                driver.opt_settings['print_user_options'] = 'no'
                driver.opt_settings['print_frequency_iter'] = 10
            elif verbosity == Verbosity.VERBOSE:
                print_level = 5
            else:  # DEBUG
                print_level = 7
            driver.opt_settings['tol'] = 1.0E-6
            driver.opt_settings['mu_init'] = 1e-5
            driver.opt_settings['max_iter'] = max_iter
            driver.opt_settings['print_level'] = print_level
            # for faster convergence
            driver.opt_settings['nlp_scaling_method'] = 'gradient-based'
            driver.opt_settings['alpha_for_y'] = 'safer-min-dual-infeas'
            driver.opt_settings['mu_strategy'] = 'monotone'

        elif driver.options["optimizer"] == "SLSQP":
            if verbosity == Verbosity.QUIET:
                disp = False
            else:
                disp = True
            driver.options["tol"] = 1e-9
            driver.options["maxiter"] = max_iter
            driver.options["disp"] = disp

        if verbosity > Verbosity.QUIET:
            if isinstance(verbosity, list):
                driver.options['debug_print'] = verbosity
            elif verbosity == Verbosity.DEBUG:
                driver.options['debug_print'] = ['desvars', 'ln_cons', 'nl_cons', 'objs']
        if optimizer in ("SNOPT", "IPOPT"):
            if verbosity == Verbosity.QUIET:
                driver.options['print_results'] = False
            elif verbosity < Verbosity.DEBUG:
                driver.options['print_results'] = 'minimal'

    def add_design_variables(self):
        """
        Adds design variables to the Aviary problem.

        Depending on the mission model and problem type, different design variables and constraints
        are added.

        If using the FLOPS model, a design variable is added for the gross mass of the aircraft,
        with a lower bound of 10 lbm and an upper bound of 900,000 lbm.

        If using the GASP model, the following design variables are added depending on the mission type:
            - the initial thrust-to-weight ratio of the aircraft during ascent
            - the duration of the ascent phase
            - the time constant for the landing gear actuation
            - the time constant for the flaps actuation

        In addition, two constraints are added for the GASP model:
            - the initial altitude of the aircraft with gear extended is constrained to be 50 ft
            - the initial altitude of the aircraft with flaps extended is constrained to be 400 ft

        If solving a sizing problem, a design variable is added for the gross mass of the aircraft,
        and another for the gross mass of the aircraft computed during the mission. A constraint
        is also added to ensure that the residual range is zero.

        If solving an alternate problem, only a design variable for the gross mass of the aircraft
        computed during the mission is added. A constraint is also added to ensure that the residual
        range is zero.

        In all cases, a design variable is added for the final cruise mass of the aircraft, with
        no upper bound, and a residual mass constraint is added to ensure that the mass balances.

        """
        # add the engine builder `get_design_vars` dict to a collected dict from
        # the external subsystems

        # TODO : maybe in the most general case we need to handle DVs in the mission and post-mission as well.
        # for right now we just handle pre_mission
        all_subsystems = self._get_all_subsystems()

        # loop through all_subsystems and call `get_design_vars` on each subsystem
        for subsystem in all_subsystems:
            dv_dict = subsystem.get_design_vars()
            for dv_name, dv_dict in dv_dict.items():
                self.model.add_design_var(dv_name, **dv_dict)

        if self.mission_method is SOLVED_2DOF:
            optimize_mass = self.pre_mission_info.get('optimize_mass')
            if optimize_mass:
                self.model.add_design_var(Mission.Design.GROSS_MASS, units='lbm',
                                          lower=10, upper=900.e3, ref=175.e3)

        elif self.mission_method in (HEIGHT_ENERGY, TWO_DEGREES_OF_FREEDOM):
            # vehicle sizing problem
            # size the vehicle (via design GTOW) to meet a target range using all fuel
            # capacity
            if self.problem_type is ProblemType.SIZING:
                self.model.add_design_var(
                    Mission.Design.GROSS_MASS,
                    lower=10.0,
                    upper=None,
                    units='lbm',
                    ref=175e3,
                )
                self.model.add_design_var(
                    Mission.Summary.GROSS_MASS,
                    lower=10.0,
                    upper=None,
                    units='lbm',
                    ref=175e3,
                )

                self.model.add_subsystem(
                    'gtow_constraint',
                    om.EQConstraintComp(
                        'GTOW',
                        eq_units='lbm',
                        normalize=True,
                        add_constraint=True,
                    ),
                    promotes_inputs=[
                        ('lhs:GTOW', Mission.Design.GROSS_MASS),
                        ('rhs:GTOW', Mission.Summary.GROSS_MASS),
                    ],
                )

                if self.require_range_residual:
                    self.model.add_constraint(
                        Mission.Constraints.RANGE_RESIDUAL, equals=0, ref=10
                    )

            # target range problem
            # fixed vehicle (design GTOW) but variable actual GTOW for off-design
            # mission range
            elif self.problem_type is ProblemType.ALTERNATE:
                self.model.add_design_var(
                    Mission.Summary.GROSS_MASS,
                    lower=10.,
                    upper=900e3,
                    units='lbm',
                    ref=175e3,
                )

                self.model.add_constraint(
                    Mission.Constraints.RANGE_RESIDUAL, equals=0, ref=10
                )

            elif self.problem_type is ProblemType.FALLOUT:
                print('No design variables for Fallout missions')

            elif self.problem_type is ProblemType.MULTI_MISSION:
                self.model.add_design_var(
                    Mission.Summary.GROSS_MASS,
                    lower=10.,
                    upper=900e3,
                    units='lbm',
                    ref=175e3,
                )

                self.model.add_constraint(
                    Mission.Constraints.RANGE_RESIDUAL, equals=0, ref=10
                )

                # We must ensure that design.gross_mass is greater than mission.summary.gross_mass
                # and this must hold true for each of the different missions that is flown
                # the result will be the design.gross_mass should be equal to the mission.summary.gross_mass
                # of the heaviest mission
                self.model.add_subsystem(
                    "GROSS_MASS_constraint",
                    om.ExecComp(
                        "gross_mass_resid = design_mass - actual_mass",
                        design_mass={"val": 1, "units": "kg"},
                        actual_mass={"val": 0, "units": "kg"},
                        gross_mass_resid={"val": 30, "units": "kg"},
                    ),
                    promotes_inputs=[
                        ("design_mass", Mission.Design.GROSS_MASS),
                        ("actual_mass", Mission.Summary.GROSS_MASS),
                    ],
                    promotes_outputs=["gross_mass_resid"],
                )

                self.model.add_constraint(
                    "gross_mass_resid", lower=0
                )

            if self.mission_method is TWO_DEGREES_OF_FREEDOM and self.analysis_scheme is AnalysisScheme.COLLOCATION:
                # problem formulation to make the trajectory work
                self.model.add_design_var(Mission.Takeoff.ASCENT_T_INTIIAL,
                                          lower=0, upper=100, ref=30.0)
                self.model.add_design_var(Mission.Takeoff.ASCENT_DURATION,
                                          lower=1, upper=1000, ref=10.)
                self.model.add_design_var("tau_gear", lower=0.01,
                                          upper=1.0, units="unitless", ref=1)
                self.model.add_design_var("tau_flaps", lower=0.01,
                                          upper=1.0, units="unitless", ref=1)
                self.model.add_constraint(
                    "h_fit.h_init_gear", equals=50.0, units="ft", ref=50.0)
                self.model.add_constraint("h_fit.h_init_flaps",
                                          equals=400.0, units="ft", ref=400.0)

    def add_objective(self, objective_type=None, ref=None):
        """
        Add the objective function based on the given objective_type and ref.

        NOTE: the ref value should be positive for values you're trying
        to minimize and negative for values you're trying to maximize.
        Please check and double-check that your ref value makes sense
        for the objective you're using.

        Parameters
        ----------
        objective_type : str
            The type of objective to add. Options are 'mass', 'hybrid_objective', 'fuel_burned', and 'fuel'.
        ref : float
            The reference value for the objective. If None, a default value will be used based on the objective type. Please see the
            `default_ref_values` dict for these default values.

        Raises
        ------
            ValueError: If an invalid problem type is provided.

        """
        # Dictionary for default reference values
        default_ref_values = {
            'mass': -5e4,
            'hybrid_objective': -5e4,
            'fuel_burned': 1e4,
            'fuel': 1e4
        }

        # Check if an objective type is specified
        if objective_type is not None:
            ref = ref if ref is not None else default_ref_values.get(objective_type, 1)

            final_phase_name = self.regular_phases[-1]

            if objective_type == 'mass':
                if self.analysis_scheme is AnalysisScheme.COLLOCATION:
                    self.model.add_objective(
                        f"traj.{final_phase_name}.timeseries.{Dynamic.Vehicle.MASS}",
                        index=-1,
                        ref=ref
                    )
                else:
                    last_phase = self.traj._phases.items()[final_phase_name]
                    last_phase.add_objective(
                        Dynamic.Vehicle.MASS, loc='final', ref=ref)

            elif objective_type == 'time':
                self.model.add_objective(
                    f"traj.{final_phase_name}.timeseries.time", index=-1, ref=ref)

            elif objective_type == "hybrid_objective":
                self._add_hybrid_objective(self.phase_info)
                self.model.add_objective("obj_comp.obj")

            elif objective_type == "fuel_burned":
                self.model.add_objective(Mission.Summary.FUEL_BURNED, ref=ref)

            elif objective_type == "fuel":
                self.model.add_objective(Mission.Objectives.FUEL, ref=ref)

            else:
                raise ValueError(
                    f"{objective_type} is not a valid objective.\nobjective_type must"
                    " be one of mass, time, hybrid_objective, fuel_burned, or fuel")

        else:  # If no 'objective_type' is specified, we handle based on 'problem_type'
            # If 'ref' is not specified, assign a default value
            ref = ref if ref is not None else 1

            if self.problem_type is ProblemType.SIZING:
                self.model.add_objective(Mission.Objectives.FUEL, ref=ref)

            elif self.problem_type is ProblemType.ALTERNATE:
                self.model.add_objective(Mission.Objectives.FUEL, ref=ref)

            elif self.problem_type is ProblemType.FALLOUT:
                self.model.add_objective(Mission.Objectives.RANGE, ref=ref)

            else:
                raise ValueError(f'{self.problem_type} is not a valid problem type.')

    def _add_bus_variables_and_connect(self):
        all_subsystems = self._get_all_subsystems()

        base_phases = list(self.phase_info.keys())

        for external_subsystem in all_subsystems:
            bus_variables = external_subsystem.get_bus_variables()
            if bus_variables is not None:
                for bus_variable, variable_data in bus_variables.items():
                    mission_variable_name = variable_data['mission_name']

                    # check if mission_variable_name is a list
                    if not isinstance(mission_variable_name, list):
                        mission_variable_name = [mission_variable_name]

                    # loop over the mission_variable_name list and add each variable to
                    # the trajectory
                    for mission_var_name in mission_variable_name:
                        if mission_var_name not in self.meta_data:
                            # base_units = self.model.get_io_metadata(includes=f'pre_mission.{external_subsystem.name}.{bus_variable}')[f'pre_mission.{external_subsystem.name}.{bus_variable}']['units']
                            base_units = variable_data['units']

                            shape = variable_data.get('shape', _unspecified)

                            targets = mission_var_name
                            if '.' in mission_var_name:
                                # Support for non-hierarchy variables as parameters.
                                mission_var_name = mission_var_name.split('.')[-1]

                            if 'phases' in variable_data:
                                # Support for connecting bus variables into a subset of
                                # phases.
                                for phase_name in variable_data['phases']:
                                    phase = getattr(self.traj.phases, phase_name)

                                    phase.add_parameter(
                                        mission_var_name, opt=False, static_target=True,
                                        units=base_units, shape=shape, targets=targets)

                                    self.model.connect(
                                        f'pre_mission.{bus_variable}',
                                        f'traj.{phase_name}.parameters:{mission_var_name}')

                            else:
                                self.traj.add_parameter(
                                    mission_var_name, opt=False, static_target=True,
                                    units=base_units, shape=shape,
                                    targets={phase_name: [mission_var_name]
                                             for phase_name in base_phases})

                                self.model.connect(
                                    f'pre_mission.{bus_variable}',
                                    f'traj.parameters:' + mission_var_name)

                        if 'post_mission_name' in variable_data:
                            self.model.connect(
                                f'pre_mission.{external_subsystem.name}.{bus_variable}',
                                f'post_mission.{external_subsystem.name}.'
                                f'{variable_data["post_mission_name"]}',
                            )

    def setup(self, **kwargs):
        """
        Lightly wrapped setup() method for the problem.
        """
        # Use OpenMDAO's model options to pass all options through the system hierarchy.
        setup_model_options(self, self.aviary_inputs, self.meta_data)

        # suppress warnings:
        # "input variable '...' promoted using '*' was already promoted using 'aircraft:*'
        with warnings.catch_warnings():

            self.model.options['aviary_options'] = self.aviary_inputs
            self.model.options['aviary_metadata'] = self.meta_data
            self.model.options['phase_info'] = self.phase_info

            warnings.simplefilter("ignore", om.OpenMDAOWarning)
            warnings.simplefilter("ignore", om.PromotionWarning)

            super().setup(**kwargs)

    def set_initial_guesses(self, parent_prob=None, parent_prefix=""):
        """
        Call `set_val` on the trajectory for states and controls to seed
        the problem with reasonable initial guesses. This is especially
        important for collocation methods.
        This method first identifies all phases in the trajectory then
        loops over each phase. Specific initial guesses
        are added depending on the phase and mission method. Cruise is treated
        as a special phase for GASP-based missions because it is an AnalyticPhase
        in Dymos. For this phase, we handle the initial guesses first separately
        and continue to the next phase after that. For other phases, we set the initial
        guesses for states and controls according to the information available
        in the 'initial_guesses' attribute of the phase.
        """
        target_prob = self
        if parent_prob is not None and parent_prefix != "":
            target_prob = parent_prob

        # Grab the trajectory object from the model
        if self.analysis_scheme is AnalysisScheme.SHOOTING:
            if self.problem_type is ProblemType.SIZING:
                target_prob.set_val(parent_prefix + Mission.Summary.GROSS_MASS,
                                   self.get_val(Mission.Design.GROSS_MASS))

            target_prob.set_val(parent_prefix +
                               "traj.SGMClimb_" + Dynamic.Mission.ALTITUDE + "_trigger",
                               val=self.cruise_alt,
                               units="ft",
                               )

            return

        traj = self.model.traj

        # Determine which phases to loop over, fetching them from the trajectory
        phase_items = traj._phases.items()

        # Loop over each phase and set initial guesses for the state and control
        # variables
        for idx, (phase_name, phase) in enumerate(phase_items):

            if self.mission_method is SOLVED_2DOF:
                self.phase_objects[idx].apply_initial_guesses(self, 'traj', phase)
                if self.phase_info[phase_name]['user_options']['ground_roll'] and self.phase_info[phase_name]['user_options']['fix_initial']:
                    continue

            # If not, fetch the initial guesses specific to the phase
            # check if guesses exist for this phase
            if "initial_guesses" in self.phase_info[phase_name]:
                guesses = self.phase_info[phase_name]['initial_guesses']
            else:
                guesses = {}

            # Add subsystem guesses
            self._add_subsystem_guesses(phase_name, phase, target_prob, parent_prefix)

            # Set initial guesses for states and controls for each phase
            self.builder.add_guesses(self, phase_name, phase, guesses, target_prob,
                                     parent_prefix)

    def _process_guess_var(self, val, key, phase):
        """
        Process the guess variable, which can either be a float or an array of floats.
        This method is responsible for interpolating initial guesses when the user
        provides a list or array of values rather than a single float. It interpolates
        the guess values across the phase's domain for a given variable, be it a control
        or a state variable. The interpolation is performed between -1 and 1 (representing
        the normalized phase time domain), using the numpy linspace function.
        The result of this method is a single value or an array of interpolated values
        that can be used to seed the optimization problem with initial guesses.
        Parameters
        ----------
        val : float or list/array of floats
            The initial guess value(s) for a particular variable.
        key : str
            The key identifying the variable for which the initial guess is provided.
        phase : Phase
            The phase for which the variable is being set.
        Returns
        -------
        val : float or array of floats
            The processed guess value(s) to be used in the optimization problem.
        """
        # Check if val is not a single float
        if not isinstance(val, float):
            # If val is an array of values
            if len(val) > 1:
                # Get the shape of the val array
                shape = np.shape(val)

                # Generate an array of evenly spaced values between -1 and 1,
                # reshaping to match the shape of the val array
                xs = np.linspace(-1, 1, num=np.prod(shape)).reshape(shape)

                # Check if the key indicates a control or state variable
                if "controls:" in key or "states:" in key:
                    # If so, strip the first part of the key to match the variable name
                    # in phase
                    stripped_key = ":".join(key.split(":")[1:])

                    # Interpolate the initial guess values across the phase's domain
                    val = phase.interp(stripped_key, xs=xs, ys=val)
                else:
                    # If not a control or state variable, interpolate the initial guess
                    # values directly
                    val = phase.interp(key, xs=xs, ys=val)

        # Return the processed guess value(s)
        return val

    def _add_subsystem_guesses(self, phase_name, phase, target_prob, parent_prefix):
        """
        Adds the initial guesses for each subsystem of a given phase to the problem.
        This method first fetches all subsystems associated with the given phase.
        It then loops over each subsystem and fetches its initial guesses. For each
        guess, it identifies whether the guess corresponds to a state or a control
        variable and then processes the guess variable. After this, the initial
        guess is set in the problem using the `set_val` method.
        Parameters
        ----------
        phase_name : str
            The name of the phase for which the subsystem guesses are being added.
        phase : Phase
            The phase object for which the subsystem guesses are being added.
        """

        # Get all subsystems associated with the phase
        all_subsystems = self._get_all_subsystems(
            self.phase_info[phase_name]['external_subsystems'])

        # Loop over each subsystem
        for subsystem in all_subsystems:
            # Fetch the initial guesses for the subsystem
            initial_guesses = subsystem.get_initial_guesses()

            # Loop over each guess
            for key, val in initial_guesses.items():
                # Identify the type of the guess (state or control)
                type = val.pop('type')
                if 'state' in type:
                    path_string = 'states'
                elif 'control' in type:
                    path_string = 'controls'

                # Process the guess variable (handles array interpolation)
                val['val'] = self._process_guess_var(val['val'], key, phase)

                # Set the initial guess in the problem
                target_prob.set_val(
                    parent_prefix + f'traj.{phase_name}.{path_string}:{key}', **val)

    def run_aviary_problem(self, record_filename="problem_history.db",
                           optimization_history_filename=None, restart_filename=None,
                           suppress_solver_print=True, run_driver=True, simulate=False,
                           make_plots=True):
        """
        This function actually runs the Aviary problem, which could be a simulation, optimization, or a driver execution, depending on the arguments provided.

        Parameters
        ----------
        record_filename : str, optional
            The name of the database file where the solutions are to be recorded. The default is "problem_history.db".
        optimization_history_filename : str, None
            The name of the database file where the driver iterations are to be recorded. The default is None.
        restart_filename : str, optional
            The name of the file that contains previously computed solutions which are to be used as starting points for this run. If it is None (default), no restart file will be used.
        suppress_solver_print : bool, optional
            If True (default), all solvers' print statements will be suppressed. Useful for deeply nested models with multiple solvers so the print statements don't overwhelm the output.
        run_driver : bool, optional
            If True (default), the driver (aka optimizer) will be executed. If False, the problem will be run through one pass -- equivalent to OpenMDAO's `run_model` behavior.
        simulate : bool, optional
            If True, an explicit Dymos simulation will be performed. The default is False.
        make_plots : bool, optional
            If True (default), Dymos html plots will be generated as part of the output.
        """

        if self.aviary_inputs.get_val(Settings.VERBOSITY).value >= 2:
            self.final_setup()
            with open('input_list.txt', 'w') as outfile:
                self.model.list_inputs(out_stream=outfile)

        if suppress_solver_print:
            self.set_solver_print(level=0)

        if optimization_history_filename:
            recorder = om.SqliteRecorder(optimization_history_filename)
            self.driver.add_recorder(recorder)

        # and run mission, and dynamics
        if run_driver:
            failed = dm.run_problem(
                self, run_driver=run_driver, simulate=simulate, make_plots=make_plots,
                solution_record_file=record_filename, restart=restart_filename)
        else:
            # prevent UserWarning that is displayed when an event is triggered
            warnings.filterwarnings('ignore', category=UserWarning)
            failed = self.run_model()
            warnings.filterwarnings('default', category=UserWarning)

        if self.aviary_inputs.get_val(Settings.VERBOSITY).value >= 2:
            with open('output_list.txt', 'w') as outfile:
                self.model.list_outputs(out_stream=outfile)

        self.problem_ran_successfully = not failed

    def alternate_mission(self, run_mission=True,
                          json_filename='sizing_problem.json',
                          payload_mass=None, mission_range=None,
                          phase_info=None, verbosity=Verbosity.BRIEF):
        """
        This function runs an alternate mission based on a sizing mission output.

        Parameters
        ----------
        run_mission : bool
            Flag to determine whether to run the mission before returning the problem object.
        json_filename : str
            Name of the file that the sizing mission has been saved to.
        mission_range : float, optional
            Target range for the fallout mission.
        payload_mass : float, optional
            Mass of the payload for the mission.
        phase_info : dict, optional
            Dictionary containing the phases and their required parameters.
        verbosity : Verbosity or list, optional
            If Verbosity.DEBUG, debug print options ['desvars','ln_cons','nl_cons','objs'] will be set.
            If a list is provided, it will be used as the debug print options.
        """
        if phase_info is None:
            phase_info = self.phase_info
        if mission_range is None:
            design_range = self.get_val(Mission.Design.RANGE)
        if payload_mass is None:
            if self.mission_method is HEIGHT_ENERGY:
                payload_mass = self.get_val(Aircraft.CrewPayload.TOTAL_PAYLOAD_MASS)
            elif self.mission_method is TWO_DEGREES_OF_FREEDOM:
                payload_mass = self.get_val(Aircraft.CrewPayload.PASSENGER_PAYLOAD_MASS)

        mission_mass = self.get_val(Mission.Design.GROSS_MASS)
        optimizer = self.driver.options["optimizer"]

        prob_alternate = _load_off_design(
            json_filename,
            ProblemType.ALTERNATE,
            phase_info,
            payload_mass,
            design_range,
            mission_mass)

        prob_alternate.check_and_preprocess_inputs()
        prob_alternate.add_pre_mission_systems()
        prob_alternate.add_phases()
        prob_alternate.add_post_mission_systems()
        prob_alternate.link_phases()
        prob_alternate.add_driver(optimizer, verbosity=verbosity)
        prob_alternate.add_design_variables()
        prob_alternate.add_objective()
        prob_alternate.setup()
        prob_alternate.set_initial_guesses()
        if run_mission:
            prob_alternate.run_aviary_problem(
                record_filename='alternate_problem_history.db')
        return prob_alternate

    def fallout_mission(self, run_mission=True,
                        json_filename='sizing_problem.json',
                        mission_mass=None, payload_mass=None,
                        phase_info=None, verbosity=Verbosity.BRIEF):
        """
        This function runs a fallout mission based on a sizing mission output.

        Parameters
        ----------
        run_mission : bool
            Flag to determine whether to run the mission before returning the problem object.
        json_filename : str
            Name of the file that the sizing mission has been saved to.
        mission_mass : float, optional
            Takeoff mass for the fallout mission.
        payload_mass : float, optional
            Mass of the payload for the mission.
        phase_info : dict, optional
            Dictionary containing the phases and their required parameters.
        verbosity : Verbosity or list, optional
            If Verbosity.DEBUG, debug print options ['desvars','ln_cons','nl_cons','objs'] will be set.
            If a list is provided, it will be used as the debug print options.
        """
        if phase_info is None:
            phase_info = self.phase_info
        if mission_mass is None:
            mission_mass = self.get_val(Mission.Design.GROSS_MASS)
        if payload_mass is None:
            if self.mission_method is HEIGHT_ENERGY:
                payload_mass = self.get_val(Aircraft.CrewPayload.TOTAL_PAYLOAD_MASS)
            elif self.mission_method is TWO_DEGREES_OF_FREEDOM:
                payload_mass = self.get_val(Aircraft.CrewPayload.PASSENGER_PAYLOAD_MASS)

        design_range = self.get_val(Mission.Design.RANGE)
        optimizer = self.driver.options["optimizer"]

        prob_fallout = _load_off_design(json_filename, ProblemType.FALLOUT, phase_info,
                                        payload_mass, design_range, mission_mass)

        prob_fallout.check_and_preprocess_inputs()
        prob_fallout.add_pre_mission_systems()
        prob_fallout.add_phases()
        prob_fallout.add_post_mission_systems()
        prob_fallout.link_phases()
        prob_fallout.add_driver(optimizer, verbosity=verbosity)
        prob_fallout.add_design_variables()
        prob_fallout.add_objective()
        prob_fallout.setup()
        prob_fallout.set_initial_guesses()
        if run_mission:
            prob_fallout.run_aviary_problem(record_filename='fallout_problem_history.db')
        return prob_fallout

    def save_sizing_to_json(self, json_filename='sizing_problem.json'):
        """
        This function saves an aviary problem object into a json file.

        Parameters
        ----------
        aviary_problem: OpenMDAO Aviary Problem
            Aviary problem object optimized for the aircraft design/sizing mission.
            Assumed to contain aviary_inputs and Mission.Summary.GROSS_MASS
        json_filename:   string
            User specified name and relative path of json file to save the data into.
        """

        aviary_input_list = []
        with open(json_filename, 'w') as jsonfile:
            # Loop through aviary input datastructure and create a list
            for data in self.aviary_inputs:
                (name, (value, units)) = data
                type_value = type(value)

                # Get the gross mass value from the sizing problem and add it to input
                # list
                if name == Mission.Summary.GROSS_MASS or name == Mission.Design.GROSS_MASS:
                    Mission_Summary_GROSS_MASS_val = self.get_val(
                        Mission.Summary.GROSS_MASS, units=units)
                    Mission_Summary_GROSS_MASS_val_list = Mission_Summary_GROSS_MASS_val.tolist()
                    value = Mission_Summary_GROSS_MASS_val_list[0]

                else:
                    # there are different data types we need to handle for conversion to json format
                    # int, bool, float doesn't need anything special

                    # Convert numpy arrays to lists
                    if type_value == np.ndarray:
                        value = value.tolist()

                    # Lists are fine except if they contain enums
                    if type_value == list:
                        if isinstance(value[0], enum.Enum):
                            for i in range(len(value)):
                                value[i] = str([value[i]])

                    # Enums need converting to a string
                    if isinstance(value, enum.Enum):
                        value = str([value])

                # Append the data to the list
                aviary_input_list.append([name, value, units, str(type_value)])

            # Write the list to a json file
            json.dump(aviary_input_list, jsonfile, sort_keys=True,
                      indent=4, ensure_ascii=False)

            jsonfile.close()

    def _add_hybrid_objective(self, phase_info):
        phases = list(phase_info.keys())
        takeoff_mass = self.aviary_inputs.get_val(
            Mission.Design.GROSS_MASS, units='lbm')

        obj_comp = om.ExecComp(f"obj = -final_mass / {takeoff_mass} + final_time / 5.",
                               final_mass={"units": "lbm"},
                               final_time={"units": "h"})
        self.model.add_subsystem("obj_comp", obj_comp)

        final_phase_name = phases[-1]
        self.model.connect(f"traj.{final_phase_name}.timeseries.mass",
                           "obj_comp.final_mass", src_indices=[-1])
        self.model.connect(f"traj.{final_phase_name}.timeseries.time",
                           "obj_comp.final_time", src_indices=[-1])

    def _add_vrotate_comp(self):
        self.model.add_subsystem("vrot_comp", VRotateComp())
        self.model.connect('traj.groundroll.states:mass',
                           'vrot_comp.mass', src_indices=om.slicer[0, ...])

        vrot_eq_comp = self.model.add_subsystem("vrot_eq_comp", om.EQConstraintComp())
        vrot_eq_comp.add_eq_output(
            "v_rotate_error", eq_units="kn", lhs_name="v_rot_computed",
            rhs_name="groundroll_v_final", add_constraint=True)

        self.model.connect('vrot_comp.Vrot', 'vrot_eq_comp.v_rot_computed')
        self.model.connect(
            'traj.groundroll.timeseries.velocity', 'vrot_eq_comp.groundroll_v_final',
            src_indices=om.slicer[-1, ...])

    def _save_to_csv_file(self, filename):
        with open(filename, 'w', newline='') as csvfile:
            fieldnames = ['name', 'value', 'units']
            writer = csv.DictWriter(csvfile, fieldnames=fieldnames)

            for name, value_units in sorted(self.aviary_inputs):
                value, units = value_units
                writer.writerow({'name': name, 'value': value, 'units': units})

    def _get_all_subsystems(self, external_subsystems=None):
        all_subsystems = []
        if external_subsystems is None:
            all_subsystems.extend(self.pre_mission_info['external_subsystems'])
        else:
            all_subsystems.extend(external_subsystems)

        all_subsystems.append(self.core_subsystems['aerodynamics'])
        all_subsystems.append(self.core_subsystems['propulsion'])

        return all_subsystems

    def _add_comps_for_objs_and_cons(self):
        "add objectives and some constraints"
        self.model.add_subsystem(
            "fuel_obj",
            om.ExecComp(
                "reg_objective = overall_fuel/10000 + ascent_duration/30.",
                reg_objective={"val": 0.0, "units": "unitless"},
                ascent_duration={"units": "s", "shape": 1},
                overall_fuel={"units": "lbm"},
            ),
            promotes_inputs=[
                ("ascent_duration", Mission.Takeoff.ASCENT_DURATION),
                ("overall_fuel", Mission.Summary.TOTAL_FUEL_MASS),
            ],
            promotes_outputs=[("reg_objective", Mission.Objectives.FUEL)],
        )

        self.model.add_subsystem(
            "range_obj",
            om.ExecComp(
                "reg_objective = -actual_range/1000 + ascent_duration/30.",
                reg_objective={"val": 0.0, "units": "unitless"},
                ascent_duration={"units": "s", "shape": 1},
                actual_range={
                    "val": self.target_range, "units": "NM"},
            ),
            promotes_inputs=[
                ("actual_range", Mission.Summary.RANGE),
                ("ascent_duration", Mission.Takeoff.ASCENT_DURATION),
            ],
            promotes_outputs=[("reg_objective", Mission.Objectives.RANGE)],
        )

        if self.analysis_scheme is AnalysisScheme.COLLOCATION:
            if self.mission_method is TWO_DEGREES_OF_FREEDOM:
                ascent_phase = getattr(self.traj.phases, 'ascent')
                ascent_tx = ascent_phase.options["transcription"]
                ascent_num_nodes = ascent_tx.grid_data.num_nodes
                self.model.add_subsystem(
                    "h_fit",
                    PolynomialFit(N_cp=ascent_num_nodes),
                    promotes_inputs=["t_init_gear", "t_init_flaps"],
                )

        self.model.add_subsystem(
            "range_constraint",
            om.ExecComp(
                "range_resid = target_range - actual_range",
                target_range={"val": self.target_range, "units": "NM"},
                actual_range={"val": self.target_range, "units": "NM"},
                range_resid={"val": 30, "units": "NM"},
            ),
            promotes_inputs=[
                ("actual_range", Mission.Summary.RANGE),
                "target_range",
            ],
            promotes_outputs=[
                ("range_resid", Mission.Constraints.RANGE_RESIDUAL)],
        )

    def _add_fuel_reserve_component(self, post_mission=True,
                                    reserves_name=Mission.Design.RESERVE_FUEL):
        if post_mission:
            reserve_calc_location = self.post_mission
        else:
            reserve_calc_location = self.model

        RESERVE_FUEL_FRACTION = self.aviary_inputs.get_val(
            Aircraft.Design.RESERVE_FUEL_FRACTION, units='unitless')
        if RESERVE_FUEL_FRACTION != 0:
            reserve_fuel_frac = om.ExecComp(
                'reserve_fuel_frac_mass = reserve_fuel_fraction * (takeoff_mass - final_mass)',
                reserve_fuel_frac_mass={
                    "units": "lbm"},
                reserve_fuel_fraction={
                    "units": "unitless",
                    "val": RESERVE_FUEL_FRACTION},
                final_mass={
                    "units": "lbm"},
                takeoff_mass={
                    "units": "lbm"})

            reserve_calc_location.add_subsystem(
                "reserve_fuel_frac", reserve_fuel_frac,
                promotes_inputs=[("takeoff_mass", Mission.Summary.GROSS_MASS),
                                 ("final_mass", Mission.Landing.TOUCHDOWN_MASS),
                                 ("reserve_fuel_fraction", Aircraft.Design.
                                  RESERVE_FUEL_FRACTION)],
                promotes_outputs=["reserve_fuel_frac_mass"])

        RESERVE_FUEL_ADDITIONAL = self.aviary_inputs.get_val(
            Aircraft.Design.RESERVE_FUEL_ADDITIONAL, units='lbm')
        reserve_fuel = om.ExecComp(
            'reserve_fuel = reserve_fuel_frac_mass + reserve_fuel_additional + reserve_fuel_burned',
            reserve_fuel={"units": "lbm", 'shape': 1},
            reserve_fuel_frac_mass={"units": "lbm", "val": 0},
            reserve_fuel_additional={"units": "lbm", "val": RESERVE_FUEL_ADDITIONAL},
            reserve_fuel_burned={"units": "lbm", "val": 0})

        reserve_calc_location.add_subsystem(
            "reserve_fuel",
            reserve_fuel,
            promotes_inputs=[
                "reserve_fuel_frac_mass",
                ("reserve_fuel_additional",
                 Aircraft.Design.RESERVE_FUEL_ADDITIONAL),
                ("reserve_fuel_burned",
                 Mission.Summary.RESERVE_FUEL_BURNED)],
            promotes_outputs=[
                ("reserve_fuel",
                 reserves_name)])


def _read_sizing_json(aviary_problem, json_filename):
    """
    This function reads in an aviary problem object from a json file.

    Parameters
    ----------
    aviary_problem: OpenMDAO Aviary Problem
        Aviary problem object optimized for the aircraft design/sizing mission.
        Assumed to contain aviary_inputs and Mission.Summary.GROSS_MASS
    json_filename:   string
        User specified name and relative path of json file to save the data into

    Returns
    ----------
    Aviary Problem object with updated input values from json file

    """
    # load saved input list from json file
    with open(json_filename) as json_data_file:
        loaded_aviary_input_list = json.load(json_data_file)
        json_data_file.close()

    # Loop over input list and assign aviary problem input values
    counter = 0  # list index tracker
    for inputs in loaded_aviary_input_list:
        [var_name, var_values, var_units, var_type] = inputs

        # Initialize some flags to idetify arrays and enums
        is_array = False
        is_enum = False

        if var_type == "<class 'numpy.ndarray'>":
            is_array = True

        elif var_type == "<class 'list'>":
            # check if the list contains enums
            for i in range(len(var_values)):
                if isinstance(var_values[i], str):
                    if var_values[i].find("<") != -1:
                        # Found a list of enums: set the flag
                        is_enum = True

                        # Manipulate the string to find the value
                        tmp_var_values = var_values[i].split(':')[-1]
                        var_values[i] = tmp_var_values.replace(">", "").replace(
                            "]", "").replace("'", "").replace(" ", "")

            if is_enum:
                var_values = convert_strings_to_data(var_values)

            else:
                var_values = [var_values]

        elif var_type.find("<enum") != -1:
            # Identify enums and manipulate the string to find the value
            tmp_var_values = var_values.split(':')[-1]
            var_values = tmp_var_values.replace(">", "").replace(
                "]", "").replace("'", "").replace(" ", "")
            var_values = convert_strings_to_data([var_values])

        else:
            # values are expected to be parsed as a list to set_value function
            var_values = [var_values]

        # Check if the variable is in meta data
        if var_name in BaseMetaData.keys():
            try:
                aviary_problem.aviary_inputs = set_value(
                    var_name, var_values, aviary_problem.aviary_inputs, units=var_units,
                    is_array=is_array, meta_data=BaseMetaData)
            except BaseException:
                # Print helpful error
                print(
                    "FAILURE: list_num = ",
                    counter,
                    "Input String = ",
                    inputs,
                    "Attempted to set_value(",
                    var_name,
                    ",",
                    var_values,
                    ",",
                    var_units,
                    ")")
        else:
            # Not in the MetaData
            print(
                "Name not found in MetaData: list_num =",
                counter,
                "Input String =",
                inputs,
                "Attempted set_value(",
                var_name,
                ",",
                var_values,
                ",",
                var_units,
                ")")

        counter = counter + 1  # increment index tracker
    return aviary_problem


def _load_off_design(json_filename, ProblemType, phase_info,
                     payload, mission_range, mission_gross_mass):
    """
    This function loads a sized aircraft, and sets up an aviary problem
    for a specified off design mission.

    Parameters
    ----------
    json_filename:      string
        User specified name and relative path of json file containing the sized aircraft data
    ProblemType:        enum
        Alternate or Fallout. Alternate requires mission_range input and
         Fallout requires mission_fuel input
    phase_info:     phase_info dictionary for off design mission
    payload:            float
        Aircraft.CrewPayload.PASSENGER_PAYLOAD_MASS
    mission_range       float
        Mission.Summary.RANGE 'NM'
    mission_gross_mass  float
        Mission.Summary.GROSS_MASS 'lbm'

    Returns
    ----------
    Aviary Problem object with completed load_inputs() for specified off design mission
    """

    # Initialize a new aviary problem and aviary_input data structure
    prob = AviaryProblem()
    prob.aviary_inputs = AviaryValues()

    prob = _read_sizing_json(prob, json_filename)

    # Update problem type
    prob.problem_type = ProblemType
    prob.aviary_inputs.set_val('settings:problem_type', ProblemType, units='unitless')

    # Set Payload
    prob.aviary_inputs.set_val(
        Aircraft.CrewPayload.PASSENGER_PAYLOAD_MASS, payload, units='lbm')

    if ProblemType == ProblemType.ALTERNATE:
        # Set mission range, aviary will calculate required fuel
        prob.aviary_inputs.set_val(Mission.Design.RANGE, mission_range, units='NM')

    elif ProblemType == ProblemType.FALLOUT:
        # Set mission fuel and calculate gross weight, aviary will calculate range
        prob.aviary_inputs.set_val(Mission.Summary.GROSS_MASS,
                                   mission_gross_mass, units='lbm')

    # Load inputs
    prob.load_inputs(prob.aviary_inputs, phase_info)
    return prob<|MERGE_RESOLUTION|>--- conflicted
+++ resolved
@@ -1048,206 +1048,7 @@
             if len(phases_to_link) > 1:  # TODO: hack
                 self.traj.link_phases(phases=phases_to_link, vars=[var], connected=True)
 
-<<<<<<< HEAD
         self.builder.link_phases(self, phases, direct_links=true_unless_mpi)
-=======
-        if self.mission_method in (HEIGHT_ENERGY, SOLVED_2DOF):
-            # connect regular_phases with each other if you are optimizing alt or mach
-            self._link_phases_helper_with_options(
-                self.regular_phases,
-                'optimize_altitude',
-                Dynamic.Mission.ALTITUDE,
-                ref=1.0e4,
-            )
-            self._link_phases_helper_with_options(
-                self.regular_phases, 'optimize_mach', Dynamic.Atmosphere.MACH
-            )
-
-            # connect reserve phases with each other if you are optimizing alt or mach
-            self._link_phases_helper_with_options(
-                self.reserve_phases,
-                'optimize_altitude',
-                Dynamic.Mission.ALTITUDE,
-                ref=1.0e4,
-            )
-            self._link_phases_helper_with_options(
-                self.reserve_phases, 'optimize_mach', Dynamic.Atmosphere.MACH
-            )
-
-            if self.mission_method is HEIGHT_ENERGY:
-                # connect mass and distance between all phases regardless of reserve /
-                # non-reserve status
-                self.traj.link_phases(phases, ["time"],
-                                      ref=None if true_unless_mpi else 1e3,
-                                      connected=true_unless_mpi)
-                self.traj.link_phases(phases, [Dynamic.Vehicle.MASS],
-                                      ref=None if true_unless_mpi else 1e6,
-                                      connected=true_unless_mpi)
-                self.traj.link_phases(phases, [Dynamic.Mission.DISTANCE],
-                                      ref=None if true_unless_mpi else 1e3,
-                                      connected=true_unless_mpi)
-
-                self.model.connect(f'traj.{self.regular_phases[-1]}.timeseries.distance',
-                                   Mission.Summary.RANGE,
-                                   src_indices=[-1], flat_src_indices=True)
-
-            elif self.mission_method is SOLVED_2DOF:
-                self.traj.link_phases(phases, [Dynamic.Vehicle.MASS], connected=True)
-                self.traj.link_phases(
-                    phases, [Dynamic.Mission.DISTANCE],
-                    units='ft', ref=1.e3, connected=False)
-                self.traj.link_phases(phases, ["time"], connected=False)
-
-                if len(phases) > 2:
-                    self.traj.link_phases(
-                        phases[1:], ["alpha"], units='rad', connected=False)
-
-        elif self.mission_method is TWO_DEGREES_OF_FREEDOM:
-            if self.analysis_scheme is AnalysisScheme.COLLOCATION:
-                for ii in range(len(phases) - 1):
-                    phase1, phase2 = phases[ii:ii + 2]
-                    analytic1 = self.phase_info[phase1]['user_options']['analytic']
-                    analytic2 = self.phase_info[phase2]['user_options']['analytic']
-
-                    if not (analytic1 or analytic2):
-                        # we always want time, distance, and mass to be continuous
-                        states_to_link = {
-                            'time': true_unless_mpi,
-                            Dynamic.Mission.DISTANCE: true_unless_mpi,
-                            Dynamic.Vehicle.MASS: False,
-                        }
-
-                        # if both phases are reserve phases or neither is a reserve phase
-                        # (we are not on the boundary between the regular and reserve missions)
-                        # and neither phase is ground roll or rotation (altitude isn't a state):
-                        # we want altitude to be continous as well
-                        if ((phase1 in self.reserve_phases) == (phase2 in self.reserve_phases)) and \
-                                not ({"groundroll", "rotation"} & {phase1, phase2}) and \
-                                not ('accel', 'climb1') == (phase1, phase2):  # required for convergence of FwGm
-                            states_to_link[Dynamic.Mission.ALTITUDE] = true_unless_mpi
-
-                        # if either phase is rotation, we need to connect velocity
-                        # ascent to accel also requires velocity
-                        if 'rotation' in (
-                                phase1, phase2) or (
-                                'ascent', 'accel') == (
-                                phase1, phase2):
-                            states_to_link[Dynamic.Mission.VELOCITY] = true_unless_mpi
-                            # if the first phase is rotation, we also need alpha
-                            if phase1 == 'rotation':
-                                states_to_link['alpha'] = False
-
-                        for state, connected in states_to_link.items():
-                            # in initial guesses, all of the states, other than time use
-                            # the same name
-                            initial_guesses1 = self.phase_info[phase1]['initial_guesses']
-                            initial_guesses2 = self.phase_info[phase2]['initial_guesses']
-
-                            # if a state is in the initial guesses, get the units of the
-                            # initial guess
-                            kwargs = {}
-                            if not connected:
-                                if state in initial_guesses1:
-                                    kwargs = {'units': initial_guesses1[state][-1]}
-                                elif state in initial_guesses2:
-                                    kwargs = {'units': initial_guesses2[state][-1]}
-
-                            self.traj.link_phases(
-                                [phase1, phase2], [state], connected=connected, **kwargs)
-
-                    # if either phase is analytic we have to use a linkage_constraint
-                    else:
-                        # analytic phases use the prefix "initial" for time and distance,
-                        # but not mass
-                        if analytic2:
-                            prefix = 'initial_'
-                        else:
-                            prefix = ''
-
-                        self.traj.add_linkage_constraint(
-                            phase1, phase2, 'time', prefix + 'time', connected=True)
-                        self.traj.add_linkage_constraint(
-                            phase1, phase2, 'distance', prefix + 'distance',
-                            connected=True)
-                        self.traj.add_linkage_constraint(
-                            phase1, phase2, 'mass', 'mass', connected=False, ref=1.0e5)
-
-                # add all params and promote them to self.model level
-                ParamPort.promote_params(
-                    self.model,
-                    trajs=["traj"],
-                    phases=[
-                        [*self.regular_phases,
-                         *self.reserve_phases]
-                    ],
-                )
-
-                self.model.promotes(
-                    "traj",
-                    inputs=[
-                        ("ascent.parameters:t_init_gear", "t_init_gear"),
-                        ("ascent.parameters:t_init_flaps", "t_init_flaps"),
-                        ("ascent.t_initial", Mission.Takeoff.ASCENT_T_INTIIAL),
-                        ("ascent.t_duration", Mission.Takeoff.ASCENT_DURATION),
-                    ],
-                )
-
-                # imitate input_initial for taxi -> groundroll
-                eq = self.model.add_subsystem(
-                    "taxi_groundroll_mass_constraint", om.EQConstraintComp())
-                eq.add_eq_output("mass", eq_units="lbm", normalize=False,
-                                 ref=10000., add_constraint=True)
-                self.model.connect(
-                    "taxi.mass", "taxi_groundroll_mass_constraint.rhs:mass")
-                self.model.connect(
-                    "traj.groundroll.states:mass",
-                    "taxi_groundroll_mass_constraint.lhs:mass",
-                    src_indices=[0],
-                    flat_src_indices=True,
-                )
-
-                self.model.connect("traj.ascent.timeseries.time", "h_fit.time_cp")
-                self.model.connect(
-                    "traj.ascent.timeseries.altitude", "h_fit.h_cp")
-
-                self.model.connect(f'traj.{self.regular_phases[-1]}.states:mass',
-                                   Mission.Landing.TOUCHDOWN_MASS, src_indices=[-1])
-
-                connect_map = {
-                    f"traj.{self.regular_phases[-1]}.timeseries.distance": Mission.Summary.RANGE,
-                }
-
-            else:
-                connect_map = {
-                    "taxi.mass": "traj.mass_initial",
-                    Mission.Takeoff.ROTATION_VELOCITY: "traj.SGMGroundroll_velocity_trigger",
-                    "traj.distance_final": Mission.Summary.RANGE,
-                    "traj.mass_final": Mission.Landing.TOUCHDOWN_MASS,
-                }
-
-            # promote all ParamPort inputs for analytic segments as well
-            param_list = list(ParamPort.param_data)
-            self.model.promotes("taxi", inputs=param_list)
-            self.model.promotes("landing", inputs=param_list)
-            if self.analysis_scheme is AnalysisScheme.SHOOTING:
-                param_list.append(Aircraft.Design.MAX_FUSELAGE_PITCH_ANGLE)
-                self.model.promotes("traj", inputs=param_list)
-                # self.model.list_inputs()
-                # self.model.promotes("traj", inputs=['ascent.ODE_group.eoms.'+Aircraft.Design.MAX_FUSELAGE_PITCH_ANGLE])
-
-            self.model.connect("taxi.mass", "vrot.mass")
-
-            def connect_with_common_params(self, source, target):
-                self.model.connect(
-                    source,
-                    target,
-                    src_indices=[-1],
-                    flat_src_indices=True,
-                )
-
-            for source, target in connect_map.items():
-                connect_with_common_params(self, source, target)
->>>>>>> 927b8324
 
     def add_driver(
             self, optimizer=None, use_coloring=None, max_iter=50,
