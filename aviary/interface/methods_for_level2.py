from dymos.transcriptions.transcription_base import TranscriptionBase
import csv
import warnings
import inspect
from pathlib import Path
from datetime import datetime
import importlib.util
import sys
import json
import enum

import numpy as np

import dymos as dm
from dymos.utils.misc import _unspecified

import openmdao.api as om
from openmdao.core.component import Component
from openmdao.utils.mpi import MPI
from openmdao.utils.reports_system import _default_reports

from aviary.constants import GRAV_ENGLISH_LBM, RHO_SEA_LEVEL_ENGLISH
from aviary.interface.default_phase_info.two_dof_fiti import add_default_sgm_args
from aviary.interface.utils.check_phase_info import check_phase_info
from aviary.mission.energy_phase import EnergyPhase
from aviary.mission.flops_based.phases.build_landing import Landing
from aviary.mission.flops_based.phases.build_takeoff import Takeoff
from aviary.mission.twodof_phase import TwoDOFPhase
from aviary.mission.gasp_based.idle_descent_estimation import (
    add_descent_estimation_as_submodel,
)
from aviary.mission.gasp_based.ode.params import ParamPort
from aviary.mission.gasp_based.phases.time_integration_traj import FlexibleTraj
from aviary.mission.gasp_based.phases.groundroll_phase import GroundrollPhase
from aviary.mission.flops_based.phases.groundroll_phase import (
    GroundrollPhase as GroundrollPhaseVelocityIntegrated,
)
from aviary.mission.gasp_based.phases.rotation_phase import RotationPhase
from aviary.mission.gasp_based.phases.climb_phase import ClimbPhase
from aviary.mission.gasp_based.phases.cruise_phase import CruisePhase
from aviary.mission.gasp_based.phases.accel_phase import AccelPhase
from aviary.mission.gasp_based.phases.ascent_phase import AscentPhase
from aviary.mission.gasp_based.phases.descent_phase import DescentPhase
from aviary.mission.gasp_based.ode.landing_ode import LandingSegment
from aviary.mission.gasp_based.ode.taxi_ode import TaxiSegment
from aviary.mission.gasp_based.phases.v_rotate_comp import VRotateComp
from aviary.mission.gasp_based.polynomial_fit import PolynomialFit
from aviary.mission.phase_builder_base import PhaseBuilderBase

from aviary.subsystems.aerodynamics.aerodynamics_builder import CoreAerodynamicsBuilder
from aviary.subsystems.geometry.geometry_builder import CoreGeometryBuilder
from aviary.subsystems.mass.mass_builder import CoreMassBuilder
from aviary.subsystems.premission import CorePreMission
from aviary.subsystems.propulsion.utils import build_engine_deck
from aviary.subsystems.propulsion.propulsion_builder import CorePropulsionBuilder

from aviary.utils.aviary_values import AviaryValues
from aviary.utils.functions import (
    create_opts2vals,
    add_opts2vals,
    promote_aircraft_and_mission_vars,
    wrapped_convert_units,
)
from aviary.utils.functions import convert_strings_to_data, set_value
from aviary.utils.merge_variable_metadata import merge_meta_data
from aviary.utils.preprocessors import preprocess_options
<<<<<<< HEAD
from aviary.utils.process_input_decks import (
    create_vehicle,
    update_GASP_options,
    initialization_guessing,
)

from aviary.variable_info.enums import (
    AnalysisScheme,
    ProblemType,
    EquationsOfMotion,
    LegacyCode,
    Verbosity,
)
from aviary.variable_info.functions import setup_trajectory_params, override_aviary_vars
=======
from aviary.utils.process_input_decks import create_vehicle, update_GASP_options, initialization_guessing

from aviary.variable_info.enums import AnalysisScheme, ProblemType, EquationsOfMotion, LegacyCode, Verbosity
from aviary.variable_info.functions import setup_trajectory_params, override_aviary_vars, setup_model_options
>>>>>>> d4cc8057
from aviary.variable_info.variables import Aircraft, Mission, Dynamic, Settings
from aviary.variable_info.variable_meta_data import _MetaData as BaseMetaData

FLOPS = LegacyCode.FLOPS
GASP = LegacyCode.GASP

TWO_DEGREES_OF_FREEDOM = EquationsOfMotion.TWO_DEGREES_OF_FREEDOM
HEIGHT_ENERGY = EquationsOfMotion.HEIGHT_ENERGY
SOLVED_2DOF = EquationsOfMotion.SOLVED_2DOF

if hasattr(TranscriptionBase, 'setup_polynomial_controls'):
    use_new_dymos_syntax = False
else:
    use_new_dymos_syntax = True


class PreMissionGroup(om.Group):
    """OpenMDAO group that holds all pre-mission systems"""

    def configure(self):
        """
        Configure this group for pre-mission.
        Promote aircraft and mission variables.
        Override output aviary variables.
        """
        external_outputs = promote_aircraft_and_mission_vars(self)

        pre_mission = self.core_subsystems
        override_aviary_vars(
            pre_mission,
            pre_mission.options["aviary_options"],
            external_overrides=external_outputs,
            manual_overrides=pre_mission.manual_overrides,
        )


class PostMissionGroup(om.Group):
    """OpenMDAO group that holds all post-mission systems"""

    def configure(self):
        """
        Congigure this group for post-mission.
        Promote aircraft and mission variables.
        """
        promote_aircraft_and_mission_vars(self)


class AviaryGroup(om.Group):
    """
    A standard OpenMDAO group that handles Aviary's promotions in the configure
    method. This assures that we only call set_input_defaults on variables
    that are present in the model.
    """

    def initialize(self):
        """declare options"""
        self.options.declare(
            'aviary_options',
            types=AviaryValues,
            desc='collection of Aircraft/Mission specific options',
        )
        self.options.declare(
            'aviary_metadata',
            types=dict,
            desc='metadata dictionary of the full aviary problem.',
        )
        self.options.declare('phase_info', types=dict, desc='phase-specific settings.')

    def configure(self):
        """
        Configure the Aviary group
        """
        aviary_options = self.options['aviary_options']
        aviary_metadata = self.options['aviary_metadata']

        # Find promoted name of every input in the model.
        all_prom_inputs = []

        # We can call list_inputs on the subsystems.
        for system in self.system_iter(recurse=False):
            var_abs = system.list_inputs(out_stream=None, val=False)
            var_prom = [v['prom_name'] for k, v in var_abs]
            all_prom_inputs.extend(var_prom)

            # Calls to promotes aren't handled until this group resolves.
            # Here, we address anything promoted with an alias in AviaryProblem.
            input_meta = system._var_promotes['input']
            var_prom = [v[0][1] for v in input_meta if isinstance(v[0], tuple)]
            all_prom_inputs.extend(var_prom)
            var_prom = [v[0] for v in input_meta if not isinstance(v[0], tuple)]
            all_prom_inputs.extend(var_prom)

        if MPI and self.comm.size > 1:
            # Under MPI, promotion info only lives on rank 0, so broadcast.
            all_prom_inputs = self.comm.bcast(all_prom_inputs, root=0)

        for key in aviary_metadata:

            if ':' not in key or key.startswith('dynamic:'):
                continue

            if aviary_metadata[key]['option']:
                continue

            # Skip anything that is not presently an input.
            if key not in all_prom_inputs:
                continue

            if key in aviary_options:
                val, units = aviary_options.get_item(key)
            else:
                val = aviary_metadata[key]['default_value']
                units = aviary_metadata[key]['units']

                if val is None:
                    # optional, but no default value
                    continue

            self.set_input_defaults(key, val=val, units=units)

        # The section below this contains some manipulations of the dymos solver
        # structure for height energy.
        if aviary_options.get_val(Settings.EQUATIONS_OF_MOTION) is not HEIGHT_ENERGY:
            return

        phase_info = self.options['phase_info']

        # Set a more appropriate solver for dymos when the phases are linked.
        if MPI and isinstance(self.traj.phases.linear_solver, om.PETScKrylov):

            # When any phase is connected with input_initial = True, dymos puts
            # a jacobi solver in the phases group. This is necessary in case
            # the phases are cyclic. However, this causes some problems
            # with the newton solvers in Aviary, exacerbating issues with
            # solver tolerances at multiple levels. Since Aviary's phases
            # are basically in series, the jacobi solver is a much better
            # choice and should be able to handle it in a couple of
            # iterations.
            self.traj.phases.linear_solver = om.LinearBlockJac(maxiter=5)

        # Due to recent changes in dymos, there is now a solver in any phase
        # that has connected initial states. It is not clear that this solver
        # is necessary except in certain corner cases that do not apply to the
        # Aviary trajectory. In our case, this solver merely addresses a lag
        # in the state input component. Since this solver can cause some
        # numerical problems, and can slow things down, we need to move it down
        # into the state interp component.
        # TODO: Future updates to dymos may make this unneccesary.
        for phase in self.traj.phases.system_iter(recurse=False):

            # Don't move the solvers if we are using solve segements.
            if phase_info[phase.name]['user_options'].get('solve_for_distance'):
                continue

            phase.nonlinear_solver = om.NonlinearRunOnce()
            phase.linear_solver = om.LinearRunOnce()
            if isinstance(phase.indep_states, om.ImplicitComponent):
                phase.indep_states.nonlinear_solver = om.NewtonSolver(
                    solve_subsystems=True
                )
                phase.indep_states.linear_solver = om.DirectSolver(rhs_checking=True)


class AviaryProblem(om.Problem):
    """
    Main class for instantiating, formulating, and solving Aviary problems.

    On a basic level, this problem object is all the conventional user needs
    to interact with. Looking at the three "levels" of use cases, from simplest
    to most complicated, we have:

    Level 1: users interact with Aviary through input files (.csv or .yaml, TBD)
    Level 2: users interact with Aviary through a Python interface
    Level 3: users can modify Aviary's workings through Python and OpenMDAO

    This Problem object is simply a specialized OpenMDAO Problem that has
    additional methods to help users create and solve Aviary problems.
    """

    def __init__(
        self, analysis_scheme=AnalysisScheme.COLLOCATION, verbosity=None, **kwargs
    ):
        # Modify OpenMDAO's default_reports for this session.
        new_reports = ['subsystems', 'mission', 'timeseries_csv', 'run_status']
        for report in new_reports:
            if report not in _default_reports:
                _default_reports.append(report)

        super().__init__(**kwargs)

        self.timestamp = datetime.now()
        self.verbosity = verbosity

        self.model = AviaryGroup()
        self.pre_mission = PreMissionGroup()
        self.post_mission = PostMissionGroup()

        self.aviary_inputs = None

        self.traj = None

        self.analysis_scheme = analysis_scheme

        self.regular_phases = []
        self.reserve_phases = []

    def load_inputs(
        self,
        aircraft_data,
        phase_info=None,
        engine_builders=None,
        meta_data=BaseMetaData,
        verbosity=None,
    ):
        """
        This method loads the aviary_values inputs and options that the
        user specifies. They could specify files to load and values to
        replace here as well.
        Phase info is also loaded if provided by the user. If phase_info is None,
        the appropriate default phase_info based on mission analysis method is used.

        This method is not strictly necessary; a user could also supply
        an AviaryValues object and/or phase_info dict of their own.
        """
        # We haven't read the input data yet, we don't know what desired run verbosity is
        # `self.verbosity` is "true" verbosity for entire run. `verbosity` is verbosity
        # override for just this method
        if verbosity is not None:
            # compatibility with being passed int for verbosity
            verbosity = Verbosity(verbosity)
        else:
            verbosity = self.verbosity  # usually None

        ## LOAD INPUT FILE ###
        # Create AviaryValues object from file (or process existing AviaryValues object
        # with default values from metadata) and generate initial guesses
        aviary_inputs, initialization_guesses = create_vehicle(
            aircraft_data, meta_data=meta_data, verbosity=verbosity
        )

        # update verbosity now that we have read the input data
        self.verbosity = aviary_inputs.get_val(Settings.VERBOSITY)
        # if user did not ask for verbosity override for this method, use value from data
        if verbosity is None:
            verbosity = aviary_inputs.get_val(Settings.VERBOSITY)

        # Now that the input file has been read, we have the desired verbosity for this
        # run stored in aviary_inputs. Save this to self.

        # pull which methods will be used for subsystems and mission
        self.mission_method = mission_method = aviary_inputs.get_val(
            Settings.EQUATIONS_OF_MOTION
        )
        self.mass_method = mass_method = aviary_inputs.get_val(Settings.MASS_METHOD)

        if mission_method is TWO_DEGREES_OF_FREEDOM or mass_method is GASP:
            # TODO this should be a preprocessor step if it is required here
            aviary_inputs = update_GASP_options(aviary_inputs)
        initialization_guesses = initialization_guessing(
            aviary_inputs, initialization_guesses, engine_builders
        )
        self.aviary_inputs = aviary_inputs
        self.initialization_guesses = initialization_guesses

        ## LOAD PHASE_INFO ###
        if phase_info is None:
            # check if the user generated a phase_info from gui
            # Load the phase info dynamically from the current working directory
            phase_info_module_path = Path.cwd() / 'outputted_phase_info.py'

            if phase_info_module_path.exists():
                spec = importlib.util.spec_from_file_location(
                    'outputted_phase_info', phase_info_module_path
                )
                outputted_phase_info = importlib.util.module_from_spec(spec)
                sys.modules['outputted_phase_info'] = outputted_phase_info
                spec.loader.exec_module(outputted_phase_info)

                # Access the phase_info variable from the loaded module
                phase_info = outputted_phase_info.phase_info

                # if verbosity level is BRIEF or higher, print that we're using the
                # outputted phase info
                if verbosity >= Verbosity.BRIEF:
                    print('Using outputted phase_info from current working directory')

            else:
                if self.mission_method is TWO_DEGREES_OF_FREEDOM:
                    if self.analysis_scheme is AnalysisScheme.COLLOCATION:
                        from aviary.interface.default_phase_info.two_dof import (
                            phase_info,
                        )
                    elif self.analysis_scheme is AnalysisScheme.SHOOTING:
                        from aviary.interface.default_phase_info.two_dof_fiti import (
                            phase_info,
                            phase_info_parameterization,
                        )

                        phase_info, _ = phase_info_parameterization(
                            phase_info, None, self.aviary_inputs
                        )

                elif self.mission_method is HEIGHT_ENERGY:
                    from aviary.interface.default_phase_info.height_energy import (
                        phase_info,
                    )

                if verbosity >= Verbosity.BRIEF:
                    print(
                        'Loaded default phase_info for '
                        f'{self.mission_method.value.lower()} equations of motion'
                    )

        # create a new dictionary that only contains the phases from phase_info
        self.phase_info = {}

        for phase_name in phase_info:
            if 'external_subsystems' not in phase_info[phase_name]:
                phase_info[phase_name]['external_subsystems'] = []

            if phase_name not in ['pre_mission', 'post_mission']:
                self.phase_info[phase_name] = phase_info[phase_name]

        # pre_mission and post_mission are stored in their own dictionaries.
        if 'pre_mission' in phase_info:
            self.pre_mission_info = phase_info['pre_mission']
        else:
            self.pre_mission_info = {'include_takeoff': True, 'external_subsystems': []}

        if 'post_mission' in phase_info:
            self.post_mission_info = phase_info['post_mission']
        else:
            self.post_mission_info = {
                'include_landing': True,
                'external_subsystems': [],
            }

        if engine_builders is None:
            engine_builders = build_engine_deck(aviary_inputs)
        self.engine_builders = engine_builders

        self.aviary_inputs = aviary_inputs

        if mission_method is TWO_DEGREES_OF_FREEDOM:
            aviary_inputs.set_val(
                Mission.Summary.CRUISE_MASS_FINAL,
                val=self.initialization_guesses['cruise_mass_final'],
                units='lbm',
            )
            aviary_inputs.set_val(
                Mission.Summary.GROSS_MASS,
                val=self.initialization_guesses['actual_takeoff_mass'],
                units='lbm',
            )

            # Commonly referenced values
            self.cruise_alt = aviary_inputs.get_val(
                Mission.Design.CRUISE_ALTITUDE, units='ft'
            )
            self.problem_type = aviary_inputs.get_val(Settings.PROBLEM_TYPE)
            self.mass_defect = aviary_inputs.get_val('mass_defect', units='lbm')

            self.cruise_mass_final = aviary_inputs.get_val(
                Mission.Summary.CRUISE_MASS_FINAL, units='lbm'
            )

            if (
                self.post_mission_info is True
                and 'target_range' in self.post_mission_info
            ):
                self.target_range = wrapped_convert_units(
                    phase_info['post_mission']['target_range'], 'NM'
                )
                aviary_inputs.set_val(
                    Mission.Summary.RANGE, self.target_range, units='NM'
                )
            else:
                self.target_range = aviary_inputs.get_val(
                    Mission.Design.RANGE, units='NM'
                )
                aviary_inputs.set_val(
                    Mission.Summary.RANGE,
                    aviary_inputs.get_val(Mission.Design.RANGE, units='NM'),
                    units='NM',
                )
            self.cruise_mach = aviary_inputs.get_val(Mission.Design.MACH)
            self.require_range_residual = True

        elif mission_method is HEIGHT_ENERGY:
            self.problem_type = aviary_inputs.get_val(Settings.PROBLEM_TYPE)
            aviary_inputs.set_val(
                Mission.Summary.GROSS_MASS,
                val=self.initialization_guesses['actual_takeoff_mass'],
                units='lbm',
            )
            if 'target_range' in self.post_mission_info:
                aviary_inputs.set_val(
                    Mission.Summary.RANGE,
                    wrapped_convert_units(
                        phase_info['post_mission']['target_range'], 'NM'
                    ),
                    units='NM',
                )
                self.require_range_residual = True
                self.target_range = wrapped_convert_units(
                    phase_info['post_mission']['target_range'], 'NM'
                )
            else:
                self.require_range_residual = False
                # still instantiate target_range because it is used for default guesses
                # for phase comps
                self.target_range = aviary_inputs.get_val(
                    Mission.Design.RANGE, units='NM'
                )

        return aviary_inputs

    def _update_metadata_from_subsystems(self):
        self.meta_data = BaseMetaData.copy()

        # loop through phase_info and external subsystems
        for phase_name in self.phase_info:
            external_subsystems = self._get_all_subsystems(
                self.phase_info[phase_name]['external_subsystems']
            )
            for subsystem in external_subsystems:
                meta_data = subsystem.meta_data.copy()
                self.meta_data = merge_meta_data([self.meta_data, meta_data])

    def phase_separator(self):
        """
        This method checks for reserve=True & False
        Returns an error if a non-reserve phase is specified after a reserve phase.
        return two dictionaries of phases: regular_phases and reserve_phases
        For shooting trajectories, this will also check if a phase is part of the descent
        """

        # Check to ensure no non-reserve phases are specified after reserve phases
        start_reserve = False
        raise_error = False
        for idx, phase_name in enumerate(self.phase_info):
            if 'user_options' in self.phase_info[phase_name]:
                if 'reserve' in self.phase_info[phase_name]["user_options"]:
                    if self.phase_info[phase_name]["user_options"]["reserve"] is False:
                        # This is a regular phase
                        self.regular_phases.append(phase_name)
                        if start_reserve is True:
                            raise_error = True
                    else:
                        # This is a reserve phase
                        self.reserve_phases.append(phase_name)
                        start_reserve = True
                else:
                    # This is a regular phase by default
                    self.regular_phases.append(phase_name)
                    if start_reserve is True:
                        raise_error = True

        if raise_error is True:
            raise ValueError(
                f'In phase_info, reserve=False cannot be specified after a phase where reserve=True. '
                f'All reserve phases must happen after non-reserve phases. '
                f'Regular Phases : {self.regular_phases} | '
                f'Reserve Phases : {self.reserve_phases} '
            )

        if self.analysis_scheme is AnalysisScheme.SHOOTING:
            self.descent_phases = {}
            for name, info in self.phase_info.items():
                descent = info.get('descent_phase', False)
                if descent:
                    self.descent_phases[name] = info

    def check_and_preprocess_inputs(self, verbosity=None):
        """
        This method checks the user-supplied input values for any potential problems
        and preprocesses the inputs to prepare them for use in the Aviary problem.
        """
        # `self.verbosity` is "true" verbosity for entire run. `verbosity` is verbosity
        # override for just this method
        if verbosity is not None:
            # compatibility with being passed int for verbosity
            verbosity = Verbosity(verbosity)
        else:
            verbosity = self.verbosity  # defaults to BRIEF

        aviary_inputs = self.aviary_inputs
        # Target_distance verification for all phases
        # Checks to make sure target_distance is positive,
        for idx, phase_name in enumerate(self.phase_info):
            if 'user_options' in self.phase_info[phase_name]:
                if 'target_distance' in self.phase_info[phase_name]["user_options"]:
                    target_distance = self.phase_info[phase_name]["user_options"][
                        "target_distance"
                    ]
                    if target_distance[0] <= 0:
                        raise ValueError(
                            f"Invalid target_distance in [{phase_name}].[user_options]. "
                            f"Current (value: {target_distance[0]}), "
                            f"(units: {target_distance[1]}) <= 0"
                        )

        # Checks to make sure target_duration is positive,
        # Sets duration_bounds, initial_guesses, and fixed_duration
        for idx, phase_name in enumerate(self.phase_info):
            if 'user_options' in self.phase_info[phase_name]:
                analytic = False
                if (self.analysis_scheme is AnalysisScheme.COLLOCATION) and (
                    self.mission_method is EquationsOfMotion.TWO_DEGREES_OF_FREEDOM
                ):
                    try:
                        # if the user provided an option, use it
                        analytic = self.phase_info[phase_name]["user_options"][
                            'analytic'
                        ]
                    except KeyError:
                        # if it isn't specified, only the default 2DOF cruise for
                        # collocation is analytic
                        if 'cruise' in phase_name:
                            analytic = self.phase_info[phase_name]["user_options"][
                                'analytic'
                            ] = True
                        else:
                            analytic = self.phase_info[phase_name]["user_options"][
                                'analytic'
                            ] = False

                if 'target_duration' in self.phase_info[phase_name]["user_options"]:
                    target_duration = self.phase_info[phase_name]["user_options"][
                        "target_duration"
                    ]
                    if target_duration[0] <= 0:
                        raise ValueError(
                            f'Invalid target_duration in phase_info[{phase_name}]'
                            f'[user_options]. Current (value: {target_duration[0]}), '
                            f'(units: {target_duration[1]}) <= 0")'
                        )

                    # Only applies to non-analytic phases (all HE and most 2DOF)
                    if not analytic:
                        # Set duration_bounds and initial_guesses for time:
                        self.phase_info[phase_name]["user_options"].update(
                            {
                                "duration_bounds": (
                                    (target_duration[0], target_duration[0]),
                                    target_duration[1],
                                )
                            }
                        )
                        self.phase_info[phase_name].update(
                            {
                                "initial_guesses": {
                                    "time": (
                                        (target_duration[0], target_duration[0]),
                                        target_duration[1],
                                    )
                                }
                            }
                        )
                        # Set Fixed_duration to true:
                        self.phase_info[phase_name]["user_options"].update(
                            {"fix_duration": True}
                        )

        if self.analysis_scheme is AnalysisScheme.COLLOCATION:
            check_phase_info(self.phase_info, self.mission_method)

        for phase_name in self.phase_info:
            for external_subsystem in self.phase_info[phase_name][
                'external_subsystems'
            ]:
                aviary_inputs = external_subsystem.preprocess_inputs(aviary_inputs)

        # PREPROCESSORS #
        # Fill in anything missing in the options with computed defaults.
        preprocess_options(
            aviary_inputs, engine_models=self.engine_builders, verbosity=verbosity
        )

        mission_method = aviary_inputs.get_val(Settings.EQUATIONS_OF_MOTION)
        mass_method = aviary_inputs.get_val(Settings.MASS_METHOD)

        ## Set Up Core Subsystems ##
        if mission_method in (HEIGHT_ENERGY, SOLVED_2DOF):
            everything_else_origin = FLOPS
        elif mission_method is TWO_DEGREES_OF_FREEDOM:
            everything_else_origin = GASP
        else:
            raise ValueError(f'Unknown mission method {self.mission_method}')

        prop = CorePropulsionBuilder(
            'core_propulsion', engine_models=self.engine_builders
        )
        mass = CoreMassBuilder('core_mass', code_origin=self.mass_method)
        aero = CoreAerodynamicsBuilder(
            'core_aerodynamics', code_origin=everything_else_origin
        )

        # TODO These values are currently hardcoded, in future should come from user
        both_geom = False
        code_origin_to_prioritize = None

        # which geometry methods should be used, or both?
        geom_code_origin = None
        if (everything_else_origin is FLOPS) and (mass_method is FLOPS):
            geom_code_origin = FLOPS
        elif (everything_else_origin is GASP) and (mass_method is GASP):
            geom_code_origin = GASP
        else:
            both_geom = True

        # which geometry method gets prioritized in case of conflicting outputs
        if not code_origin_to_prioritize:
            if everything_else_origin is GASP:
                code_origin_to_prioritize = GASP
            elif everything_else_origin is FLOPS:
                code_origin_to_prioritize = FLOPS

        geom = CoreGeometryBuilder(
            'core_geometry',
            code_origin=geom_code_origin,
            use_both_geometries=both_geom,
            code_origin_to_prioritize=code_origin_to_prioritize,
        )

        subsystems = self.core_subsystems = {
            'propulsion': prop,
            'geometry': geom,
            'mass': mass,
            'aerodynamics': aero,
        }

        # TODO optionally accept which subsystems to load from phase_info
        default_mission_subsystems = [
            subsystems['aerodynamics'],
            subsystems['propulsion'],
        ]
        self.ode_args = {
            'aviary_options': aviary_inputs,
            'core_subsystems': default_mission_subsystems,
        }

        self._update_metadata_from_subsystems()

        if self.mission_method in (HEIGHT_ENERGY, SOLVED_2DOF, TWO_DEGREES_OF_FREEDOM):
            self.phase_separator()

    def add_pre_mission_systems(self, verbosity=None):
        """
        Add pre-mission systems to the Aviary problem. These systems are executed before the mission.

        Depending on the mission model specified (`FLOPS` or `GASP`), this method adds various subsystems
        to the aircraft model. For the `FLOPS` mission model, a takeoff phase is added using the Takeoff class
        with the number of engines and airport altitude specified. For the `GASP` mission model, three subsystems
        are added: a TaxiSegment subsystem, an ExecComp to calculate the time to initiate gear and flaps,
        and an ExecComp to calculate the speed at which to initiate rotation. All subsystems are promoted with
        aircraft and mission inputs and outputs as appropriate.

        A user can override this method with their own pre-mission systems as desired.
        """
        # `self.verbosity` is "true" verbosity for entire run. `verbosity` is verbosity
        # override for just this method
        if verbosity is not None:
            # compatibility with being passed int for verbosity
            verbosity = Verbosity(verbosity)
        else:
            verbosity = self.verbosity  # defaults to BRIEF

        pre_mission = self.pre_mission
        self.model.add_subsystem(
            'pre_mission',
            pre_mission,
            promotes_inputs=['aircraft:*', 'mission:*'],
            promotes_outputs=['aircraft:*', 'mission:*'],
        )

        if 'linear_solver' in self.pre_mission_info:
            pre_mission.linear_solver = self.pre_mission_info['linear_solver']

        if 'nonlinear_solver' in self.pre_mission_info:
            pre_mission.nonlinear_solver = self.pre_mission_info['nonlinear_solver']

        self._add_premission_external_subsystems()

        subsystems = self.core_subsystems

        # Propulsion isn't included in core pre-mission group to avoid override step in
        # configure() - instead add it now
        pre_mission.add_subsystem(
            'core_propulsion',
            subsystems['propulsion'].build_pre_mission(self.aviary_inputs),
        )

        default_subsystems = [
            subsystems['geometry'],
            subsystems['aerodynamics'],
            subsystems['mass'],
        ]

        pre_mission.add_subsystem(
            'core_subsystems',
            CorePreMission(
                aviary_options=self.aviary_inputs,
                subsystems=default_subsystems,
                process_overrides=False,
            ),
            promotes_inputs=['*'],
            promotes_outputs=['*'],
        )

        if not self.pre_mission_info['include_takeoff']:
            return

        # Check for 2DOF mission method
        # NOTE should solved trigger this as well?
        if self.mission_method is TWO_DEGREES_OF_FREEDOM:
            self._add_two_dof_takeoff_systems()

        # Check for HE mission method
        elif self.mission_method is HEIGHT_ENERGY:
            self._add_height_energy_takeoff_systems()

    def _add_height_energy_takeoff_systems(self):
        # Initialize takeoff options
        takeoff_options = Takeoff(
            airport_altitude=0.0,  # ft
            num_engines=self.aviary_inputs.get_val(Aircraft.Engine.NUM_ENGINES),
        )

        # Build and add takeoff subsystem
        takeoff = takeoff_options.build_phase(False)
        self.model.add_subsystem(
            'takeoff',
            takeoff,
            promotes_inputs=['aircraft:*', 'mission:*'],
            promotes_outputs=['mission:*'],
        )

    def _add_two_dof_takeoff_systems(self):
        # Create options to values
        OptionsToValues = create_opts2vals(
<<<<<<< HEAD
            [
                Aircraft.CrewPayload.NUM_PASSENGERS,
                Mission.Design.CRUISE_ALTITUDE,
            ]
        )
=======
            [Aircraft.CrewPayload.NUM_PASSENGERS,
             Mission.Design.CRUISE_ALTITUDE, ])

>>>>>>> d4cc8057
        add_opts2vals(self.model, OptionsToValues, self.aviary_inputs)

        if self.analysis_scheme is AnalysisScheme.SHOOTING:
            self._add_fuel_reserve_component(
                post_mission=False, reserves_name='reserve_fuel_estimate'
            )
            add_default_sgm_args(self.descent_phases, self.ode_args)
            add_descent_estimation_as_submodel(
                self,
                phases=self.descent_phases,
                cruise_mach=self.cruise_mach,
                cruise_alt=self.cruise_alt,
                reserve_fuel='reserve_fuel_estimate',
                all_subsystems=self._get_all_subsystems(),
            )

        # Add thrust-to-weight ratio subsystem
        self.model.add_subsystem(
            'tw_ratio',
            om.ExecComp(
                f'TW_ratio = Fn_SLS / (takeoff_mass * {GRAV_ENGLISH_LBM})',
                TW_ratio={'units': "unitless"},
                Fn_SLS={'units': 'lbf'},
                takeoff_mass={'units': 'lbm'},
            ),
            promotes_inputs=[
                ('Fn_SLS', Aircraft.Propulsion.TOTAL_SCALED_SLS_THRUST),
                ('takeoff_mass', Mission.Summary.GROSS_MASS),
            ],
            promotes_outputs=[('TW_ratio', Aircraft.Design.THRUST_TO_WEIGHT_RATIO)],
        )

        self.cruise_alt = self.aviary_inputs.get_val(
            Mission.Design.CRUISE_ALTITUDE, units='ft'
        )

        if self.analysis_scheme is AnalysisScheme.COLLOCATION:
            # Add event transformation subsystem
            self.model.add_subsystem(
                "event_xform",
                om.ExecComp(
                    ["t_init_gear=m*tau_gear+b", "t_init_flaps=m*tau_flaps+b"],
                    t_init_gear={"units": "s"},  # initial time that gear comes up
                    t_init_flaps={"units": "s"},  # initial time that flaps retract
                    tau_gear={"units": "unitless"},
                    tau_flaps={"units": "unitless"},
                    m={"units": "s"},
                    b={"units": "s"},
                ),
                promotes_inputs=[
                    "tau_gear",  # design var
                    "tau_flaps",  # design var
                    ("m", Mission.Takeoff.ASCENT_DURATION),
                    ("b", Mission.Takeoff.ASCENT_T_INTIIAL),
                ],
                promotes_outputs=["t_init_gear", "t_init_flaps"],  # link to h_fit
            )

        # Add taxi subsystem
        self.model.add_subsystem(
            "taxi",
            TaxiSegment(**(self.ode_args)),
            promotes_inputs=['aircraft:*', 'mission:*'],
        )

        # Calculate speed at which to initiate rotation
        self.model.add_subsystem(
            "vrot",
            om.ExecComp(
                "Vrot = ((2 * mass * g) / (rho * wing_area * CLmax))**0.5 + dV1 + dVR",
                Vrot={"units": "ft/s"},
                mass={"units": "lbm"},
                CLmax={"units": "unitless"},
                g={"units": "lbf/lbm", "val": GRAV_ENGLISH_LBM},
                rho={"units": "slug/ft**3", "val": RHO_SEA_LEVEL_ENGLISH},
                wing_area={"units": "ft**2"},
                dV1={
                    "units": "ft/s",
                    "desc": "Increment of engine failure decision speed above stall",
                },
                dVR={
                    "units": "ft/s",
                    "desc": "Increment of takeoff rotation speed above engine failure "
                    "decision speed",
                },
            ),
            promotes_inputs=[
                ("wing_area", Aircraft.Wing.AREA),
                ("dV1", Mission.Takeoff.DECISION_SPEED_INCREMENT),
                ("dVR", Mission.Takeoff.ROTATION_SPEED_INCREMENT),
                ("CLmax", Mission.Takeoff.LIFT_COEFFICIENT_MAX),
            ],
            promotes_outputs=[('Vrot', Mission.Takeoff.ROTATION_VELOCITY)],
        )

    def _add_premission_external_subsystems(self):
        """
        This private method adds each external subsystem to the pre-mission subsystem and
        a mass component that captures external subsystem masses for use in mass buildups.

        Firstly, the method iterates through all external subsystems in the pre-mission
        information. For each subsystem, it builds the pre-mission instance of the
        subsystem.

        Secondly, the method collects the mass names of the added subsystems. This
        expression is then used to define an ExecComp (a component that evaluates a
        simple equation given input values).

        The method promotes the input and output of this ExecComp to the top level of the
        pre-mission object, allowing this calculated subsystem mass to be accessed
        directly from the pre-mission object.
        """

        mass_names = []
        # Loop through all the phases in this subsystem.
        for external_subsystem in self.pre_mission_info['external_subsystems']:
            # Get all the subsystem builders for this phase.
            subsystem_premission = external_subsystem.build_pre_mission(
                self.aviary_inputs
            )

            if subsystem_premission is not None:
                self.pre_mission.add_subsystem(
                    external_subsystem.name, subsystem_premission
                )

                mass_names.extend(external_subsystem.get_mass_names())

        if mass_names:
            formatted_names = []
            for name in mass_names:
                formatted_name = name.replace(':', '_')
                formatted_names.append(formatted_name)

            # Define the expression for computing the sum of masses
            expr = 'subsystem_mass = ' + ' + '.join(formatted_names)

            promotes_inputs_list = [
                (formatted_name, original_name)
                for formatted_name, original_name in zip(formatted_names, mass_names)
            ]

            # Create the ExecComp
            self.pre_mission.add_subsystem(
                'external_comp_sum',
                om.ExecComp(expr, units='kg'),
                promotes_inputs=promotes_inputs_list,
                promotes_outputs=[
                    ('subsystem_mass', Aircraft.Design.EXTERNAL_SUBSYSTEMS_MASS)
                ],
            )

    def _add_groundroll_eq_constraint(self):
        """
        Add an equality constraint to the problem to ensure that the TAS at the end of the
        groundroll phase is equal to the rotation velocity at the start of the rotation phase.
        """
        self.model.add_subsystem(
            "groundroll_boundary",
            om.EQConstraintComp(
                "velocity",
                eq_units="ft/s",
                normalize=True,
                add_constraint=True,
            ),
        )
        self.model.connect(
            Mission.Takeoff.ROTATION_VELOCITY, "groundroll_boundary.rhs:velocity"
        )
        self.model.connect(
            "traj.groundroll.states:velocity",
            "groundroll_boundary.lhs:velocity",
            src_indices=[-1],
            flat_src_indices=True,
        )

    def _get_phase(self, phase_name, phase_idx):
        base_phase_options = self.phase_info[phase_name]

        # We need to exclude some things from the phase_options that we pass down
        # to the phases. Intead of "popping" keys, we just create new outer dictionaries.

        phase_options = {}
        for key, val in base_phase_options.items():
            phase_options[key] = val

        phase_options['user_options'] = {}
        for key, val in base_phase_options['user_options'].items():
            phase_options['user_options'][key] = val

        # TODO optionally accept which subsystems to load from phase_info
        subsystems = self.core_subsystems
        default_mission_subsystems = [
            subsystems['aerodynamics'],
            subsystems['propulsion'],
        ]

        if self.mission_method is TWO_DEGREES_OF_FREEDOM:
            if 'groundroll' in phase_name:
                phase_builder = GroundrollPhase
            elif 'rotation' in phase_name:
                phase_builder = RotationPhase
            elif 'accel' in phase_name:
                phase_builder = AccelPhase
            elif 'ascent' in phase_name:
                phase_builder = AscentPhase
            elif 'climb' in phase_name:
                phase_builder = ClimbPhase
            elif 'cruise' in phase_name:
                phase_builder = CruisePhase
            elif 'desc' in phase_name:
                phase_builder = DescentPhase
            else:
                raise ValueError(
                    f'{phase_name} does not have an associated phase_builder \n phase_name must '
                    'include one of: groundroll, rotation, accel, ascent, climb, cruise, or desc'
                )

        if self.mission_method is HEIGHT_ENERGY:
            if 'phase_builder' in phase_options:
                phase_builder = phase_options['phase_builder']
                if not issubclass(phase_builder, PhaseBuilderBase):
                    raise TypeError(
                        f"phase_builder for the phase called "
                        "{phase_name} must be a PhaseBuilderBase object."
                    )
            else:
                phase_builder = EnergyPhase

        if self.mission_method is SOLVED_2DOF:
            if (
                phase_options['user_options']['ground_roll']
                and phase_options['user_options']['fix_initial']
            ):
                phase_builder = GroundrollPhaseVelocityIntegrated
            else:
                phase_builder = TwoDOFPhase

        phase_object = phase_builder.from_phase_info(
            phase_name,
            phase_options,
            default_mission_subsystems,
            meta_data=self.meta_data,
        )

        phase = phase_object.build_phase(aviary_options=self.aviary_inputs)

        self.phase_objects.append(phase_object)

        # TODO: add logic to filter which phases get which controls.
        # right now all phases get all controls added from every subsystem.
        # for example, we might only want ELECTRIC_SHAFT_POWER applied during the
        # climb phase.
        all_subsystems = self._get_all_subsystems(phase_options['external_subsystems'])

        # loop through all_subsystems and call `get_controls` on each subsystem
        for subsystem in all_subsystems:
            # add the controls from the subsystems to each phase
            arg_spec = inspect.getfullargspec(subsystem.get_controls)
            if 'phase_name' in arg_spec.args:
                control_dicts = subsystem.get_controls(phase_name=phase_name)
            else:
                control_dicts = subsystem.get_controls(phase_name=phase_name)
            for control_name, control_dict in control_dicts.items():
                phase.add_control(control_name, **control_dict)

        user_options = AviaryValues(phase_options.get('user_options', ()))

        try:
            fix_initial = user_options.get_val('fix_initial')
        except KeyError:
            fix_initial = False

        try:
            fix_duration = user_options.get_val('fix_duration')
        except KeyError:
            fix_duration = False

        if 'ascent' in phase_name and self.mission_method is TWO_DEGREES_OF_FREEDOM:
            phase.set_time_options(
                units="s",
                targets="t_curr",
                input_initial=True,
                input_duration=True,
            )
        elif 'cruise' in phase_name and self.mission_method is TWO_DEGREES_OF_FREEDOM:
            # Time here is really the independent variable through which we are integrating.
            # In the case of the Breguet Range ODE, it's mass.
            # We rely on mass being monotonically non-increasing across the phase.
            phase.set_time_options(
                name='mass',
                fix_initial=False,
                fix_duration=False,
                units="lbm",
                targets="mass",
                initial_bounds=(0.0, 1.0e7),
                initial_ref=100.0e3,
                duration_bounds=(-1.0e7, -1),
                duration_ref=50000,
            )
        elif 'descent' in phase_name and self.mission_method is TWO_DEGREES_OF_FREEDOM:
            duration_ref = user_options.get_val("duration_ref", 's')
            phase.set_time_options(
                duration_bounds=duration_bounds,
                fix_initial=fix_initial,
                input_initial=input_initial,
                units="s",
                duration_ref=duration_ref,
            )
        else:
            # The rest of the phases includes all Height Energy method phases
            # and any 2DOF phases that don't fall into the naming patterns
            # above.
            input_initial = False
            time_units = phase.time_options['units']

            # Make a good guess for a reasonable intitial time scaler.
            try:
                initial_bounds = user_options.get_val(
                    'initial_bounds', units=time_units
                )
            except KeyError:
                initial_bounds = (None, None)

            if initial_bounds[0] is not None and initial_bounds[1] != 0.0:
                # Upper bound is good for a ref.
                user_options.set_val('initial_ref', initial_bounds[1], units=time_units)
            else:
                user_options.set_val('initial_ref', 600.0, time_units)

            duration_bounds = user_options.get_val("duration_bounds", time_units)
            user_options.set_val(
                'duration_ref',
                (duration_bounds[0] + duration_bounds[1]) / 2.0,
                time_units,
            )
            if phase_idx > 0:
                input_initial = True

            if fix_initial or input_initial:

                if self.comm.size > 1:
                    # Phases are disconnected to run in parallel, so initial ref is
                    # valid.
                    initial_ref = user_options.get_val("initial_ref", time_units)
                else:
                    # Redundant on a fixed input; raises a warning if specified.
                    initial_ref = None

                phase.set_time_options(
                    fix_initial=fix_initial,
                    fix_duration=fix_duration,
                    units=time_units,
                    duration_bounds=user_options.get_val("duration_bounds", time_units),
                    duration_ref=user_options.get_val("duration_ref", time_units),
                    initial_ref=initial_ref,
                )
            elif (
                phase_name == 'descent' and self.mission_method is HEIGHT_ENERGY
            ):  # TODO: generalize this logic for all phases
                phase.set_time_options(
                    fix_initial=False,
                    fix_duration=False,
                    units=time_units,
                    duration_bounds=user_options.get_val("duration_bounds", time_units),
                    duration_ref=user_options.get_val("duration_ref", time_units),
                    initial_bounds=initial_bounds,
                    initial_ref=user_options.get_val("initial_ref", time_units),
                )
            else:  # TODO: figure out how to handle this now that fix_initial is dict
                phase.set_time_options(
                    fix_initial=fix_initial,
                    fix_duration=fix_duration,
                    units=time_units,
                    duration_bounds=user_options.get_val("duration_bounds", time_units),
                    duration_ref=user_options.get_val("duration_ref", time_units),
                    initial_bounds=initial_bounds,
                    initial_ref=user_options.get_val("initial_ref", time_units),
                )

        if 'cruise' not in phase_name and self.mission_method is TWO_DEGREES_OF_FREEDOM:
            phase.add_control(
                Dynamic.Vehicle.Propulsion.THROTTLE,
                targets=Dynamic.Vehicle.Propulsion.THROTTLE,
                units='unitless',
                opt=False,
            )

        return phase

    def add_phases(self, phase_info_parameterization=None, verbosity=None):
        """
        Add the mission phases to the problem trajectory based on the user-specified
        phase_info dictionary.

        Parameters
        ----------
        phase_info_parameterization (function, optional): A function that takes in the phase_info dictionary
            and aviary_inputs and returns modified phase_info. Defaults to None.

        Returns
        -------
        traj: The Dymos Trajectory object containing the added mission phases.
        """
        # `self.verbosity` is "true" verbosity for entire run. `verbosity` is verbosity
        # override for just this method
        if verbosity is not None:
            # compatibility with being passed int for verbosity
            verbosity = Verbosity(verbosity)
        else:
            verbosity = self.verbosity  # defaults to BRIEF

        if phase_info_parameterization is not None:
            self.phase_info, self.post_mission_info = phase_info_parameterization(
                self.phase_info, self.post_mission_info, self.aviary_inputs
            )

        phase_info = self.phase_info

        if self.analysis_scheme is AnalysisScheme.COLLOCATION:
            phases = list(phase_info.keys())
            traj = self.model.add_subsystem('traj', dm.Trajectory())

        elif self.analysis_scheme is AnalysisScheme.SHOOTING:
            vb = self.aviary_inputs.get_val(Settings.VERBOSITY)
            add_default_sgm_args(self.phase_info, self.ode_args, vb)

            full_traj = FlexibleTraj(
                Phases=self.phase_info,
                traj_final_state_output=[
                    Dynamic.Vehicle.MASS,
                    Dynamic.Mission.DISTANCE,
                ],
                traj_initial_state_input=[
                    Dynamic.Vehicle.MASS,
                    Dynamic.Mission.DISTANCE,
                    Dynamic.Mission.ALTITUDE,
                ],
                traj_event_trigger_input=[
                    # specify ODE, output_name, with units that SimuPyProblem expects
                    # assume event function is of form ODE.output_name - value
                    # third key is event_idx associated with input
                    (
                        'groundroll',
                        Dynamic.Mission.VELOCITY,
                        0,
                    ),
                    (
                        'climb3',
                        Dynamic.Mission.ALTITUDE,
                        0,
                    ),
                    (
                        'cruise',
                        Dynamic.Vehicle.MASS,
                        0,
                    ),
                ],
                traj_intermediate_state_output=[
                    ('cruise', Dynamic.Mission.DISTANCE),
                    ('cruise', Dynamic.Vehicle.MASS),
                ],
            )
            traj = self.model.add_subsystem(
                'traj',
                full_traj,
                promotes_inputs=[('altitude_initial', Mission.Design.CRUISE_ALTITUDE)],
            )

            self.model.add_subsystem(
                'actual_descent_fuel',
                om.ExecComp(
                    'actual_descent_fuel = traj_cruise_mass_final - traj_mass_final',
                    actual_descent_fuel={'units': 'lbm'},
                    traj_cruise_mass_final={'units': 'lbm'},
                    traj_mass_final={'units': 'lbm'},
                ),
            )

            self.model.connect('start_of_descent_mass', 'traj.SGMCruise_mass_trigger')
            self.model.connect(
                'traj.mass_final',
                'actual_descent_fuel.traj_mass_final',
                src_indices=[-1],
                flat_src_indices=True,
            )
            self.model.connect(
                'traj.cruise_mass_final',
                'actual_descent_fuel.traj_cruise_mass_final',
                src_indices=[-1],
                flat_src_indices=True,
            )
            self.traj = full_traj
            return traj

        def add_subsystem_timeseries_outputs(phase, phase_name):
            phase_options = self.phase_info[phase_name]
            all_subsystems = self._get_all_subsystems(
                phase_options['external_subsystems']
            )
            for subsystem in all_subsystems:
                timeseries_to_add = subsystem.get_outputs()
                for timeseries in timeseries_to_add:
                    phase.add_timeseries_output(timeseries)

        if self.mission_method in (TWO_DEGREES_OF_FREEDOM, HEIGHT_ENERGY, SOLVED_2DOF):
            if self.analysis_scheme is AnalysisScheme.COLLOCATION:
                self.phase_objects = []
                for phase_idx, phase_name in enumerate(phases):
                    phase = traj.add_phase(
                        phase_name, self._get_phase(phase_name, phase_idx)
                    )
                    add_subsystem_timeseries_outputs(phase, phase_name)

                    if self.mission_method is TWO_DEGREES_OF_FREEDOM:

                        # In GASP, we still use the phase name to infer the phase type.
                        # We need this information to be available in the builders.
                        # TODO - Ultimately we should overhaul all of this.
                        self.phase_info[phase_name]['phase_type'] = phase_name

                        if phase_name == 'ascent':
                            self._add_groundroll_eq_constraint()

            # loop through phase_info and external subsystems
            external_parameters = {}
            for phase_name in self.phase_info:
                external_parameters[phase_name] = {}
                all_subsystems = self._get_all_subsystems(
                    self.phase_info[phase_name]['external_subsystems']
                )
                for subsystem in all_subsystems:
                    parameter_dict = subsystem.get_parameters(
                        phase_info=self.phase_info[phase_name],
                        aviary_inputs=self.aviary_inputs,
                    )
                    for parameter in parameter_dict:
                        external_parameters[phase_name][parameter] = parameter_dict[
                            parameter
                        ]

            traj = setup_trajectory_params(
                self.model,
                traj,
                self.aviary_inputs,
                phases,
                meta_data=self.meta_data,
                external_parameters=external_parameters,
            )

            if self.mission_method is HEIGHT_ENERGY:
                if not self.pre_mission_info['include_takeoff']:
                    first_flight_phase_name = list(phase_info.keys())[0]
                    first_flight_phase = traj._phases[first_flight_phase_name]
                    first_flight_phase.set_state_options(
                        Dynamic.Vehicle.MASS, fix_initial=False
                    )

        self.traj = traj

        return traj

    def add_post_mission_systems(self, include_landing=True, verbosity=None):
        """
        Add post-mission systems to the aircraft model. This is akin to the pre-mission group
        or the "premission_systems", but occurs after the mission in the execution order.

        Depending on the mission model specified (`FLOPS` or `GASP`), this method adds various subsystems
        to the aircraft model. For the `FLOPS` mission model, a landing phase is added using the Landing class
        with the wing area and lift coefficient specified, and a takeoff constraints ExecComp is added to enforce
        mass, range, velocity, and altitude continuity between the takeoff and climb phases. The landing subsystem
        is promoted with aircraft and mission inputs and outputs as appropriate, while the takeoff constraints ExecComp
        is only promoted with mission inputs and outputs.

        For the `GASP` mission model, four subsystems are added: a LandingSegment subsystem, an ExecComp to calculate
        the reserve fuel required, an ExecComp to calculate the overall fuel burn, and three ExecComps to calculate
        various mission objectives and constraints. All subsystems are promoted with aircraft and mission inputs and
        outputs as appropriate.

        A user can override this with their own postmission systems.
        """
        # `self.verbosity` is "true" verbosity for entire run. `verbosity` is verbosity
        # override for just this method
        if verbosity is not None:
            # compatibility with being passed int for verbosity
            verbosity = Verbosity(verbosity)
        else:
            verbosity = self.verbosity  # defaults to BRIEF

        if (
            self.pre_mission_info['include_takeoff']
            and self.mission_method is HEIGHT_ENERGY
        ):
            self._add_post_mission_takeoff_systems()

        if include_landing and self.post_mission_info['include_landing']:
            if self.mission_method is HEIGHT_ENERGY:
                self._add_height_energy_landing_systems()
            elif self.mission_method is TWO_DEGREES_OF_FREEDOM:
                self._add_two_dof_landing_systems()

        self.model.add_subsystem(
            'post_mission',
            self.post_mission,
            promotes_inputs=['*'],
            promotes_outputs=['*'],
        )

        # Loop through all the phases in this subsystem.
        for external_subsystem in self.post_mission_info['external_subsystems']:
            # Get all the subsystem builders for this phase.
            subsystem_postmission = external_subsystem.build_post_mission(
                self.aviary_inputs
            )

            if subsystem_postmission is not None:
                self.post_mission.add_subsystem(
                    external_subsystem.name, subsystem_postmission
                )

        if self.mission_method in (HEIGHT_ENERGY, SOLVED_2DOF, TWO_DEGREES_OF_FREEDOM):
            # Check if regular_phases[] is accessible
            try:
                self.regular_phases[0]
            except BaseException:
                raise ValueError(
                    f"regular_phases[] dictionary is not accessible."
                    f" For HEIGHT_ENERGY and SOLVED_2DOF missions, check_and_preprocess_inputs()"
                    f" must be called before add_post_mission_systems()."
                )

            # Fuel burn in regular phases
            ecomp = om.ExecComp(
                'fuel_burned = initial_mass - mass_final',
                initial_mass={'units': 'lbm'},
                mass_final={'units': 'lbm'},
                fuel_burned={'units': 'lbm'},
            )

            self.post_mission.add_subsystem(
                'fuel_burned',
                ecomp,
                promotes=[('fuel_burned', Mission.Summary.FUEL_BURNED)],
            )

            if self.analysis_scheme is AnalysisScheme.SHOOTING:
                # shooting method currently doesn't have timeseries
                self.post_mission.promotes(
                    'fuel_burned',
                    [
                        ('initial_mass', Mission.Summary.GROSS_MASS),
                        ('mass_final', Mission.Landing.TOUCHDOWN_MASS),
                    ],
                )
            else:
                if self.pre_mission_info['include_takeoff']:
                    self.post_mission.promotes(
                        'fuel_burned',
                        [
                            ('initial_mass', Mission.Summary.GROSS_MASS),
                        ],
                    )
                else:
                    # timeseries has to be used because Breguet cruise phases don't have
                    # states
                    self.model.connect(
                        f"traj.{self.regular_phases[0]}.timeseries.mass",
                        "fuel_burned.initial_mass",
                        src_indices=[0],
                    )

                self.model.connect(
                    f"traj.{self.regular_phases[-1]}.timeseries.mass",
                    "fuel_burned.mass_final",
                    src_indices=[-1],
                )

            # Fuel burn in reserve phases
            if self.reserve_phases:
                ecomp = om.ExecComp(
                    'reserve_fuel_burned = initial_mass - mass_final',
                    initial_mass={'units': 'lbm'},
                    mass_final={'units': 'lbm'},
                    reserve_fuel_burned={'units': 'lbm'},
                )

                self.post_mission.add_subsystem(
                    'reserve_fuel_burned',
                    ecomp,
                    promotes=[
                        ('reserve_fuel_burned', Mission.Summary.RESERVE_FUEL_BURNED)
                    ],
                )

                if self.analysis_scheme is AnalysisScheme.SHOOTING:
                    # shooting method currently doesn't have timeseries
                    self.post_mission.promotes(
                        'reserve_fuel_burned',
                        [
                            ('initial_mass', Mission.Landing.TOUCHDOWN_MASS),
                        ],
                    )
                    self.model.connect(
                        f"traj.{self.reserve_phases[-1]}.states:mass",
                        "reserve_fuel_burned.mass_final",
                        src_indices=[-1],
                    )
                else:
                    # timeseries has to be used because Breguet cruise phases don't have
                    # states
                    self.model.connect(
                        f"traj.{self.reserve_phases[0]}.timeseries.mass",
                        "reserve_fuel_burned.initial_mass",
                        src_indices=[0],
                    )
                    self.model.connect(
                        f"traj.{self.reserve_phases[-1]}.timeseries.mass",
                        "reserve_fuel_burned.mass_final",
                        src_indices=[-1],
                    )

            self._add_fuel_reserve_component()

            # TODO: need to add some sort of check that this value is less than the fuel capacity
            # TODO: the overall_fuel variable is the burned fuel plus the reserve, but should
            # also include the unused fuel, and the hierarchy variable name should be
            # more clear
            ecomp = om.ExecComp(
                'overall_fuel = (1 + fuel_margin/100)*fuel_burned + reserve_fuel',
                overall_fuel={'units': 'lbm', 'shape': 1},
                fuel_margin={"units": "unitless", 'val': 0},
                fuel_burned={'units': 'lbm'},  # from regular_phases only
                reserve_fuel={'units': 'lbm', 'shape': 1},
            )
            self.post_mission.add_subsystem(
                'fuel_calc',
                ecomp,
                promotes_inputs=[
                    ("fuel_margin", Aircraft.Fuel.FUEL_MARGIN),
                    ('fuel_burned', Mission.Summary.FUEL_BURNED),
                    ("reserve_fuel", Mission.Design.RESERVE_FUEL),
                ],
                promotes_outputs=[('overall_fuel', Mission.Summary.TOTAL_FUEL_MASS)],
            )

            # If a target distance (or time) has been specified for this phase
            # distance (or time) is measured from the start of this phase to the end
            # of this phase
            for phase_name in self.phase_info:
                if 'target_distance' in self.phase_info[phase_name]["user_options"]:
                    target_distance = wrapped_convert_units(
                        self.phase_info[phase_name]["user_options"]["target_distance"],
                        'nmi',
                    )
                    self.post_mission.add_subsystem(
                        f"{phase_name}_distance_constraint",
                        om.ExecComp(
                            "distance_resid = target_distance - (final_distance - initial_distance)",
                            distance_resid={'units': 'nmi'},
                            target_distance={'val': target_distance, 'units': 'nmi'},
                            final_distance={'units': 'nmi'},
                            initial_distance={'units': 'nmi'},
                        ),
                    )
                    self.model.connect(
                        f"traj.{phase_name}.timeseries.distance",
                        f"{phase_name}_distance_constraint.final_distance",
                        src_indices=[-1],
                    )
                    self.model.connect(
                        f"traj.{phase_name}.timeseries.distance",
                        f"{phase_name}_distance_constraint.initial_distance",
                        src_indices=[0],
                    )
                    self.model.add_constraint(
                        f"{phase_name}_distance_constraint.distance_resid",
                        equals=0.0,
                        ref=1e2,
                    )

                # this is only used for analytic phases with a target duration
                if 'target_duration' in self.phase_info[phase_name][
                    "user_options"
                ] and self.phase_info[phase_name]["user_options"].get(
                    "analytic", False
                ):
                    target_duration = wrapped_convert_units(
                        self.phase_info[phase_name]["user_options"]["target_duration"],
                        'min',
                    )
                    self.post_mission.add_subsystem(
                        f"{phase_name}_duration_constraint",
                        om.ExecComp(
                            "duration_resid = target_duration - (final_time - initial_time)",
                            duration_resid={'units': 'min'},
                            target_duration={'val': target_duration, 'units': 'min'},
                            final_time={'units': 'min'},
                            initial_time={'units': 'min'},
                        ),
                    )
                    self.model.connect(
                        f"traj.{phase_name}.timeseries.time",
                        f"{phase_name}_duration_constraint.final_time",
                        src_indices=[-1],
                    )
                    self.model.connect(
                        f"traj.{phase_name}.timeseries.time",
                        f"{phase_name}_duration_constraint.initial_time",
                        src_indices=[0],
                    )
                    self.model.add_constraint(
                        f"{phase_name}_duration_constraint.duration_resid",
                        equals=0.0,
                        ref=1e2,
                    )

        if self.mission_method in (TWO_DEGREES_OF_FREEDOM, HEIGHT_ENERGY):
            self._add_objectives()

        ecomp = om.ExecComp(
            'mass_resid = operating_empty_mass + overall_fuel + payload_mass -'
            ' initial_mass',
            operating_empty_mass={'units': 'lbm'},
            overall_fuel={'units': 'lbm'},
            payload_mass={'units': 'lbm'},
            initial_mass={'units': 'lbm'},
            mass_resid={'units': 'lbm'},
        )

        if self.mass_method is GASP:
            payload_mass_src = Aircraft.CrewPayload.PASSENGER_PAYLOAD_MASS
        else:
            payload_mass_src = Aircraft.CrewPayload.TOTAL_PAYLOAD_MASS

        self.post_mission.add_subsystem(
            'mass_constraint',
            ecomp,
            promotes_inputs=[
                ('operating_empty_mass', Aircraft.Design.OPERATING_MASS),
                ('overall_fuel', Mission.Summary.TOTAL_FUEL_MASS),
                ('payload_mass', payload_mass_src),
                ('initial_mass', Mission.Summary.GROSS_MASS),
            ],
            promotes_outputs=[("mass_resid", Mission.Constraints.MASS_RESIDUAL)],
        )

        if self.mission_method in (HEIGHT_ENERGY, TWO_DEGREES_OF_FREEDOM):
            self.post_mission.add_constraint(
                Mission.Constraints.MASS_RESIDUAL, equals=0.0, ref=1.0e5
            )

        if self.mission_method is HEIGHT_ENERGY:
            # connect summary mass to the initial guess of mass in the first phase
            if not self.pre_mission_info['include_takeoff']:
                first_flight_phase_name = list(self.phase_info.keys())[0]
                eq = self.model.add_subsystem(
                    f'link_{first_flight_phase_name}_mass',
                    om.EQConstraintComp(),
                    promotes_inputs=[('rhs:mass', Mission.Summary.GROSS_MASS)],
                )
                eq.add_eq_output(
                    'mass',
                    eq_units='lbm',
                    normalize=False,
                    ref=100000.0,
                    add_constraint=True,
                )
                self.model.connect(
                    f'traj.{first_flight_phase_name}.states:mass',
                    f'link_{first_flight_phase_name}_mass.lhs:mass',
                    src_indices=[0],
                    flat_src_indices=True,
                )

    def _link_phases_helper_with_options(self, phases, option_name, var, **kwargs):
        # Initialize a list to keep track of indices where option_name is True
        true_option_indices = []

        # Loop through phases to find where option_name is True
        for idx, phase_name in enumerate(phases):
            if self.phase_info[phase_name]['user_options'].get(option_name, False):
                true_option_indices.append(idx)

        # Determine the groups of phases to link based on consecutive indices
        groups_to_link = []
        current_group = []

        for idx in true_option_indices:
            if not current_group or idx == current_group[-1] + 1:
                # If the current index is consecutive, add it to the current group
                current_group.append(idx)
            else:
                # Otherwise, start a new group and save the previous one
                groups_to_link.append(current_group)
                current_group = [idx]

        # Add the last group if it exists
        if current_group:
            groups_to_link.append(current_group)

        # Loop through each group and determine the phases to link
        for group in groups_to_link:
            # Extend the group to include the phase before the first True option and
            # after the last True option, if applicable
            if group[0] > 0:
                group.insert(0, group[0] - 1)
            if group[-1] < len(phases) - 1:
                group.append(group[-1] + 1)

            # Extract the phase names for the current group
            phases_to_link = [phases[idx] for idx in group]

            # Link the phases for the current group
            if len(phases_to_link) > 1:
                self.traj.link_phases(phases=phases_to_link, vars=[var], **kwargs)

    def link_phases(self, verbosity=None):
        """
        Link phases together after they've been added.

        Based on which phases the user has selected, we might need
        special logic to do the Dymos linkages correctly. Some of those
        connections for the simple GASP and FLOPS mission are shown here.
        """
        # `self.verbosity` is "true" verbosity for entire run. `verbosity` is verbosity
        # override for just this method
        if verbosity is not None:
            # compatibility with being passed int for verbosity
            verbosity = Verbosity(verbosity)
        else:
            verbosity = self.verbosity  # defaults to BRIEF

        self._add_bus_variables_and_connect()

        phases = list(self.phase_info.keys())

        if len(phases) <= 1:
            return

        # In summary, the following code loops over all phases in self.phase_info, gets
        # the linked variables from each external subsystem in each phase, and stores
        # the lists of linked variables in lists_to_link. It then gets a list of
        # unique variable names from lists_to_link and loops over them, creating
        # a list of phase names for each variable and linking the phases
        # using self.traj.link_phases().

        lists_to_link = []
        for idx, phase_name in enumerate(self.phase_info):
            lists_to_link.append([])
            for external_subsystem in self.phase_info[phase_name][
                'external_subsystems'
            ]:
                lists_to_link[idx].extend(external_subsystem.get_linked_variables())

        # get unique variable names from lists_to_link
        unique_vars = list(set([var for sublist in lists_to_link for var in sublist]))

        # Phase linking.
        # If we are under mpi, and traj.phases is running in parallel, then let the
        # optimizer handle the linkage constraints.  Note that we can technically
        # paralellize connected phases, but it requires a solver that we would like
        # to avoid.
        true_unless_mpi = True
        if self.comm.size > 1 and self.traj.options['parallel_phases']:
            true_unless_mpi = False

        # loop over unique variable names
        for var in unique_vars:
            phases_to_link = []
            for idx, phase_name in enumerate(self.phase_info):
                if var in lists_to_link[idx]:
                    phases_to_link.append(phase_name)

            if len(phases_to_link) > 1:  # TODO: hack
                self.traj.link_phases(phases=phases_to_link, vars=[var], connected=True)

        if self.mission_method in (HEIGHT_ENERGY, SOLVED_2DOF):
            # connect regular_phases with each other if you are optimizing alt or mach
            self._link_phases_helper_with_options(
                self.regular_phases,
                'optimize_altitude',
                Dynamic.Mission.ALTITUDE,
                ref=1.0e4,
            )
            self._link_phases_helper_with_options(
                self.regular_phases, 'optimize_mach', Dynamic.Atmosphere.MACH
            )

            # connect reserve phases with each other if you are optimizing alt or mach
            self._link_phases_helper_with_options(
                self.reserve_phases,
                'optimize_altitude',
                Dynamic.Mission.ALTITUDE,
                ref=1.0e4,
            )
            self._link_phases_helper_with_options(
                self.reserve_phases, 'optimize_mach', Dynamic.Atmosphere.MACH
            )

            if self.mission_method is HEIGHT_ENERGY:
                # connect mass and distance between all phases regardless of reserve /
                # non-reserve status
                self.traj.link_phases(
                    phases,
                    ["time"],
                    ref=None if true_unless_mpi else 1e3,
                    connected=true_unless_mpi,
                )
                self.traj.link_phases(
                    phases,
                    [Dynamic.Vehicle.MASS],
                    ref=None if true_unless_mpi else 1e6,
                    connected=true_unless_mpi,
                )
                self.traj.link_phases(
                    phases,
                    [Dynamic.Mission.DISTANCE],
                    ref=None if true_unless_mpi else 1e3,
                    connected=true_unless_mpi,
                )

                self.model.connect(
                    f'traj.{self.regular_phases[-1]}.timeseries.distance',
                    'actual_range',
                    src_indices=[-1],
                    flat_src_indices=True,
                )

            elif self.mission_method is SOLVED_2DOF:
                self.traj.link_phases(phases, [Dynamic.Vehicle.MASS], connected=True)
                self.traj.link_phases(
                    phases,
                    [Dynamic.Mission.DISTANCE],
                    units='ft',
                    ref=1.0e3,
                    connected=False,
                )
                self.traj.link_phases(phases, ["time"], connected=False)

                if len(phases) > 2:
                    self.traj.link_phases(
                        phases[1:], ["alpha"], units='rad', connected=False
                    )

        elif self.mission_method is TWO_DEGREES_OF_FREEDOM:
            if self.analysis_scheme is AnalysisScheme.COLLOCATION:
                for ii in range(len(phases) - 1):
                    phase1, phase2 = phases[ii: ii + 2]
                    analytic1 = self.phase_info[phase1]['user_options']['analytic']
                    analytic2 = self.phase_info[phase2]['user_options']['analytic']

                    if not (analytic1 or analytic2):
                        # we always want time, distance, and mass to be continuous
                        states_to_link = {
                            'time': true_unless_mpi,
                            Dynamic.Mission.DISTANCE: true_unless_mpi,
                            Dynamic.Vehicle.MASS: False,
                        }

                        # if both phases are reserve phases or neither is a reserve phase
                        # (we are not on the boundary between the regular and reserve missions)
                        # and neither phase is ground roll or rotation (altitude isn't a state):
                        # we want altitude to be continous as well
                        if (
                            (
                                (phase1 in self.reserve_phases)
                                == (phase2 in self.reserve_phases)
                            )
                            and not ({"groundroll", "rotation"} & {phase1, phase2})
                            and not ('accel', 'climb1') == (phase1, phase2)
                        ):  # required for convergence of FwGm
                            states_to_link[Dynamic.Mission.ALTITUDE] = true_unless_mpi

                        # if either phase is rotation, we need to connect velocity
                        # ascent to accel also requires velocity
                        if 'rotation' in (phase1, phase2) or ('ascent', 'accel') == (
                            phase1,
                            phase2,
                        ):
                            states_to_link[Dynamic.Mission.VELOCITY] = true_unless_mpi
                            # if the first phase is rotation, we also need alpha
                            if phase1 == 'rotation':
                                states_to_link['alpha'] = False

                        for state, connected in states_to_link.items():
                            # in initial guesses, all of the states, other than time use
                            # the same name
                            initial_guesses1 = self.phase_info[phase1][
                                'initial_guesses'
                            ]
                            initial_guesses2 = self.phase_info[phase2][
                                'initial_guesses'
                            ]

                            # if a state is in the initial guesses, get the units of the
                            # initial guess
                            kwargs = {}
                            if not connected:
                                if state in initial_guesses1:
                                    kwargs = {'units': initial_guesses1[state][-1]}
                                elif state in initial_guesses2:
                                    kwargs = {'units': initial_guesses2[state][-1]}

                            self.traj.link_phases(
                                [phase1, phase2], [state], connected=connected, **kwargs
                            )

                    # if either phase is analytic we have to use a linkage_constraint
                    else:
                        # analytic phases use the prefix "initial" for time and distance,
                        # but not mass
                        if analytic2:
                            prefix = 'initial_'
                        else:
                            prefix = ''

                        self.traj.add_linkage_constraint(
                            phase1, phase2, 'time', prefix + 'time', connected=True
                        )
                        self.traj.add_linkage_constraint(
                            phase1,
                            phase2,
                            'distance',
                            prefix + 'distance',
                            connected=True,
                        )
                        self.traj.add_linkage_constraint(
                            phase1, phase2, 'mass', 'mass', connected=False, ref=1.0e5
                        )

                # add all params and promote them to self.model level
                ParamPort.promote_params(
                    self.model,
                    trajs=["traj"],
                    phases=[[*self.regular_phases, *self.reserve_phases]],
                )

                self.model.promotes(
                    "traj",
                    inputs=[
                        ("ascent.parameters:t_init_gear", "t_init_gear"),
                        ("ascent.parameters:t_init_flaps", "t_init_flaps"),
                        ("ascent.t_initial", Mission.Takeoff.ASCENT_T_INTIIAL),
                        ("ascent.t_duration", Mission.Takeoff.ASCENT_DURATION),
                    ],
                )

                # imitate input_initial for taxi -> groundroll
                eq = self.model.add_subsystem(
                    "taxi_groundroll_mass_constraint", om.EQConstraintComp()
                )
                eq.add_eq_output(
                    "mass",
                    eq_units="lbm",
                    normalize=False,
                    ref=10000.0,
                    add_constraint=True,
                )
                self.model.connect(
                    "taxi.mass", "taxi_groundroll_mass_constraint.rhs:mass"
                )
                self.model.connect(
                    "traj.groundroll.states:mass",
                    "taxi_groundroll_mass_constraint.lhs:mass",
                    src_indices=[0],
                    flat_src_indices=True,
                )

                self.model.connect("traj.ascent.timeseries.time", "h_fit.time_cp")
                self.model.connect("traj.ascent.timeseries.altitude", "h_fit.h_cp")

                self.model.connect(
                    f'traj.{self.regular_phases[-1]}.states:mass',
                    Mission.Landing.TOUCHDOWN_MASS,
                    src_indices=[-1],
                )

                connect_map = {
                    f"traj.{self.regular_phases[-1]}.timeseries.distance": 'actual_range',
                }

            else:
                connect_map = {
                    "taxi.mass": "traj.mass_initial",
                    Mission.Takeoff.ROTATION_VELOCITY: "traj.SGMGroundroll_velocity_trigger",
                    "traj.distance_final": 'actual_range',
                    "traj.mass_final": Mission.Landing.TOUCHDOWN_MASS,
                }

            # promote all ParamPort inputs for analytic segments as well
            param_list = list(ParamPort.param_data)
            self.model.promotes("taxi", inputs=param_list)
            self.model.promotes("landing", inputs=param_list)
            if self.analysis_scheme is AnalysisScheme.SHOOTING:
                param_list.append(Aircraft.Design.MAX_FUSELAGE_PITCH_ANGLE)
                self.model.promotes("traj", inputs=param_list)
                # self.model.list_inputs()
                # self.model.promotes("traj", inputs=['ascent.ODE_group.eoms.'+Aircraft.Design.MAX_FUSELAGE_PITCH_ANGLE])

            self.model.connect("taxi.mass", "vrot.mass")

            def connect_with_common_params(self, source, target):
                self.model.connect(
                    source,
                    target,
                    src_indices=[-1],
                    flat_src_indices=True,
                )

            for source, target in connect_map.items():
                connect_with_common_params(self, source, target)

    def add_driver(
        self, optimizer=None, use_coloring=None, max_iter=50, verbosity=None
    ):
        """
        Add an optimization driver to the Aviary problem.

        Depending on the provided optimizer, the method instantiates the relevant driver (ScipyOptimizeDriver or
        pyOptSparseDriver) and sets the optimizer options. Options for 'SNOPT', 'IPOPT', and 'SLSQP' are
        specified. The method also allows for the declaration of coloring and setting debug print options.

        Parameters
        ----------
        optimizer : str
            The name of the optimizer to use. It can be "SLSQP", "SNOPT", "IPOPT" or others supported by OpenMDAO.
            If "SLSQP", it will instantiate a ScipyOptimizeDriver, else it will instantiate a pyOptSparseDriver.

        use_coloring : bool, optional
            If True (default), the driver will declare coloring, which can speed up derivative computations.

        max_iter : int, optional
            The maximum number of iterations allowed for the optimization process. Default is 50. This option is
            applicable to "SNOPT", "IPOPT", and "SLSQP" optimizers.

        verbosity : Verbosity, int or list, optional
            If Verbosity.DEBUG, debug print options ['desvars','ln_cons','nl_cons','objs'] will be set. If a list is
            provided, it will be used as the debug print options.

        Returns
        -------
        None
        """
        # override verbosity for this function call if user desired
        if verbosity is None:
            verbosity = self.verbosity
        else:
            # compatibility with being passed int for verbosity
            verbosity = Verbosity(verbosity)

        # Set defaults for optimizer and use_coloring based on analysis scheme
        if optimizer is None:
            optimizer = 'IPOPT'  # if self.analysis_scheme is AnalysisScheme.SHOOTING else 'SNOPT'
        if use_coloring is None:
            use_coloring = (
                False if self.analysis_scheme is AnalysisScheme.SHOOTING else True
            )

        # check if optimizer is SLSQP
        if optimizer == "SLSQP":
            driver = self.driver = om.ScipyOptimizeDriver()
        else:
            driver = self.driver = om.pyOptSparseDriver()

        driver.options["optimizer"] = optimizer
        if use_coloring:
            # define coloring options by verbosity
            if verbosity < Verbosity.VERBOSE:  # QUIET, BRIEF
                driver.declare_coloring(show_summary=False)
            elif verbosity == Verbosity.VERBOSE:
                driver.declare_coloring(show_summary=True)
            else:  # DEBUG
                driver.declare_coloring(show_summary=True, show_sparsity=True)

        if driver.options["optimizer"] == "SNOPT":
            # Print Options #
            if verbosity == Verbosity.QUIET:
                isumm, iprint = 0, 0
            elif verbosity == Verbosity.BRIEF:
                isumm, iprint = 6, 0
            elif verbosity > Verbosity.BRIEF:  # VERBOSE, DEBUG
                isumm, iprint = 6, 9
            driver.opt_settings["iSumm"] = isumm
            driver.opt_settings["iPrint"] = iprint
            # Optimizer Settings #
            driver.opt_settings["Major iterations limit"] = max_iter
            driver.opt_settings["Major optimality tolerance"] = 1e-4
            driver.opt_settings["Major feasibility tolerance"] = 1e-7

        elif driver.options["optimizer"] == "IPOPT":
            # Print Options #
            if verbosity == Verbosity.QUIET:
                # print_level = 3  # minimum to get exit status
                print_level = 0
                driver.opt_settings['print_user_options'] = 'no'
            elif verbosity == Verbosity.BRIEF:
                # print_level = 5
                print_level = 3
                driver.opt_settings['print_user_options'] = 'no'
                driver.opt_settings['print_frequency_iter'] = 10
            elif verbosity == Verbosity.VERBOSE:
                print_level = 5
            else:  # DEBUG
                print_level = 7
            driver.opt_settings['print_level'] = print_level
            # Optimizer Settings #
            driver.opt_settings['tol'] = 1.0e-6
            driver.opt_settings['mu_init'] = 1e-5
            driver.opt_settings['max_iter'] = max_iter
            # for faster convergence
            driver.opt_settings['nlp_scaling_method'] = 'gradient-based'
            driver.opt_settings['alpha_for_y'] = 'safer-min-dual-infeas'
            driver.opt_settings['mu_strategy'] = 'monotone'

        elif driver.options["optimizer"] == "SLSQP":
            # Print Options #
            if verbosity == Verbosity.QUIET:
                disp = False
            else:
                disp = True
            driver.options["disp"] = disp
            # Optimizer Settings #
            driver.options["tol"] = 1e-9
            driver.options["maxiter"] = max_iter

        # pyoptsparse print settings for both SNOPT, IPOPT
        if optimizer in ("SNOPT", "IPOPT"):
            if verbosity == Verbosity.QUIET:
                driver.options['print_results'] = False
            elif verbosity < Verbosity.DEBUG:  # QUIET, BRIEF, VERBOSE
                driver.options['print_results'] = 'minimal'

        # optimizer agnostic settings
        if verbosity > Verbosity.QUIET:  # BRIEF, VERBOSE, QUIET
            if isinstance(verbosity, list):
                driver.options['debug_print'] = ['desvars']
            elif verbosity == Verbosity.DEBUG:
                driver.options['debug_print'] = [
                    'desvars',
                    'ln_cons',
                    'nl_cons',
                    'objs',
                ]
                driver.options['print_opt_prob'] = True

    def add_design_variables(self, verbosity=None):
        """
        Adds design variables to the Aviary problem.

        Depending on the mission model and problem type, different design variables and constraints are added.

        If using the FLOPS model, a design variable is added for the gross mass of the aircraft, with a lower bound of 10 lbm and an upper bound of 900,000 lbm.

        If using the GASP model, the following design variables are added depending on the mission type:
            - the initial thrust-to-weight ratio of the aircraft during ascent
            - the duration of the ascent phase
            - the time constant for the landing gear actuation
            - the time constant for the flaps actuation

        In addition, two constraints are added for the GASP model:
            - the initial altitude of the aircraft with gear extended is constrained to be 50 ft
            - the initial altitude of the aircraft with flaps extended is constrained to be 400 ft

        If solving a sizing problem, a design variable is added for the gross mass of the aircraft, and another for the gross mass of the aircraft computed during the mission. A constraint is also added to ensure that the residual range is zero.

        If solving an alternate problem, only a design variable for the gross mass of the aircraft computed during the mission is added. A constraint is also added to ensure that the residual range is zero.

        In all cases, a design variable is added for the final cruise mass of the aircraft, with no upper bound, and a residual mass constraint is added to ensure that the mass balances.

        """
        # `self.verbosity` is "true" verbosity for entire run. `verbosity` is verbosity
        # override for just this method
        if verbosity is not None:
            # compatibility with being passed int for verbosity
            verbosity = Verbosity(verbosity)
        else:
            verbosity = self.verbosity  # defaults to BRIEF

        # add the engine builder `get_design_vars` dict to a collected dict from
        # the external subsystems

        # TODO : maybe in the most general case we need to handle DVs in the mission and post-mission as well.
        # for right now we just handle pre_mission
        all_subsystems = self._get_all_subsystems()

        # loop through all_subsystems and call `get_design_vars` on each subsystem
        for subsystem in all_subsystems:
            dv_dict = subsystem.get_design_vars()
            for dv_name, dv_dict in dv_dict.items():
                self.model.add_design_var(dv_name, **dv_dict)

        if self.mission_method is SOLVED_2DOF:
            optimize_mass = self.pre_mission_info.get('optimize_mass')
            if optimize_mass:
                self.model.add_design_var(
                    Mission.Design.GROSS_MASS,
                    units='lbm',
                    lower=10,
                    upper=900.0e3,
                    ref=175.0e3,
                )

        elif self.mission_method in (HEIGHT_ENERGY, TWO_DEGREES_OF_FREEDOM):
            # vehicle sizing problem
            # size the vehicle (via design GTOW) to meet a target range using all fuel
            # capacity
            if self.problem_type is ProblemType.SIZING:
                self.model.add_design_var(
                    Mission.Design.GROSS_MASS,
                    lower=10.0,
                    upper=None,
                    units='lbm',
                    ref=175e3,
                )
                self.model.add_design_var(
                    Mission.Summary.GROSS_MASS,
                    lower=10.0,
                    upper=None,
                    units='lbm',
                    ref=175e3,
                )

                self.model.add_subsystem(
                    'gtow_constraint',
                    om.EQConstraintComp(
                        'GTOW',
                        eq_units='lbm',
                        normalize=True,
                        add_constraint=True,
                    ),
                    promotes_inputs=[
                        ('lhs:GTOW', Mission.Design.GROSS_MASS),
                        ('rhs:GTOW', Mission.Summary.GROSS_MASS),
                    ],
                )

                if self.require_range_residual:
                    self.model.add_constraint(
                        Mission.Constraints.RANGE_RESIDUAL, equals=0, ref=10
                    )

            # target range problem
            # fixed vehicle (design GTOW) but variable actual GTOW for off-design
            # mission range
            elif self.problem_type is ProblemType.ALTERNATE:
                self.model.add_design_var(
                    Mission.Summary.GROSS_MASS,
                    lower=10.0,
                    upper=900e3,
                    units='lbm',
                    ref=175e3,
                )

                self.model.add_constraint(
                    Mission.Constraints.RANGE_RESIDUAL, equals=0, ref=10
                )

            elif self.problem_type is ProblemType.FALLOUT:
                print('No design variables for Fallout missions')

            elif self.problem_type is ProblemType.MULTI_MISSION:
                self.model.add_design_var(
                    Mission.Summary.GROSS_MASS,
                    lower=10.0,
                    upper=900e3,
                    units='lbm',
                    ref=175e3,
                )

                self.model.add_constraint(
                    Mission.Constraints.RANGE_RESIDUAL, equals=0, ref=10
                )

                # We must ensure that design.gross_mass is greater than mission.summary.gross_mass
                # and this must hold true for each of the different missions that is flown
                # the result will be the design.gross_mass should be equal to the mission.summary.gross_mass
                # of the heaviest mission
                self.model.add_subsystem(
                    "GROSS_MASS_constraint",
                    om.ExecComp(
                        "gross_mass_resid = design_mass - actual_mass",
                        design_mass={"val": 1, "units": "kg"},
                        actual_mass={"val": 0, "units": "kg"},
                        gross_mass_resid={"val": 30, "units": "kg"},
                    ),
                    promotes_inputs=[
                        ("design_mass", Mission.Design.GROSS_MASS),
                        ("actual_mass", Mission.Summary.GROSS_MASS),
                    ],
                    promotes_outputs=["gross_mass_resid"],
                )

                self.model.add_constraint("gross_mass_resid", lower=0)

            if (
                self.mission_method is TWO_DEGREES_OF_FREEDOM
                and self.analysis_scheme is AnalysisScheme.COLLOCATION
            ):
                # problem formulation to make the trajectory work
                self.model.add_design_var(
                    Mission.Takeoff.ASCENT_T_INTIIAL, lower=0, upper=100, ref=30.0
                )
                self.model.add_design_var(
                    Mission.Takeoff.ASCENT_DURATION, lower=1, upper=1000, ref=10.0
                )
                self.model.add_design_var(
                    "tau_gear", lower=0.01, upper=1.0, units="unitless", ref=1
                )
                self.model.add_design_var(
                    "tau_flaps", lower=0.01, upper=1.0, units="unitless", ref=1
                )
                self.model.add_constraint(
                    "h_fit.h_init_gear", equals=50.0, units="ft", ref=50.0
                )
                self.model.add_constraint(
                    "h_fit.h_init_flaps", equals=400.0, units="ft", ref=400.0
                )

    def add_objective(self, objective_type=None, ref=None, verbosity=None):
        """
        Add the objective function based on the given objective_type and ref.

        NOTE: the ref value should be positive for values you're trying
        to minimize and negative for values you're trying to maximize.
        Please check and double-check that your ref value makes sense
        for the objective you're using.

        Parameters
        ----------
        objective_type : str
            The type of objective to add. Options are 'mass', 'hybrid_objective', 'fuel_burned', and 'fuel'.
        ref : float
            The reference value for the objective. If None, a default value will be used based on the objective type. Please see the
            `default_ref_values` dict for these default values.
        verbosity : Verbosity or int
            Controls the level of printouts for this method. If None, uses the value of Settings.VERBOSITY in provided aircraft data.

        Raises
        ------
            ValueError: If an invalid problem type is provided.

        """
        # `self.verbosity` is "true" verbosity for entire run. `verbosity` is verbosity
        # override for just this method
        if verbosity is not None:
            # compatibility with being passed int for verbosity
            verbosity = Verbosity(verbosity)
        else:
            verbosity = self.verbosity  # defaults to BRIEF

        # Dictionary for default reference values
        default_ref_values = {
            'mass': -5e4,
            'hybrid_objective': -5e4,
            'fuel_burned': 1e4,
            'fuel': 1e4,
        }

        # Check if an objective type is specified
        if objective_type is not None:
            ref = ref if ref is not None else default_ref_values.get(objective_type, 1)

            final_phase_name = self.regular_phases[-1]
            if objective_type == 'mass':
                if self.analysis_scheme is AnalysisScheme.COLLOCATION:
                    self.model.add_objective(
                        f"traj.{final_phase_name}.timeseries.{Dynamic.Vehicle.MASS}",
                        index=-1,
                        ref=ref,
                    )
                else:
                    last_phase = self.traj._phases.items()[final_phase_name]
                    last_phase.add_objective(Dynamic.Vehicle.MASS, loc='final', ref=ref)
            elif objective_type == 'time':
                self.model.add_objective(
                    f"traj.{final_phase_name}.timeseries.time", index=-1, ref=ref
                )
            elif objective_type == "hybrid_objective":
                self._add_hybrid_objective(self.phase_info)
                self.model.add_objective("obj_comp.obj")
            elif objective_type == "fuel_burned":
                self.model.add_objective(Mission.Summary.FUEL_BURNED, ref=ref)
            elif objective_type == "fuel":
                self.model.add_objective(Mission.Objectives.FUEL, ref=ref)
            else:
                raise ValueError(
                    f"{objective_type} is not a valid objective.\nobjective_type must"
                    " be one of mass, time, hybrid_objective, fuel_burned, or fuel"
                )

        else:  # If no 'objective_type' is specified, we handle based on 'problem_type'
            # If 'ref' is not specified, assign a default value
            ref = ref if ref is not None else 1

            if self.problem_type is ProblemType.SIZING:
                self.model.add_objective(Mission.Objectives.FUEL, ref=ref)
            elif self.problem_type is ProblemType.ALTERNATE:
                self.model.add_objective(Mission.Objectives.FUEL, ref=ref)
            elif self.problem_type is ProblemType.FALLOUT:
                self.model.add_objective(Mission.Objectives.RANGE, ref=ref)
            else:
                raise ValueError(f'{self.problem_type} is not a valid problem type.')

    def _add_bus_variables_and_connect(self):
        all_subsystems = self._get_all_subsystems()

        base_phases = list(self.phase_info.keys())

        for external_subsystem in all_subsystems:
            bus_variables = external_subsystem.get_bus_variables()
            if bus_variables is not None:
                for bus_variable, variable_data in bus_variables.items():
                    mission_variable_name = variable_data['mission_name']

                    # check if mission_variable_name is a list
                    if not isinstance(mission_variable_name, list):
                        mission_variable_name = [mission_variable_name]

                    # loop over the mission_variable_name list and add each variable to
                    # the trajectory
                    for mission_var_name in mission_variable_name:
                        if mission_var_name not in self.meta_data:
                            # base_units = self.model.get_io_metadata(includes=f'pre_mission.{external_subsystem.name}.{bus_variable}')[f'pre_mission.{external_subsystem.name}.{bus_variable}']['units']
                            base_units = variable_data['units']

                            shape = variable_data.get('shape', _unspecified)

                            targets = mission_var_name
                            if '.' in mission_var_name:
                                # Support for non-hierarchy variables as parameters.
                                mission_var_name = mission_var_name.split('.')[-1]

                            if 'phases' in variable_data:
                                # Support for connecting bus variables into a subset of
                                # phases.
                                for phase_name in variable_data['phases']:
                                    phase = getattr(self.traj.phases, phase_name)

                                    phase.add_parameter(
                                        mission_var_name,
                                        opt=False,
                                        static_target=True,
                                        units=base_units,
                                        shape=shape,
                                        targets=targets,
                                    )

                                    self.model.connect(
                                        f'pre_mission.{bus_variable}',
                                        f'traj.{phase_name}.parameters:'
                                        f'{mission_var_name}',
                                    )

                            else:
                                self.traj.add_parameter(
                                    mission_var_name,
                                    opt=False,
                                    static_target=True,
                                    units=base_units,
                                    shape=shape,
                                    targets={
                                        phase_name: [mission_var_name]
                                        for phase_name in base_phases
                                    },
                                )

                                self.model.connect(
                                    f'pre_mission.{bus_variable}',
                                    f'traj.parameters:' + mission_var_name,
                                )

                        if 'post_mission_name' in variable_data:
                            self.model.connect(
                                f'pre_mission.{external_subsystem.name}.{bus_variable}',
                                f'post_mission.{external_subsystem.name}.'
                                f'{variable_data["post_mission_name"]}',
                            )

    def setup(self, **kwargs):
        """
        Lightly wrapped setup() method for the problem.
        """
        # Use OpenMDAO's model options to pass all options through the system hierarchy.
        setup_model_options(self, self.aviary_inputs, self.meta_data)

        # suppress warnings:
        # "input variable '...' promoted using '*' was already promoted using 'aircraft:*'
        with warnings.catch_warnings():

            self.model.options['aviary_options'] = self.aviary_inputs
            self.model.options['aviary_metadata'] = self.meta_data
            self.model.options['phase_info'] = self.phase_info

            warnings.simplefilter("ignore", om.OpenMDAOWarning)
            warnings.simplefilter("ignore", om.PromotionWarning)

            super().setup(**kwargs)

    def set_initial_guesses(self, parent_prob=None, parent_prefix="", verbosity=None):
        """
        Call `set_val` on the trajectory for states and controls to seed
        the problem with reasonable initial guesses. This is especially
        important for collocation methods.
        This method first identifies all phases in the trajectory then
        loops over each phase. Specific initial guesses
        are added depending on the phase and mission method. Cruise is treated
        as a special phase for GASP-based missions because it is an AnalyticPhase
        in Dymos. For this phase, we handle the initial guesses first separately
        and continue to the next phase after that. For other phases, we set the initial
        guesses for states and controls according to the information available
        in the 'initial_guesses' attribute of the phase.
        """
        # `self.verbosity` is "true" verbosity for entire run. `verbosity` is verbosity
        # override for just this method
        if verbosity is not None:
            # compatibility with being passed int for verbosity
            verbosity = Verbosity(verbosity)
        else:
            verbosity = self.verbosity  # defaults to BRIEF

        setvalprob = self
        if parent_prob is not None and parent_prefix != "":
            setvalprob = parent_prob
        # Grab the trajectory object from the model
        if self.analysis_scheme is AnalysisScheme.SHOOTING:
            if self.problem_type is ProblemType.SIZING:
                setvalprob.set_val(
                    parent_prefix + Mission.Summary.GROSS_MASS,
                    self.get_val(Mission.Design.GROSS_MASS),
                )

            setvalprob.set_val(
                parent_prefix
                + "traj.SGMClimb_"
                + Dynamic.Mission.ALTITUDE
                + "_trigger",
                val=self.cruise_alt,
                units="ft",
            )

            return

        traj = self.model.traj

        # Determine which phases to loop over, fetching them from the trajectory
        phase_items = traj._phases.items()

        # Loop over each phase and set initial guesses for the state and control
        # variables
        for idx, (phase_name, phase) in enumerate(phase_items):
            if self.mission_method is SOLVED_2DOF:
                self.phase_objects[idx].apply_initial_guesses(self, 'traj', phase)
                if (
                    self.phase_info[phase_name]['user_options']['ground_roll']
                    and self.phase_info[phase_name]['user_options']['fix_initial']
                ):
                    continue

            # If not, fetch the initial guesses specific to the phase
            # check if guesses exist for this phase
            if "initial_guesses" in self.phase_info[phase_name]:
                guesses = self.phase_info[phase_name]['initial_guesses']
            else:
                guesses = {}

            if self.mission_method is TWO_DEGREES_OF_FREEDOM and self.phase_info[
                phase_name
            ]["user_options"].get("analytic", False):
                for guess_key, guess_data in guesses.items():
                    val, units = guess_data

                    if 'mass' == guess_key:
                        # Set initial and duration mass for the analytic cruise phase.
                        # Note we are integrating over mass, not time for this phase.
                        setvalprob.set_val(
                            parent_prefix + f'traj.{phase_name}.t_initial',
                            val[0],
                            units=units,
                        )
                        setvalprob.set_val(
                            parent_prefix + f'traj.{phase_name}.t_duration',
                            val[1],
                            units=units,
                        )

                    else:
                        # Otherwise, set the value of the parameter in the trajectory
                        # phase
                        setvalprob.set_val(
                            parent_prefix + f'traj.{phase_name}.parameters:{guess_key}',
                            val,
                            units=units,
                        )

                continue

            # If not cruise and GASP, add subsystem guesses
            self._add_subsystem_guesses(phase_name, phase, setvalprob, parent_prefix)

            # Set initial guesses for states and controls for each phase
            self._add_guesses(phase_name, phase, guesses, setvalprob, parent_prefix)

    def _process_guess_var(self, val, key, phase):
        """
        Process the guess variable, which can either be a float or an array of floats.
        This method is responsible for interpolating initial guesses when the user
        provides a list or array of values rather than a single float. It interpolates
        the guess values across the phase's domain for a given variable, be it a control
        or a state variable. The interpolation is performed between -1 and 1 (representing
        the normalized phase time domain), using the numpy linspace function.
        The result of this method is a single value or an array of interpolated values
        that can be used to seed the optimization problem with initial guesses.
        Parameters
        ----------
        val : float or list/array of floats
            The initial guess value(s) for a particular variable.
        key : str
            The key identifying the variable for which the initial guess is provided.
        phase : Phase
            The phase for which the variable is being set.
        Returns
        -------
        val : float or array of floats
            The processed guess value(s) to be used in the optimization problem.
        """
        # Check if val is not a single float
        if not isinstance(val, float):
            # If val is an array of values
            if len(val) > 1:
                # Get the shape of the val array
                shape = np.shape(val)

                # Generate an array of evenly spaced values between -1 and 1,
                # reshaping to match the shape of the val array
                xs = np.linspace(-1, 1, num=np.prod(shape)).reshape(shape)

                # Check if the key indicates a control or state variable
                if "controls:" in key or "states:" in key:
                    # If so, strip the first part of the key to match the variable name
                    # in phase
                    stripped_key = ":".join(key.split(":")[1:])

                    # Interpolate the initial guess values across the phase's domain
                    val = phase.interp(stripped_key, xs=xs, ys=val)
                else:
                    # If not a control or state variable, interpolate the initial guess
                    # values directly
                    val = phase.interp(key, xs=xs, ys=val)

        # Return the processed guess value(s)
        return val

    def _add_subsystem_guesses(self, phase_name, phase, setvalprob, parent_prefix):
        """
        Adds the initial guesses for each subsystem of a given phase to the problem.
        This method first fetches all subsystems associated with the given phase.
        It then loops over each subsystem and fetches its initial guesses. For each
        guess, it identifies whether the guess corresponds to a state or a control
        variable and then processes the guess variable. After this, the initial
        guess is set in the problem using the `set_val` method.
        Parameters
        ----------
        phase_name : str
            The name of the phase for which the subsystem guesses are being added.
        phase : Phase
            The phase object for which the subsystem guesses are being added.
        """

        # Get all subsystems associated with the phase
        all_subsystems = self._get_all_subsystems(
            self.phase_info[phase_name]['external_subsystems']
        )

        # Loop over each subsystem
        for subsystem in all_subsystems:
            # Fetch the initial guesses for the subsystem
            initial_guesses = subsystem.get_initial_guesses()

            # Loop over each guess
            for key, val in initial_guesses.items():
                # Identify the type of the guess (state or control)
                type = val.pop('type')
                if 'state' in type:
                    path_string = 'states'
                elif 'control' in type:
                    path_string = 'controls'

                # Process the guess variable (handles array interpolation)
                val['val'] = self._process_guess_var(val['val'], key, phase)

                # Set the initial guess in the problem
                setvalprob.set_val(
                    parent_prefix + f'traj.{phase_name}.{path_string}:{key}', **val
                )

    def _add_guesses(self, phase_name, phase, guesses, setvalprob, parent_prefix):
        """
        Adds the initial guesses for each variable of a given phase to the problem.
        This method sets the initial guesses for time, control, state, and problem-specific
        variables for a given phase. If using the GASP model, it also handles some special
        cases that are not covered in the `phase_info` object. These include initial guesses
        for mass, time, and distance, which are determined based on the phase name and other
        mission-related variables.
        Parameters
        ----------
        phase_name : str
            The name of the phase for which the guesses are being added.
        phase : Phase
            The phase object for which the guesses are being added.
        guesses : dict
            A dictionary containing the initial guesses for the phase.
        """
        # If using the GASP model, set initial guesses for the rotation mass and
        # flight duration
        if self.mission_method is TWO_DEGREES_OF_FREEDOM:
            rotation_mass = self.initialization_guesses['rotation_mass']
            flight_duration = self.initialization_guesses['flight_duration']

        if self.mission_method in (HEIGHT_ENERGY, SOLVED_2DOF):
            control_keys = ["mach", "altitude"]
            state_keys = ["mass", Dynamic.Mission.DISTANCE]
        else:
            control_keys = ["velocity_rate", "throttle"]
            state_keys = [
                "altitude",
                "mass",
                Dynamic.Mission.DISTANCE,
                Dynamic.Mission.VELOCITY,
                "flight_path_angle",
                "alpha",
            ]
            if self.mission_method is TWO_DEGREES_OF_FREEDOM and phase_name == 'ascent':
                # Alpha is a control for ascent.
                control_keys.append('alpha')

        prob_keys = ["tau_gear", "tau_flaps"]

        # for the simple mission method, use the provided initial and final mach
        # and altitude values from phase_info
        if self.mission_method in (HEIGHT_ENERGY, SOLVED_2DOF):
            initial_altitude = wrapped_convert_units(
                self.phase_info[phase_name]['user_options']['initial_altitude'], 'ft'
            )
            final_altitude = wrapped_convert_units(
                self.phase_info[phase_name]['user_options']['final_altitude'], 'ft'
            )
            initial_mach = self.phase_info[phase_name]['user_options']['initial_mach']
            final_mach = self.phase_info[phase_name]['user_options']['final_mach']

            guesses["mach"] = ([initial_mach[0], final_mach[0]], "unitless")
            guesses["altitude"] = ([initial_altitude, final_altitude], 'ft')

        if self.mission_method is HEIGHT_ENERGY:
            # if time not in initial guesses, set it to the average of the
            # initial_bounds and the duration_bounds
            if 'time' not in guesses:
                initial_bounds = wrapped_convert_units(
                    self.phase_info[phase_name]['user_options']['initial_bounds'], 's'
                )
                duration_bounds = wrapped_convert_units(
                    self.phase_info[phase_name]['user_options']['duration_bounds'], 's'
                )
                guesses["time"] = (
                    [np.mean(initial_bounds[0]), np.mean(duration_bounds[0])],
                    's',
                )

            # if time not in initial guesses, set it to the average of the
            # initial_bounds and the duration_bounds
            if 'time' not in guesses:
                initial_bounds = self.phase_info[phase_name]['user_options'][
                    'initial_bounds'
                ]
                duration_bounds = self.phase_info[phase_name]['user_options'][
                    'duration_bounds'
                ]
                # Add a check for the initial and duration bounds, raise an error if they
                # are not consistent
                if initial_bounds[1] != duration_bounds[1]:
                    raise ValueError(
                        f"Initial and duration bounds for {phase_name} "
                        "are not consistent."
                    )
                guesses["time"] = (
                    [np.mean(initial_bounds[0]), np.mean(duration_bounds[0])],
                    initial_bounds[1],
                )

        for guess_key, guess_data in guesses.items():
            val, units = guess_data

            # Set initial guess for time variables
            if 'time' == guess_key and self.mission_method is not SOLVED_2DOF:
                setvalprob.set_val(
                    parent_prefix + f'traj.{phase_name}.t_initial', val[0], units=units
                )
                setvalprob.set_val(
                    parent_prefix + f'traj.{phase_name}.t_duration', val[1], units=units
                )

            else:
                # Set initial guess for control variables
                if guess_key in control_keys:
                    try:
                        setvalprob.set_val(
                            parent_prefix + f'traj.{phase_name}.controls:{guess_key}',
                            self._process_guess_var(val, guess_key, phase),
                            units=units,
                        )
                    except KeyError:
                        try:
                            setvalprob.set_val(
                                parent_prefix
                                + f'traj.{phase_name}.polynomial_controls:{guess_key}',
                                self._process_guess_var(val, guess_key, phase),
                                units=units,
                            )
                        except KeyError:
                            setvalprob.set_val(
                                parent_prefix + f'traj.{phase_name}.bspline_controls:',
                                {guess_key},
                                self._process_guess_var(val, guess_key, phase),
                                units=units,
                            )

                if self.mission_method is SOLVED_2DOF:
                    continue

                if guess_key in control_keys:
                    pass
                # Set initial guess for state variables
                elif guess_key in state_keys:
                    setvalprob.set_val(
                        parent_prefix + f'traj.{phase_name}.states:{guess_key}',
                        self._process_guess_var(val, guess_key, phase),
                        units=units,
                    )
                elif guess_key in prob_keys:
                    setvalprob.set_val(parent_prefix + guess_key, val, units=units)
                elif ":" in guess_key:
                    setvalprob.set_val(
                        parent_prefix + f'traj.{phase_name}.{guess_key}',
                        self._process_guess_var(val, guess_key, phase),
                        units=units,
                    )
                else:
                    # raise error if the guess key is not recognized
                    raise ValueError(
                        f"Initial guess key {guess_key} in {phase_name} is not "
                        "recognized."
                    )

        if self.mission_method is SOLVED_2DOF:
            return

        # We need some special logic for these following variables because GASP computes
        # initial guesses using some knowledge of the mission duration and other variables
        # that are only available after calling `create_vehicle`. Thus these initial guess
        # values are not included in the `phase_info` object.
        if self.mission_method is TWO_DEGREES_OF_FREEDOM:
            base_phase = phase_name.removeprefix('reserve_')
        else:
            base_phase = phase_name
        if 'mass' not in guesses:
            if self.mission_method is TWO_DEGREES_OF_FREEDOM:
                # Determine a mass guess depending on the phase name
                if base_phase in [
                    "groundroll",
                    "rotation",
                    "ascent",
                    "accel",
                    "climb1",
                ]:
                    mass_guess = rotation_mass
                elif base_phase == "climb2":
                    mass_guess = 0.99 * rotation_mass
                elif "desc" in base_phase:
                    mass_guess = 0.9 * self.cruise_mass_final
            else:
                mass_guess = self.aviary_inputs.get_val(
                    Mission.Design.GROSS_MASS, units='lbm'
                )
            # Set the mass guess as the initial value for the mass state variable
            setvalprob.set_val(
                parent_prefix + f'traj.{phase_name}.states:mass',
                mass_guess,
                units='lbm',
            )

        if 'time' not in guesses:
            # Determine initial time and duration guesses depending on the phase name
            if 'desc1' == base_phase:
                t_initial = flight_duration * 0.9
                t_duration = flight_duration * 0.04
            elif 'desc2' in base_phase:
                t_initial = flight_duration * 0.94
                t_duration = 5000
            # Set the time guesses as the initial values for the time-related
            # trajectory variables
            setvalprob.set_val(
                parent_prefix + f"traj.{phase_name}.t_initial", t_initial, units='s'
            )
            setvalprob.set_val(
                parent_prefix + f"traj.{phase_name}.t_duration", t_duration, units='s'
            )

        if self.mission_method is TWO_DEGREES_OF_FREEDOM:
            if 'distance' not in guesses:
                # Determine initial distance guesses depending on the phase name
                if 'desc1' == base_phase:
                    ys = [self.target_range * 0.97, self.target_range * 0.99]
                elif 'desc2' in base_phase:
                    ys = [self.target_range * 0.99, self.target_range]
                # Set the distance guesses as the initial values for the distance state
                # variable
                setvalprob.set_val(
                    parent_prefix + f"traj.{phase_name}.states:distance",
                    phase.interp(Dynamic.Mission.DISTANCE, ys=ys),
                )

    def run_aviary_problem(
        self,
        record_filename="problem_history.db",
        optimization_history_filename=None,
        restart_filename=None,
        suppress_solver_print=True,
        run_driver=True,
        simulate=False,
        make_plots=True,
    ):
        """
        This function actually runs the Aviary problem, which could be a simulation, optimization, or a driver execution, depending on the arguments provided.

        Parameters
        ----------
        record_filename : str, optional
            The name of the database file where the solutions are to be recorded. The default is "problem_history.db".
        optimization_history_filename : str, None
            The name of the database file where the driver iterations are to be recorded. The default is None.
        restart_filename : str, optional
            The name of the file that contains previously computed solutions which are to be used as starting points for this run. If it is None (default), no restart file will be used.
        suppress_solver_print : bool, optional
            If True (default), all solvers' print statements will be suppressed. Useful for deeply nested models with multiple solvers so the print statements don't overwhelm the output.
        run_driver : bool, optional
            If True (default), the driver (aka optimizer) will be executed. If False, the problem will be run through one pass -- equivalent to OpenMDAO's `run_model` behavior.
        simulate : bool, optional
            If True, an explicit Dymos simulation will be performed. The default is False.
        make_plots : bool, optional
            If True (default), Dymos html plots will be generated as part of the output.
        """
        verbosity = self.aviary_inputs.get_val(Settings.VERBOSITY)
        if verbosity >= Verbosity.VERBOSE:  # VERBOSE, DEBUG
            self.final_setup()
            with open('input_list.txt', 'w') as outfile:
                self.model.list_inputs(out_stream=outfile)

        if suppress_solver_print:
            self.set_solver_print(level=0)

        if optimization_history_filename:
            recorder = om.SqliteRecorder(optimization_history_filename)
            self.driver.add_recorder(recorder)

        # and run mission, and dynamics
        if run_driver:
            failed = dm.run_problem(
                self,
                run_driver=run_driver,
                simulate=simulate,
                make_plots=make_plots,
                solution_record_file=record_filename,
                restart=restart_filename,
            )

            # TODO this is only used in a single test. Either self.problem_ran_sucessfully
            #      should be removed, or rework this option to be more helpful (store
            #      entired "failed" object?) and implement more rigorously in benchmark tests
            if self.analysis_scheme is AnalysisScheme.SHOOTING:
                self.problem_ran_successfully = not failed
            else:
                if failed.exit_status == "FAIL":
                    self.problem_ran_successfully = False
                else:
                    self.problem_ran_successfully = True
            # Manually print out a failure message for low verbosity modes that suppress
            # optimizer printouts, which may include the results message. Assumes success,
            # alerts user on a failure
            if (
                not self.problem_ran_successfully
                and verbosity <= Verbosity.BRIEF  # QUIET, BRIEF
            ):
                print("\nAviary run failed. See the dashboard for more details.\n")
        else:
            # prevent UserWarning that is displayed when an event is triggered
            warnings.filterwarnings('ignore', category=UserWarning)
            # TODO failed doesn't exist for run_model(), no return from method
            failed = self.run_model()
            warnings.filterwarnings('default', category=UserWarning)

        if verbosity >= Verbosity.VERBOSE:  # VERBOSE, DEBUG
            with open('output_list.txt', 'w') as outfile:
                self.model.list_outputs(out_stream=outfile)

    def alternate_mission(
        self,
        run_mission=True,
        json_filename='sizing_problem.json',
        payload_mass=None,
        mission_range=None,
        phase_info=None,
        verbosity=Verbosity.BRIEF,
    ):
        """
        This function runs an alternate mission based on a sizing mission output.

        Parameters
        ----------
        run_mission : bool
            Flag to determine whether to run the mission before returning the problem object.
        json_filename : str
            Name of the file that the sizing mission has been saved to.
        mission_range : float, optional
            Target range for the fallout mission.
        payload_mass : float, optional
            Mass of the payload for the mission.
        phase_info : dict, optional
            Dictionary containing the phases and their required parameters.
        verbosity : Verbosity or list, optional
            If Verbosity.DEBUG, debug print options ['desvars','ln_cons','nl_cons','objs'] will be set.
            If a list is provided, it will be used as the debug print options.
        """
        if phase_info is None:
            phase_info = self.phase_info
        if mission_range is None:
            design_range = self.get_val(Mission.Design.RANGE)
        if payload_mass is None:
            if self.mission_method is HEIGHT_ENERGY:
                payload_mass = self.get_val(Aircraft.CrewPayload.TOTAL_PAYLOAD_MASS)
            elif self.mission_method is TWO_DEGREES_OF_FREEDOM:
                payload_mass = self.get_val(Aircraft.CrewPayload.PASSENGER_PAYLOAD_MASS)

        mission_mass = self.get_val(Mission.Design.GROSS_MASS)
        optimizer = self.driver.options["optimizer"]

        prob_alternate = _load_off_design(
            json_filename,
            ProblemType.ALTERNATE,
            phase_info,
            payload_mass,
            design_range,
            mission_mass,
        )

        prob_alternate.check_and_preprocess_inputs()
        prob_alternate.add_pre_mission_systems()
        prob_alternate.add_phases()
        prob_alternate.add_post_mission_systems()
        prob_alternate.link_phases()
        prob_alternate.add_driver(optimizer, verbosity=verbosity)
        prob_alternate.add_design_variables()
        prob_alternate.add_objective()
        prob_alternate.setup()
        prob_alternate.set_initial_guesses()
        if run_mission:
            prob_alternate.run_aviary_problem(
                record_filename='alternate_problem_history.db'
            )
        return prob_alternate

    def fallout_mission(
        self,
        run_mission=True,
        json_filename='sizing_problem.json',
        mission_mass=None,
        payload_mass=None,
        phase_info=None,
        verbosity=Verbosity.BRIEF,
    ):
        """
        This function runs a fallout mission based on a sizing mission output.

        Parameters
        ----------
        run_mission : bool
            Flag to determine whether to run the mission before returning the problem object.
        json_filename : str
            Name of the file that the sizing mission has been saved to.
        mission_mass : float, optional
            Takeoff mass for the fallout mission.
        payload_mass : float, optional
            Mass of the payload for the mission.
        phase_info : dict, optional
            Dictionary containing the phases and their required parameters.
        verbosity : Verbosity or list, optional
            If Verbosity.DEBUG, debug print options ['desvars','ln_cons','nl_cons','objs'] will be set.
            If a list is provided, it will be used as the debug print options.
        """
        if phase_info is None:
            phase_info = self.phase_info
        if mission_mass is None:
            mission_mass = self.get_val(Mission.Design.GROSS_MASS)
        if payload_mass is None:
            if self.mission_method is HEIGHT_ENERGY:
                payload_mass = self.get_val(Aircraft.CrewPayload.TOTAL_PAYLOAD_MASS)
            elif self.mission_method is TWO_DEGREES_OF_FREEDOM:
                payload_mass = self.get_val(Aircraft.CrewPayload.PASSENGER_PAYLOAD_MASS)

        design_range = self.get_val(Mission.Design.RANGE)
        optimizer = self.driver.options["optimizer"]

        prob_fallout = _load_off_design(
            json_filename,
            ProblemType.FALLOUT,
            phase_info,
            payload_mass,
            design_range,
            mission_mass,
        )

        prob_fallout.check_and_preprocess_inputs()
        prob_fallout.add_pre_mission_systems()
        prob_fallout.add_phases()
        prob_fallout.add_post_mission_systems()
        prob_fallout.link_phases()
        prob_fallout.add_driver(optimizer, verbosity=verbosity)
        prob_fallout.add_design_variables()
        prob_fallout.add_objective()
        prob_fallout.setup()
        prob_fallout.set_initial_guesses()
        if run_mission:
            prob_fallout.run_aviary_problem(
                record_filename='fallout_problem_history.db'
            )
        return prob_fallout

    def save_sizing_to_json(self, json_filename='sizing_problem.json'):
        """
        This function saves an aviary problem object into a json file.

        Parameters
        ----------
        aviary_problem: OpenMDAO Aviary Problem
            Aviary problem object optimized for the aircraft design/sizing mission.
            Assumed to contain aviary_inputs and Mission.Summary.GROSS_MASS
        json_filename:   string
            User specified name and relative path of json file to save the data into.
        """

        aviary_input_list = []
        with open(json_filename, 'w') as jsonfile:
            # Loop through aviary input datastructure and create a list
            for data in self.aviary_inputs:
                (name, (value, units)) = data
                type_value = type(value)

                # Get the gross mass value from the sizing problem and add it to input
                # list
                if (
                    name == Mission.Summary.GROSS_MASS
                    or name == Mission.Design.GROSS_MASS
                ):
                    Mission_Summary_GROSS_MASS_val = self.get_val(
                        Mission.Summary.GROSS_MASS, units=units
                    )
                    Mission_Summary_GROSS_MASS_val_list = (
                        Mission_Summary_GROSS_MASS_val.tolist()
                    )
                    value = Mission_Summary_GROSS_MASS_val_list[0]

                else:
                    # there are different data types we need to handle for conversion to json format
                    # int, bool, float doesn't need anything special

                    # Convert numpy arrays to lists
                    if type_value == np.ndarray:
                        value = value.tolist()

                    # Lists are fine except if they contain enums
                    if type_value == list:
                        if isinstance(value[0], enum.Enum):
                            for i in range(len(value)):
                                value[i] = str([value[i]])

                    # Enums need converting to a string
                    if isinstance(value, enum.Enum):
                        value = str([value])

                # Append the data to the list
                aviary_input_list.append([name, value, units, str(type_value)])

            # Write the list to a json file
            json.dump(
                aviary_input_list,
                jsonfile,
                sort_keys=True,
                indent=4,
                ensure_ascii=False,
            )

            jsonfile.close()

    def _add_hybrid_objective(self, phase_info):
        phases = list(phase_info.keys())
        takeoff_mass = self.aviary_inputs.get_val(
            Mission.Design.GROSS_MASS, units='lbm'
        )

        obj_comp = om.ExecComp(
            f"obj = -final_mass / {takeoff_mass} + final_time / 5.",
            final_mass={"units": "lbm"},
            final_time={"units": "h"},
        )
        self.model.add_subsystem("obj_comp", obj_comp)

        final_phase_name = phases[-1]
        self.model.connect(
            f"traj.{final_phase_name}.timeseries.mass",
            "obj_comp.final_mass",
            src_indices=[-1],
        )
        self.model.connect(
            f"traj.{final_phase_name}.timeseries.time",
            "obj_comp.final_time",
            src_indices=[-1],
        )

    def _add_vrotate_comp(self):
        self.model.add_subsystem("vrot_comp", VRotateComp())
        self.model.connect(
            'traj.groundroll.states:mass',
            'vrot_comp.mass',
            src_indices=om.slicer[0, ...],
        )

        vrot_eq_comp = self.model.add_subsystem("vrot_eq_comp", om.EQConstraintComp())
        vrot_eq_comp.add_eq_output(
            "v_rotate_error",
            eq_units="kn",
            lhs_name="v_rot_computed",
            rhs_name="groundroll_v_final",
            add_constraint=True,
        )

        self.model.connect('vrot_comp.Vrot', 'vrot_eq_comp.v_rot_computed')
        self.model.connect(
            'traj.groundroll.timeseries.velocity',
            'vrot_eq_comp.groundroll_v_final',
            src_indices=om.slicer[-1, ...],
        )

    def _save_to_csv_file(self, filename):
        with open(filename, 'w', newline='') as csvfile:
            fieldnames = ['name', 'value', 'units']
            writer = csv.DictWriter(csvfile, fieldnames=fieldnames)

            for name, value_units in sorted(self.aviary_inputs):
                value, units = value_units
                writer.writerow({'name': name, 'value': value, 'units': units})

    def _get_all_subsystems(self, external_subsystems=None):
        all_subsystems = []
        if external_subsystems is None:
            all_subsystems.extend(self.pre_mission_info['external_subsystems'])
        else:
            all_subsystems.extend(external_subsystems)

        all_subsystems.append(self.core_subsystems['aerodynamics'])
        all_subsystems.append(self.core_subsystems['propulsion'])

        return all_subsystems

    def _add_height_energy_landing_systems(self):
        landing_options = Landing(
            ref_wing_area=self.aviary_inputs.get_val(Aircraft.Wing.AREA, units='ft**2'),
            Cl_max_ldg=self.aviary_inputs.get_val(
                Mission.Landing.LIFT_COEFFICIENT_MAX
            ),  # no units
        )

        landing = landing_options.build_phase(False)
        self.model.add_subsystem(
            'landing',
            landing,
            promotes_inputs=['aircraft:*', 'mission:*'],
            promotes_outputs=['mission:*'],
        )

        last_flight_phase_name = list(self.phase_info.keys())[-1]
        control_type_string = 'control_values'
        if self.phase_info[last_flight_phase_name]['user_options'].get(
            'use_polynomial_control', True
        ):
            if not use_new_dymos_syntax:
                control_type_string = 'polynomial_control_values'

        last_regular_phase = self.regular_phases[-1]
        self.model.connect(
            f'traj.{last_regular_phase}.states:mass',
            Mission.Landing.TOUCHDOWN_MASS,
            src_indices=[-1],
        )
        self.model.connect(
            f'traj.{last_regular_phase}.{control_type_string}:altitude',
            Mission.Landing.INITIAL_ALTITUDE,
            src_indices=[0],
        )

    def _add_post_mission_takeoff_systems(self):
        first_flight_phase_name = list(self.phase_info.keys())[0]
        connect_takeoff_to_climb = not self.phase_info[first_flight_phase_name][
            'user_options'
        ].get('add_initial_mass_constraint', True)

        if connect_takeoff_to_climb:
            self.model.connect(
                Mission.Takeoff.FINAL_MASS,
                f'traj.{first_flight_phase_name}.initial_states:mass',
            )
            self.model.connect(
                Mission.Takeoff.GROUND_DISTANCE,
                f'traj.{first_flight_phase_name}.initial_states:distance',
            )

            control_type_string = 'control_values'
            if self.phase_info[first_flight_phase_name]['user_options'].get(
                'use_polynomial_control', True
            ):
                if not use_new_dymos_syntax:
                    control_type_string = 'polynomial_control_values'

            if self.phase_info[first_flight_phase_name]['user_options'].get(
                'optimize_mach', False
            ):
                # Create an ExecComp to compute the difference in mach
                mach_diff_comp = om.ExecComp(
                    'mach_resid_for_connecting_takeoff = final_mach - initial_mach'
                )
                self.model.add_subsystem('mach_diff_comp', mach_diff_comp)

                # Connect the inputs to the mach difference component
                self.model.connect(
                    Mission.Takeoff.FINAL_MACH, 'mach_diff_comp.final_mach'
                )
                self.model.connect(
                    f'traj.{first_flight_phase_name}.{control_type_string}:mach',
                    'mach_diff_comp.initial_mach',
                    src_indices=[0],
                )

                # Add constraint for mach difference
                self.model.add_constraint(
                    'mach_diff_comp.mach_resid_for_connecting_takeoff', equals=0.0
                )

            if self.phase_info[first_flight_phase_name]['user_options'].get(
                'optimize_altitude', False
            ):
                # Similar steps for altitude difference
                alt_diff_comp = om.ExecComp(
                    'altitude_resid_for_connecting_takeoff = final_altitude - initial_altitude',
                    units='ft',
                )
                self.model.add_subsystem('alt_diff_comp', alt_diff_comp)

                self.model.connect(
                    Mission.Takeoff.FINAL_ALTITUDE, 'alt_diff_comp.final_altitude'
                )
                self.model.connect(
                    f'traj.{first_flight_phase_name}.{control_type_string}:altitude',
                    'alt_diff_comp.initial_altitude',
                    src_indices=[0],
                )

                self.model.add_constraint(
                    'alt_diff_comp.altitude_resid_for_connecting_takeoff', equals=0.0
                )

    def _add_two_dof_landing_systems(self):
        self.model.add_subsystem(
            "landing",
            LandingSegment(**(self.ode_args)),
            promotes_inputs=[
                'aircraft:*',
                'mission:*',
                (Dynamic.Vehicle.MASS, Mission.Landing.TOUCHDOWN_MASS),
            ],
            promotes_outputs=['mission:*'],
        )
        self.model.connect(
            'pre_mission.interference_independent_of_shielded_area',
            'landing.interference_independent_of_shielded_area',
        )
        self.model.connect(
            'pre_mission.drag_loss_due_to_shielded_wing_area',
            'landing.drag_loss_due_to_shielded_wing_area',
        )

    def _add_objectives(self):
        "add objectives and some constraints"
        self.model.add_subsystem(
            "fuel_obj",
            om.ExecComp(
                "reg_objective = overall_fuel/10000 + ascent_duration/30.",
                reg_objective={"val": 0.0, "units": "unitless"},
                ascent_duration={"units": "s", "shape": 1},
                overall_fuel={"units": "lbm"},
            ),
            promotes_inputs=[
                ("ascent_duration", Mission.Takeoff.ASCENT_DURATION),
                ("overall_fuel", Mission.Summary.TOTAL_FUEL_MASS),
            ],
            promotes_outputs=[("reg_objective", Mission.Objectives.FUEL)],
        )

        self.model.add_subsystem(
            "range_obj",
            om.ExecComp(
                "reg_objective = -actual_range/1000 + ascent_duration/30.",
                reg_objective={"val": 0.0, "units": "unitless"},
                ascent_duration={"units": "s", "shape": 1},
                actual_range={"val": self.target_range, "units": "NM"},
            ),
            promotes_inputs=[
                "actual_range",
                ("ascent_duration", Mission.Takeoff.ASCENT_DURATION),
            ],
            promotes_outputs=[("reg_objective", Mission.Objectives.RANGE)],
        )

        if self.analysis_scheme is AnalysisScheme.COLLOCATION:
            if self.mission_method is TWO_DEGREES_OF_FREEDOM:
                ascent_phase = getattr(self.traj.phases, 'ascent')
                ascent_tx = ascent_phase.options["transcription"]
                ascent_num_nodes = ascent_tx.grid_data.num_nodes
                self.model.add_subsystem(
                    "h_fit",
                    PolynomialFit(N_cp=ascent_num_nodes),
                    promotes_inputs=["t_init_gear", "t_init_flaps"],
                )

        self.model.add_subsystem(
            "range_constraint",
            om.ExecComp(
                "range_resid = target_range - actual_range",
                target_range={"val": self.target_range, "units": "NM"},
                actual_range={"val": self.target_range, "units": "NM"},
                range_resid={"val": 30, "units": "NM"},
            ),
            promotes_inputs=[
                "actual_range",
                ("target_range", Mission.Summary.RANGE),
            ],
            promotes_outputs=[("range_resid", Mission.Constraints.RANGE_RESIDUAL)],
        )

    def _add_fuel_reserve_component(
        self, post_mission=True, reserves_name=Mission.Design.RESERVE_FUEL
    ):
        if post_mission:
            reserve_calc_location = self.post_mission
        else:
            reserve_calc_location = self.model

        RESERVE_FUEL_FRACTION = self.aviary_inputs.get_val(
            Aircraft.Design.RESERVE_FUEL_FRACTION, units='unitless'
        )
        if RESERVE_FUEL_FRACTION != 0:
            reserve_fuel_frac = om.ExecComp(
                'reserve_fuel_frac_mass = reserve_fuel_fraction * (takeoff_mass - final_mass)',
                reserve_fuel_frac_mass={"units": "lbm"},
                reserve_fuel_fraction={
                    "units": "unitless",
                    "val": RESERVE_FUEL_FRACTION,
                },
                final_mass={"units": "lbm"},
                takeoff_mass={"units": "lbm"},
            )

            reserve_calc_location.add_subsystem(
                "reserve_fuel_frac",
                reserve_fuel_frac,
                promotes_inputs=[
                    ("takeoff_mass", Mission.Summary.GROSS_MASS),
                    ("final_mass", Mission.Landing.TOUCHDOWN_MASS),
                    ("reserve_fuel_fraction", Aircraft.Design.RESERVE_FUEL_FRACTION),
                ],
                promotes_outputs=["reserve_fuel_frac_mass"],
            )

        RESERVE_FUEL_ADDITIONAL = self.aviary_inputs.get_val(
            Aircraft.Design.RESERVE_FUEL_ADDITIONAL, units='lbm'
        )
        reserve_fuel = om.ExecComp(
            'reserve_fuel = reserve_fuel_frac_mass + reserve_fuel_additional + reserve_fuel_burned',
            reserve_fuel={"units": "lbm", 'shape': 1},
            reserve_fuel_frac_mass={"units": "lbm", "val": 0},
            reserve_fuel_additional={"units": "lbm", "val": RESERVE_FUEL_ADDITIONAL},
            reserve_fuel_burned={"units": "lbm", "val": 0},
        )

        reserve_calc_location.add_subsystem(
            "reserve_fuel",
            reserve_fuel,
            promotes_inputs=[
                "reserve_fuel_frac_mass",
                ("reserve_fuel_additional", Aircraft.Design.RESERVE_FUEL_ADDITIONAL),
                ("reserve_fuel_burned", Mission.Summary.RESERVE_FUEL_BURNED),
            ],
            promotes_outputs=[("reserve_fuel", reserves_name)],
        )


def _read_sizing_json(aviary_problem, json_filename):
    """
    This function reads in an aviary problem object from a json file.

    Parameters
    ----------
    aviary_problem: OpenMDAO Aviary Problem
        Aviary problem object optimized for the aircraft design/sizing mission.
        Assumed to contain aviary_inputs and Mission.Summary.GROSS_MASS
    json_filename:   string
        User specified name and relative path of json file to save the data into

    Returns
    ----------
    Aviary Problem object with updated input values from json file

    """
    # load saved input list from json file
    with open(json_filename) as json_data_file:
        loaded_aviary_input_list = json.load(json_data_file)
        json_data_file.close()

    # Loop over input list and assign aviary problem input values
    counter = 0  # list index tracker
    for inputs in loaded_aviary_input_list:
        [var_name, var_values, var_units, var_type] = inputs

        # Initialize some flags to idetify arrays and enums
        is_array = False
        is_enum = False

        if var_type == "<class 'numpy.ndarray'>":
            is_array = True

        elif var_type == "<class 'list'>":
            # check if the list contains enums
            for i in range(len(var_values)):
                if isinstance(var_values[i], str):
                    if var_values[i].find("<") != -1:
                        # Found a list of enums: set the flag
                        is_enum = True

                        # Manipulate the string to find the value
                        tmp_var_values = var_values[i].split(':')[-1]
                        var_values[i] = (
                            tmp_var_values.replace(">", "")
                            .replace("]", "")
                            .replace("'", "")
                            .replace(" ", "")
                        )

            if is_enum:
                var_values = convert_strings_to_data(var_values)

            else:
                var_values = [var_values]

        elif var_type.find("<enum") != -1:
            # Identify enums and manipulate the string to find the value
            tmp_var_values = var_values.split(':')[-1]
            var_values = (
                tmp_var_values.replace(">", "")
                .replace("]", "")
                .replace("'", "")
                .replace(" ", "")
            )
            var_values = convert_strings_to_data([var_values])

        else:
            # values are expected to be parsed as a list to set_value function
            var_values = [var_values]

        # Check if the variable is in meta data
        if var_name in BaseMetaData.keys():
            try:
                aviary_problem.aviary_inputs = set_value(
                    var_name,
                    var_values,
                    aviary_problem.aviary_inputs,
                    units=var_units,
                    is_array=is_array,
                    meta_data=BaseMetaData,
                )
            except BaseException:
                # Print helpful error
                print(
                    "FAILURE: list_num = ",
                    counter,
                    "Input String = ",
                    inputs,
                    "Attempted to set_value(",
                    var_name,
                    ",",
                    var_values,
                    ",",
                    var_units,
                    ")",
                )
        else:
            # Not in the MetaData
            print(
                "Name not found in MetaData: list_num =",
                counter,
                "Input String =",
                inputs,
                "Attempted set_value(",
                var_name,
                ",",
                var_values,
                ",",
                var_units,
                ")",
            )

        counter = counter + 1  # increment index tracker
    return aviary_problem


def _load_off_design(
    json_filename, ProblemType, phase_info, payload, mission_range, mission_gross_mass
):
    """
    This function loads a sized aircraft, and sets up an aviary problem
    for a specified off design mission.

    Parameters
    ----------
    json_filename:      string
        User specified name and relative path of json file containing the sized aircraft data
    ProblemType:        enum
        Alternate or Fallout. Alternate requires mission_range input and
         Fallout requires mission_fuel input
    phase_info:     phase_info dictionary for off design mission
    payload:            float
        Aircraft.CrewPayload.PASSENGER_PAYLOAD_MASS
    mission_range       float
        Mission.Summary.RANGE 'NM'
    mission_gross_mass  float
        Mission.Summary.GROSS_MASS 'lbm'

    Returns
    ----------
    Aviary Problem object with completed load_inputs() for specified off design mission
    """

    # Initialize a new aviary problem and aviary_input data structure
    prob = AviaryProblem()
    prob.aviary_inputs = AviaryValues()

    prob = _read_sizing_json(prob, json_filename)

    # Update problem type
    prob.problem_type = ProblemType
    prob.aviary_inputs.set_val('settings:problem_type', ProblemType, units='unitless')

    # Set Payload
    prob.aviary_inputs.set_val(
        Aircraft.CrewPayload.PASSENGER_PAYLOAD_MASS, payload, units='lbm'
    )

    if ProblemType == ProblemType.ALTERNATE:
        # Set mission range, aviary will calculate required fuel
        prob.aviary_inputs.set_val(Mission.Design.RANGE, mission_range, units='NM')

    elif ProblemType == ProblemType.FALLOUT:
        # Set mission fuel and calculate gross weight, aviary will calculate range
        prob.aviary_inputs.set_val(
            Mission.Summary.GROSS_MASS, mission_gross_mass, units='lbm'
        )

    # Load inputs
    prob.load_inputs(prob.aviary_inputs, phase_info)
    return prob<|MERGE_RESOLUTION|>--- conflicted
+++ resolved
@@ -64,7 +64,6 @@
 from aviary.utils.functions import convert_strings_to_data, set_value
 from aviary.utils.merge_variable_metadata import merge_meta_data
 from aviary.utils.preprocessors import preprocess_options
-<<<<<<< HEAD
 from aviary.utils.process_input_decks import (
     create_vehicle,
     update_GASP_options,
@@ -78,13 +77,11 @@
     LegacyCode,
     Verbosity,
 )
-from aviary.variable_info.functions import setup_trajectory_params, override_aviary_vars
-=======
-from aviary.utils.process_input_decks import create_vehicle, update_GASP_options, initialization_guessing
-
-from aviary.variable_info.enums import AnalysisScheme, ProblemType, EquationsOfMotion, LegacyCode, Verbosity
-from aviary.variable_info.functions import setup_trajectory_params, override_aviary_vars, setup_model_options
->>>>>>> d4cc8057
+from aviary.variable_info.functions import (
+    setup_trajectory_params,
+    override_aviary_vars,
+    setup_model_options,
+)
 from aviary.variable_info.variables import Aircraft, Mission, Dynamic, Settings
 from aviary.variable_info.variable_meta_data import _MetaData as BaseMetaData
 
@@ -826,17 +823,11 @@
     def _add_two_dof_takeoff_systems(self):
         # Create options to values
         OptionsToValues = create_opts2vals(
-<<<<<<< HEAD
             [
                 Aircraft.CrewPayload.NUM_PASSENGERS,
                 Mission.Design.CRUISE_ALTITUDE,
             ]
         )
-=======
-            [Aircraft.CrewPayload.NUM_PASSENGERS,
-             Mission.Design.CRUISE_ALTITUDE, ])
-
->>>>>>> d4cc8057
         add_opts2vals(self.model, OptionsToValues, self.aviary_inputs)
 
         if self.analysis_scheme is AnalysisScheme.SHOOTING:
