--- conflicted
+++ resolved
@@ -17,11 +17,7 @@
 from aviary.core.AviaryGroup import AviaryGroup
 from aviary.core.PostMissionGroup import PostMissionGroup
 from aviary.core.PreMissionGroup import PreMissionGroup
-<<<<<<< HEAD
 from aviary.interface.utils.check_phase_info import check_phase_info
-=======
-from aviary.interface.default_phase_info.two_dof_fiti import add_default_sgm_args
->>>>>>> d7fd0426
 from aviary.mission.gasp_based.phases.time_integration_traj import FlexibleTraj
 from aviary.mission.height_energy_problem_configurator import HeightEnergyProblemConfigurator
 from aviary.mission.solved_two_dof_problem_configurator import SolvedTwoDOFProblemConfigurator
@@ -206,35 +202,13 @@
             phase_info = getattr(phase_info_file, 'phase_info')
 
         if phase_info is None:
-            phase_info = self.builder.get_default_phase_info(self)
+            phase_info = self.configurator.get_default_phase_info(self)
 
             if verbosity is not None and verbosity >= Verbosity.BRIEF:
                 print(
                     f'Loaded default phase_info for {self.mission_method.value.lower()} equations '
                     'of motion.'
                 )
-<<<<<<< HEAD
-=======
-                outputted_phase_info = importlib.util.module_from_spec(spec)
-                sys.modules['outputted_phase_info'] = outputted_phase_info
-                spec.loader.exec_module(outputted_phase_info)
-
-                # Access the phase_info variable from the loaded module
-                phase_info = outputted_phase_info.phase_info
-
-                # if verbosity level is BRIEF or higher, print that we're using the
-                # outputted phase info
-                if verbosity >= Verbosity.BRIEF:
-                    print('Using outputted phase_info from current working directory')
-            else:
-                phase_info = self.configurator.get_default_phase_info(self)
-
-                if verbosity is not None and verbosity >= Verbosity.BRIEF:
-                    print(
-                        'Loaded default phase_info for '
-                        f'{self.mission_method.value.lower()} equations of motion'
-                    )
->>>>>>> d7fd0426
 
         # create a new dictionary that only contains the phases from phase_info
         self.phase_info = {}
