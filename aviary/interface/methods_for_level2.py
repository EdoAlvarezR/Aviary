import csv
import inspect
import json
import os
import warnings
from datetime import datetime
from enum import Enum
from importlib.machinery import SourceFileLoader
from pathlib import Path

import dymos as dm
import numpy as np
import openmdao.api as om
from openmdao.utils.reports_system import _default_reports

from aviary.core.AviaryGroup import AviaryGroup
<<<<<<< HEAD

from aviary.utils.aviary_values import AviaryValues
from aviary.utils.functions import convert_strings_to_data, set_warning_format
=======
from aviary.core.PostMissionGroup import PostMissionGroup
from aviary.core.PreMissionGroup import PreMissionGroup
from aviary.mission.gasp_based.phases.time_integration_traj import FlexibleTraj
from aviary.mission.height_energy_problem_configurator import HeightEnergyProblemConfigurator
from aviary.mission.solved_two_dof_problem_configurator import SolvedTwoDOFProblemConfigurator
from aviary.mission.two_dof_problem_configurator import TwoDOFProblemConfigurator
from aviary.models.missions.two_dof_fiti_default import add_default_sgm_args
from aviary.subsystems.aerodynamics.aerodynamics_builder import CoreAerodynamicsBuilder
from aviary.subsystems.geometry.geometry_builder import CoreGeometryBuilder
from aviary.subsystems.mass.mass_builder import CoreMassBuilder
from aviary.subsystems.premission import CorePreMission
from aviary.subsystems.propulsion.propulsion_builder import CorePropulsionBuilder
from aviary.utils.aviary_values import AviaryValues
from aviary.utils.functions import convert_strings_to_data, get_path
>>>>>>> 9e3e2cb5
from aviary.utils.merge_variable_metadata import merge_meta_data

from aviary.variable_info.enums import (
    AnalysisScheme,
    EquationsOfMotion,
    LegacyCode,
    ProblemType,
    Verbosity,
)
from aviary.variable_info.functions import setup_model_options
from aviary.variable_info.variable_meta_data import _MetaData as BaseMetaData
from aviary.variable_info.variables import Aircraft, Dynamic, Mission, Settings

FLOPS = LegacyCode.FLOPS
GASP = LegacyCode.GASP


class AviaryProblem(om.Problem):
    """
    Main class for instantiating, formulating, and solving Aviary problems.

    On a basic level, this problem object is all the conventional user needs
    to interact with. Looking at the three "levels" of use cases, from simplest
    to most complicated, we have:

    Level 1: users interact with Aviary through input files (.csv or .yaml, TBD)
    Level 2: users interact with Aviary through a Python interface
    Level 3: users can modify Aviary's workings through Python and OpenMDAO

    This Problem object is simply a specialized OpenMDAO Problem that has
    additional methods to help users create and solve Aviary problems.
    """

    def __init__(self, analysis_scheme=AnalysisScheme.COLLOCATION, verbosity=None, **kwargs):
        # Modify OpenMDAO's default_reports for this session.
        new_reports = [
            'subsystems',
            'mission',
            'timeseries_csv',
            'run_status',
            'input_checks',
        ]
        for report in new_reports:
            if report not in _default_reports:
                _default_reports.append(report)

        super().__init__(**kwargs)

        self.timestamp = datetime.now()

        # If verbosity is set to anything but None, this defines how warnings are formatted for the
        # whole problem - warning format won't be updated if user requests a different verbosity
        # level for a specific method
        self.verbosity = verbosity
        set_warning_format(verbosity)

        self.model = AviaryGroup()

        self.aviary_inputs = None

        self.analysis_scheme = analysis_scheme

    def load_inputs(
        self,
        aircraft_data,
        phase_info=None,
        engine_builders=None,
        problem_configurator=None,
        meta_data=BaseMetaData,
        verbosity=None,
    ):
        """
        This method loads the aviary_values inputs and options that the
        user specifies. They could specify files to load and values to
        replace here as well.
        Phase info is also loaded if provided by the user. If phase_info is None,
        the appropriate default phase_info based on mission analysis method is used.

        This method is not strictly necessary; a user could also supply
        an AviaryValues object and/or phase_info dict of their own.
        """
        # We haven't read the input data yet, we don't know what desired run verbosity is
        # `self.verbosity` is "true" verbosity for entire run. `verbosity` is verbosity
        # override for just this method
        if verbosity is not None:
            # compatibility with being passed int for verbosity
            verbosity = Verbosity(verbosity)
        else:
            verbosity = self.verbosity  # usually None

        # TODO: We cannot pass self.verbosity back up from load inputs for mulit-mission because there could be multiple .csv files
        aviary_inputs, verbosity = self.model.load_inputs(
            aircraft_data=aircraft_data,
            phase_info=phase_info,
            engine_builders=engine_builders,
            problem_configurator=problem_configurator,
            meta_data=meta_data,
            verbosity=verbosity,
        )

        # When there is only 1 aircraft model/mission, preserve old behavior.
        self.phase_info = self.model.phase_info
        self.aviary_inputs = aviary_inputs
<<<<<<< HEAD
        self.verbosity = verbosity
=======

        # pull which methods will be used for subsystems and mission
        self.mission_method = mission_method = aviary_inputs.get_val(Settings.EQUATIONS_OF_MOTION)
        self.mass_method = mass_method = aviary_inputs.get_val(Settings.MASS_METHOD)
        self.aero_method = aero_method = aviary_inputs.get_val(Settings.AERODYNAMICS_METHOD)

        # Create engine_builder
        self.engine_builders = engine_builders

        # Determine which problem configurator to use based on mission_method
        if mission_method is HEIGHT_ENERGY:
            self.configurator = HeightEnergyProblemConfigurator()
        elif mission_method is TWO_DEGREES_OF_FREEDOM:
            self.configurator = TwoDOFProblemConfigurator()
        elif mission_method is SOLVED_2DOF:
            self.configurator = SolvedTwoDOFProblemConfigurator()
        elif mission_method is CUSTOM:
            if problem_configurator:
                self.configurator = problem_configurator()
                # TODO: make draft / example custom builder
            else:
                raise ValueError(
                    'When using "settings:equations_of_motion,custom", a '
                    'problem_configurator must be specified in load_inputs().'
                )
        else:
            raise ValueError(
                'settings:equations_of_motion must be one of: height_energy, 2DOF, '
                'solved_2DOF, or custom'
            )

        # TODO this should be a preprocessor step if it is required here
        if mass_method is GASP or aero_method is GASP:
            aviary_inputs = update_GASP_options(aviary_inputs)

        ## LOAD PHASE_INFO ###
        # if phase info is a file, load it
        if isinstance(phase_info, str) or isinstance(phase_info, Path):
            phase_info_path = get_path(phase_info)
            phase_info_file = SourceFileLoader(
                'phase_info_file', str(phase_info_path)
            ).load_module()
            phase_info = getattr(phase_info_file, 'phase_info')

        if phase_info is None:
            phase_info = self.configurator.get_default_phase_info(self)

            if verbosity is not None and verbosity >= Verbosity.BRIEF:
                print(
                    f'Loaded default phase_info for {self.mission_method.value.lower()} equations '
                    'of motion.'
                )

        # create a new dictionary that only contains the phases from phase_info
        self.phase_info = {}

        for phase_name in phase_info:
            if 'external_subsystems' not in phase_info[phase_name]:
                phase_info[phase_name]['external_subsystems'] = []

            if phase_name not in ['pre_mission', 'post_mission']:
                self.phase_info[phase_name] = phase_info[phase_name]

        # pre_mission and post_mission are stored in their own dictionaries.
        if 'pre_mission' in phase_info:
            self.pre_mission_info = phase_info['pre_mission']
        else:
            self.pre_mission_info = {}

        if 'post_mission' in phase_info:
            self.post_mission_info = phase_info['post_mission']
        else:
            self.post_mission_info = {}

        self.problem_type = aviary_inputs.get_val(Settings.PROBLEM_TYPE)

        self.configurator.initial_guesses(self)
        # This function sets all the following defaults if they were not already set
        # self.engine_builders, self.pre_mission_info, self_post_mission_info
        # self.require_range_residual, self.target_range
        # Other specific self.*** are defined in here as well that are specific to
        # each builder
>>>>>>> 9e3e2cb5

        return self.aviary_inputs

    def check_and_preprocess_inputs(self, verbosity=None):
        """
        This method checks the user-supplied input values for any potential problems
        and preprocesses the inputs to prepare them for use in the Aviary problem.
        """

        # `self.verbosity` is "true" verbosity for entire run. `verbosity` is verbosity
        # override for just this method
        if verbosity is not None:
            # compatibility with being passed int for verbosity
            verbosity = Verbosity(verbosity)
        else:
            verbosity = self.verbosity  # defaults to BRIEF

        self.model.check_and_preprocess_inputs(verbosity=verbosity)

        self._update_metadata_from_subsystems()

    def _update_metadata_from_subsystems(self):
        """Merge metadata from user-defined subsystems into problem metadata."""
        self.meta_data = BaseMetaData.copy()

        # loop through phase_info and external subsystems
        for phase_name in self.model.phase_info:
            # TODO: phase_info now resides in AviaryGroup. Accessing it as self.model.phase_info is just a temporary stop-gap
            # it will be necessary to combine multiple self.models
            external_subsystems = self.model.get_all_subsystems(
                self.model.phase_info[phase_name]['external_subsystems']
            )

            for subsystem in external_subsystems:
                meta_data = subsystem.meta_data.copy()
                self.meta_data = merge_meta_data([self.meta_data, meta_data])

        self.model.meta_data = self.meta_data  # TODO: temporary fix

    def add_pre_mission_systems(self, verbosity=None):
        """
        Add pre-mission systems to the Aviary problem. These systems are executed before
        the mission.

        Depending on the mission model specified (`FLOPS` or `GASP`), this method adds
        various subsystems to the aircraft model. For the `FLOPS` mission model, a
        takeoff phase is added using the Takeoff class with the number of engines and
        airport altitude specified. For the `GASP` mission model, three subsystems are
        added: a TaxiSegment subsystem, an ExecComp to calculate the time to initiate
        gear and flaps, and an ExecComp to calculate the speed at which to initiate
        rotation. All subsystems are promoted with aircraft and mission inputs and
        outputs as appropriate.

        A user can override this method with their own pre-mission systems as desired.
        """
        # `self.verbosity` is "true" verbosity for entire run. `verbosity` is verbosity
        # override for just this method
        if verbosity is not None:
            # compatibility with being passed int for verbosity
            verbosity = Verbosity(verbosity)
        else:
            verbosity = self.verbosity  # defaults to BRIEF

        self.model.add_pre_mission_systems(verbosity=verbosity)

    def add_phases(
        self,
        phase_info_parameterization=None,
        parallel_phases=True,
        verbosity=None,
    ):
        """
        Add the mission phases to the problem trajectory based on the user-specified
        phase_info dictionary.

        Parameters
        ----------
        phase_info_parameterization (function, optional): A function that takes in the
            phase_info dictionary and aviary_inputs and returns modified phase_info.
            Defaults to None.

        parallel_phases (bool, optional): If True, the top-level container of all phases
            will be a ParallelGroup, otherwise it will be a standard OpenMDAO Group.
            Defaults to True.

        Returns
        -------
        <Trajectory>
            The Dymos Trajectory object containing the added mission phases.
        """
        # `self.verbosity` is "true" verbosity for entire run. `verbosity` is verbosity
        # override for just this method
        if verbosity is not None:
            # compatibility with being passed int for verbosity
            verbosity = Verbosity(verbosity)
        else:
            verbosity = self.verbosity  # defaults to BRIEF

        return self.model.add_phases(
            phase_info_parameterization=phase_info_parameterization,
            parallel_phases=parallel_phases,
            verbosity=verbosity,
            comm=self.comm,
        )

    def add_post_mission_systems(self, verbosity=None):
        """
        Add post-mission systems to the aircraft model. This is akin to the pre-mission
        group or the "premission_systems", but occurs after the mission in the execution
        order.

        Depending on the mission model specified (`FLOPS` or `GASP`), this method adds
        various subsystems to the aircraft model. For the `FLOPS` mission model, a
        landing phase is added using the Landing class with the wing area and lift
        coefficient specified, and a takeoff constraints ExecComp is added to enforce
        mass, range, velocity, and altitude continuity between the takeoff and climb
        phases. The landing subsystem is promoted with aircraft and mission inputs and
        outputs as appropriate, while the takeoff constraints ExecComp is only promoted
        with mission inputs and outputs.

        For the `GASP` mission model, four subsystems are added: a LandingSegment
        subsystem, an ExecComp to calculate the reserve fuel required, an ExecComp to
        calculate the overall fuel burn, and three ExecComps to calculate various
        mission objectives and constraints. All subsystems are promoted with aircraft
        and mission inputs and outputs as appropriate.

        A user can override this with their own postmission systems.
        """
        # `self.verbosity` is "true" verbosity for entire run. `verbosity` is verbosity
        # override for just this method
        if verbosity is not None:
            # compatibility with being passed int for verbosity
            verbosity = Verbosity(verbosity)
        else:
            verbosity = self.verbosity  # defaults to BRIEF

        self.model.add_post_mission_systems(verbosity=verbosity)

    def link_phases(self, verbosity=None):
        """
        Link phases together after they've been added.

        Based on which phases the user has selected, we might need
        special logic to do the Dymos linkages correctly. Some of those
        connections for the simple GASP and FLOPS mission are shown here.
        """
        # `self.verbosity` is "true" verbosity for entire run. `verbosity` is verbosity
        # override for just this method
        if verbosity is not None:
            # compatibility with being passed int for verbosity
            verbosity = Verbosity(verbosity)
        else:
            verbosity = self.verbosity  # defaults to BRIEF

        self.model.link_phases(verbosity=verbosity, comm=self.comm)

    def add_driver(self, optimizer=None, use_coloring=None, max_iter=50, verbosity=None):
        """
        Add an optimization driver to the Aviary problem.

        Depending on the provided optimizer, the method instantiates the relevant
        driver (ScipyOptimizeDriver or pyOptSparseDriver) and sets the optimizer
        options. Options for 'SNOPT', 'IPOPT', and 'SLSQP' are specified. The method
        also allows for the declaration of coloring and setting debug print options.

        Parameters
        ----------
        optimizer : str
            The name of the optimizer to use. It can be "SLSQP", "SNOPT", "IPOPT" or
            others supported by OpenMDAO. If "SLSQP", it will instantiate a
            ScipyOptimizeDriver, else it will instantiate a pyOptSparseDriver.

        use_coloring : bool, optional
            If True (default), the driver will declare coloring, which can speed up
            derivative computations.

        max_iter : int, optional
            The maximum number of iterations allowed for the optimization process.
            Default is 50. This option is applicable to "SNOPT", "IPOPT", and "SLSQP"
            optimizers.

        verbosity : Verbosity or int, optional
            Controls the level of printouts for this method. If None, uses the value of
            Settings.VERBOSITY in provided aircraft data.

        Returns
        -------
        None
        """
        # `self.verbosity` is "true" verbosity for entire run. `verbosity` is verbosity
        # override for just this method
        if verbosity is not None:
            # compatibility with being passed int for verbosity
            verbosity = Verbosity(verbosity)
        else:
            verbosity = self.verbosity  # defaults to BRIEF

        # Set defaults for optimizer and use_coloring based on analysis scheme
        if optimizer is None:
            optimizer = 'IPOPT'
        if use_coloring is None:
            use_coloring = False if self.analysis_scheme is AnalysisScheme.SHOOTING else True

        # check if optimizer is SLSQP
        if optimizer == 'SLSQP':
            driver = self.driver = om.ScipyOptimizeDriver()
        else:
            driver = self.driver = om.pyOptSparseDriver()

        driver.options['optimizer'] = optimizer
        if use_coloring:
            # define coloring options by verbosity
            if verbosity < Verbosity.VERBOSE:  # QUIET, BRIEF
                driver.declare_coloring(show_summary=False)
            elif verbosity == Verbosity.VERBOSE:
                driver.declare_coloring(show_summary=True)
            else:  # DEBUG
                driver.declare_coloring(show_summary=True, show_sparsity=True)

        if driver.options['optimizer'] == 'SNOPT':
            # Print Options #
            if verbosity == Verbosity.QUIET:
                isumm, iprint = 0, 0
            elif verbosity == Verbosity.BRIEF:
                isumm, iprint = 6, 0
            elif verbosity > Verbosity.BRIEF:  # VERBOSE, DEBUG
                isumm, iprint = 6, 9
            driver.opt_settings['iSumm'] = isumm
            driver.opt_settings['iPrint'] = iprint
            # Optimizer Settings #
            driver.opt_settings['Major iterations limit'] = max_iter
            driver.opt_settings['Major optimality tolerance'] = 1e-4
            driver.opt_settings['Major feasibility tolerance'] = 1e-7

        elif driver.options['optimizer'] == 'IPOPT':
            # Print Options #
            if verbosity == Verbosity.QUIET:
                print_level = 0
                driver.opt_settings['print_user_options'] = 'no'
            elif verbosity == Verbosity.BRIEF:
                print_level = 3  # minimum to get exit status
                driver.opt_settings['print_user_options'] = 'no'
                driver.opt_settings['print_frequency_iter'] = 10
            elif verbosity == Verbosity.VERBOSE:
                print_level = 5
            else:  # DEBUG
                print_level = 7
            driver.opt_settings['print_level'] = print_level
            # Optimizer Settings #
            driver.opt_settings['tol'] = 1.0e-6
            driver.opt_settings['mu_init'] = 1e-5
            driver.opt_settings['max_iter'] = max_iter
            # for faster convergence
            driver.opt_settings['nlp_scaling_method'] = 'gradient-based'
            driver.opt_settings['alpha_for_y'] = 'safer-min-dual-infeas'
            driver.opt_settings['mu_strategy'] = 'monotone'

        elif driver.options['optimizer'] == 'SLSQP':
            # Print Options #
            if verbosity == Verbosity.QUIET:
                disp = False
            else:
                disp = True
            driver.options['disp'] = disp
            # Optimizer Settings #
            driver.options['tol'] = 1e-9
            driver.options['maxiter'] = max_iter

        # pyoptsparse print settings for both SNOPT, IPOPT
        if optimizer in ('SNOPT', 'IPOPT'):
            if verbosity == Verbosity.QUIET:
                driver.options['print_results'] = False
            elif verbosity < Verbosity.DEBUG:  # QUIET, BRIEF, VERBOSE
                driver.options['print_results'] = 'minimal'
            elif verbosity >= Verbosity.DEBUG:
                driver.options['print_opt_prob'] = True

        # optimizer agnostic settings
        if verbosity >= Verbosity.VERBOSE:  # VERBOSE, DEBUG
            driver.options['debug_print'] = ['desvars']
            if verbosity == Verbosity.DEBUG:
                driver.options['debug_print'] = [
                    'desvars',
                    'ln_cons',
                    'nl_cons',
                    'objs',
                ]

    def add_design_variables(self, verbosity=None):
        """
        Adds design variables to the Aviary problem.

        Depending on the mission model and problem type, different design variables and
        constraints are added.

        If using the FLOPS model, a design variable is added for the gross mass of the
        aircraft, with a lower bound of 10 lbm and an upper bound of 900,000 lbm.

        If using the GASP model, the following design variables are added depending on
        the mission type:
        - the initial thrust-to-weight ratio of the aircraft during ascent
        - the duration of the ascent phase
        - the time constant for the landing gear actuation
        - the time constant for the flaps actuation

        In addition, two constraints are added for the GASP model:
        - the initial altitude of the aircraft with gear extended is constrained to be 50 ft
        - the initial altitude of the aircraft with flaps extended is constrained to be 400 ft

        If solving a sizing problem, a design variable is added for the gross mass of
        the aircraft, and another for the gross mass of the aircraft computed during the
        mission. A constraint is also added to ensure that the residual range is zero.

        If solving an alternate problem, only a design variable for the gross mass of
        the aircraft computed during the mission is added. A constraint is also added to
        ensure that the residual range is zero.

        In all cases, a design variable is added for the final cruise mass of the
        aircraft, with no upper bound, and a residual mass constraint is added to ensure
        that the mass balances.

        """
        # `self.verbosity` is "true" verbosity for entire run. `verbosity` is verbosity
        # override for just this method
        if verbosity is not None:
            # compatibility with being passed int for verbosity
            verbosity = Verbosity(verbosity)
        else:
            verbosity = self.verbosity  # defaults to BRIEF

        self.model.add_design_variables(verbosity=verbosity)

    def add_objective(self, objective_type=None, ref=None, verbosity=None):
        """
        Add the objective function based on the given objective_type and ref.

        NOTE: the ref value should be positive for values you're trying
        to minimize and negative for values you're trying to maximize.
        Please check and double-check that your ref value makes sense
        for the objective you're using.

        Parameters
        ----------
        objective_type : str
            The type of objective to add. Options are 'mass', 'hybrid_objective',
            'fuel_burned', and 'fuel'.
        ref : float
            The reference value for the objective. If None, a default value will be used
            based on the objective type. Please see the `default_ref_values` dict for
            these default values.
        verbosity : Verbosity or int, optional
            Controls the level of printouts for this method. If None, uses the value of
            Settings.VERBOSITY in provided aircraft data.

        Raises
        ------
            ValueError: If an invalid problem type is provided.

        """
        # `self.verbosity` is "true" verbosity for entire run. `verbosity` is verbosity
        # override for just this method
        if verbosity is not None:
            # compatibility with being passed int for verbosity
            verbosity = Verbosity(verbosity)
        else:
            verbosity = self.verbosity  # defaults to BRIEF

        self.model.add_subsystem(
            'fuel_obj',
            om.ExecComp(
                'reg_objective = overall_fuel/10000 + ascent_duration/30.',
                reg_objective={'val': 0.0, 'units': 'unitless'},
                ascent_duration={'units': 's', 'shape': 1},
                overall_fuel={'units': 'lbm'},
            ),
            promotes_inputs=[
                ('ascent_duration', Mission.Takeoff.ASCENT_DURATION),
                ('overall_fuel', Mission.Summary.TOTAL_FUEL_MASS),
            ],
            promotes_outputs=[('reg_objective', Mission.Objectives.FUEL)],
        )

        # TODO: All references to self.model. will need to be updated
        self.model.add_subsystem(
            'range_obj',
            om.ExecComp(
                'reg_objective = -actual_range/1000 + ascent_duration/30.',
                reg_objective={'val': 0.0, 'units': 'unitless'},
                ascent_duration={'units': 's', 'shape': 1},
                actual_range={'val': self.model.target_range, 'units': 'NM'},
            ),
            promotes_inputs=[
                ('actual_range', Mission.Summary.RANGE),
                ('ascent_duration', Mission.Takeoff.ASCENT_DURATION),
            ],
            promotes_outputs=[('reg_objective', Mission.Objectives.RANGE)],
        )

        # Dictionary for default reference values
        default_ref_values = {
            'mass': -5e4,
            'hybrid_objective': -5e4,
            'fuel_burned': 1e4,
            'fuel': 1e4,
        }

        # Check if an objective type is specified
        if objective_type is not None:
            ref = ref if ref is not None else default_ref_values.get(objective_type, 1)

            final_phase_name = self.model.regular_phases[-1]

            if objective_type == 'mass':
                if self.analysis_scheme is AnalysisScheme.COLLOCATION:
                    self.model.add_objective(
                        f'traj.{final_phase_name}.timeseries.{Dynamic.Vehicle.MASS}',
                        index=-1,
                        ref=ref,
                    )
                else:
                    last_phase = self.model.traj._phases.items()[final_phase_name]
                    last_phase.add_objective(Dynamic.Vehicle.MASS, loc='final', ref=ref)

            elif objective_type == 'time':
                self.model.add_objective(
                    f'traj.{final_phase_name}.timeseries.time', index=-1, ref=ref
                )

            elif objective_type == 'hybrid_objective':
                self._add_hybrid_objective(self.model.phase_info)
                self.model.add_objective('obj_comp.obj')

            elif objective_type == 'fuel_burned':
                self.model.add_objective(Mission.Summary.FUEL_BURNED, ref=ref)

            elif objective_type == 'fuel':
                self.model.add_objective(Mission.Objectives.FUEL, ref=ref)

            else:
                raise ValueError(
                    f"{objective_type} is not a valid objective. 'objective_type' must "
                    'be one of the following: mass, time, hybrid_objective, '
                    'fuel_burned, or fuel'
                )

        else:  # If no 'objective_type' is specified, we handle based on 'problem_type'
            # If 'ref' is not specified, assign a default value
            ref = ref if ref is not None else 1

            if self.model.problem_type is ProblemType.SIZING:
                self.model.add_objective(Mission.Objectives.FUEL, ref=ref)

            elif self.model.problem_type is ProblemType.ALTERNATE:
                self.model.add_objective(Mission.Objectives.FUEL, ref=ref)

            elif self.model.problem_type is ProblemType.FALLOUT:
                self.model.add_objective(Mission.Objectives.RANGE, ref=ref)

            else:
                raise ValueError(f'{self.model.problem_type} is not a valid problem type.')

    def setup(self, **kwargs):
        """Lightly wrapped setup() method for the problem."""
        # verbosity is not used in this method, but it is understandable that a user
        # might try and include it (only method that doesn't accept it). Capture it
        if 'verbosity' in kwargs:
            kwargs.pop('verbosity')
        # Use OpenMDAO's model options to pass all options through the system hierarchy.
        setup_model_options(self, self.aviary_inputs, self.meta_data)

        # suppress warnings:
        # "input variable '...' promoted using '*' was already promoted using 'aircraft:*'
        # TODO: will need to setup warnings on each AviaryGroup()
        with warnings.catch_warnings():
            self.model.options['aviary_options'] = self.aviary_inputs
            self.model.options['aviary_metadata'] = self.meta_data
            self.model.options['phase_info'] = self.model.phase_info

            warnings.simplefilter('ignore', om.OpenMDAOWarning)
            warnings.simplefilter('ignore', om.PromotionWarning)

            super().setup(**kwargs)

    def set_initial_guesses(self, parent_prob=None, parent_prefix='', verbosity=None):
        """
        Call `set_val` on the trajectory for states and controls to seed the problem with
        reasonable initial guesses. This is especially important for collocation methods.

        This method first identifies all phases in the trajectory then loops over each phase.
        Specific initial guesses are added depending on the phase and mission method. Cruise is
        treated as a special phase for GASP-based missions because it is an AnalyticPhase in
        Dymos. For this phase, we handle the initial guesses first separately and continue to the
        next phase after that. For other phases, we set the initial guesses for states and
        controls according to the information available in the 'initial_guesses' attribute of the
        phase.
        """
        # `self.verbosity` is "true" verbosity for entire run. `verbosity` is verbosity
        # override for just this method
        if verbosity is not None:
            # compatibility with being passed int for verbosity
            verbosity = Verbosity(verbosity)
        else:
            verbosity = self.verbosity  # defaults to BRIEF

        self.model.set_initial_guesses(
            parent_prob=parent_prob,
            parent_prefix=parent_prefix,
            verbosity=verbosity,
        )

    def run_aviary_problem(
        self,
        record_filename='problem_history.db',
        optimization_history_filename=None,
        restart_filename=None,
        suppress_solver_print=True,
        run_driver=True,
        simulate=False,
        make_plots=True,
        verbosity=None,
    ):
        """
        This function actually runs the Aviary problem, which could be a simulation,
        optimization, or a driver execution, depending on the arguments provided.

        Parameters
        ----------
        record_filename : str, optional
            The name of the database file where the solutions are to be recorded. The
            default is "problem_history.db".
        optimization_history_filename : str, None
            The name of the database file where the driver iterations are to be
            recorded. The default is None.
        restart_filename : str, optional
            The name of the file that contains previously computed solutions which are
            to be used as starting points for this run. If it is None (default), no
            restart file will be used.
        suppress_solver_print : bool, optional
            If True (default), all solvers' print statements will be suppressed. Useful
            for deeply nested models with multiple solvers so the print statements don't
            overwhelm the output.
        run_driver : bool, optional
            If True (default), the driver (aka optimizer) will be executed. If False,
            the problem will be run through one pass -- equivalent to OpenMDAO's
            `run_model` behavior.
        simulate : bool, optional
            If True, an explicit Dymos simulation will be performed. The default is
            False.
        make_plots : bool, optional
            If True (default), Dymos html plots will be generated as part of the output.
        """
        # `self.verbosity` is "true" verbosity for entire run. `verbosity` is verbosity
        # override for just this method
        if verbosity is not None:
            # compatibility with being passed int for verbosity
            verbosity = Verbosity(verbosity)
        else:
            verbosity = self.verbosity  # defaults to BRIEF

        if verbosity >= Verbosity.VERBOSE:  # VERBOSE, DEBUG
            self.final_setup()
            with open('input_list.txt', 'w') as outfile:
                self.model.list_inputs(out_stream=outfile)

        if suppress_solver_print:
            self.set_solver_print(level=0)

        if optimization_history_filename:
            recorder = om.SqliteRecorder(optimization_history_filename)
            self.driver.add_recorder(recorder)

        # and run mission, and dynamics
        if run_driver:
            failed = dm.run_problem(
                self,
                run_driver=run_driver,
                simulate=simulate,
                make_plots=make_plots,
                solution_record_file=record_filename,
                restart=restart_filename,
            )

            # TODO this is only used in a single test. Either self.problem_ran_successfully
            #      should be removed, or rework this option to be more helpful (store
            # entire "failed" object?) and implement more rigorously in benchmark
            # tests
            if self.analysis_scheme is AnalysisScheme.SHOOTING:
                self.problem_ran_successfully = not failed
            else:
                if failed.exit_status == 'FAIL':
                    self.problem_ran_successfully = False
                else:
                    self.problem_ran_successfully = True
            # Manually print out a failure message for low verbosity modes that suppress
            # optimizer printouts, which may include the results message. Assumes success,
            # alerts user on a failure
            if (
                not self.problem_ran_successfully and verbosity <= Verbosity.BRIEF  # QUIET, BRIEF
            ):
                warnings.warn('\nAviary run failed. See the dashboard for more details.\n')
        else:
            # prevent UserWarning that is displayed when an event is triggered
            warnings.filterwarnings('ignore', category=UserWarning)
            # TODO failed doesn't exist for run_model(), no return from method
            failed = self.run_model()
            warnings.filterwarnings('default', category=UserWarning)

        # update n2 diagram after run.
        outdir = Path(self.get_reports_dir(force=True))
        outfile = os.path.join(outdir, 'n2.html')
        om.n2(
            self,
            outfile=outfile,
            show_browser=False,
        )

        if verbosity >= Verbosity.VERBOSE:  # VERBOSE, DEBUG
            with open('output_list.txt', 'w') as outfile:
                self.model.list_outputs(out_stream=outfile)

        self.problem_ran_successfully = not failed

    def alternate_mission(
        self,
        run_mission=True,
        json_filename='sizing_problem.json',
        num_first=None,
        num_business=None,
        num_tourist=None,
        num_pax=None,
        wing_cargo=None,
        misc_cargo=None,
        cargo_mass=None,
        mission_range=None,
        phase_info=None,
        verbosity=None,
    ):
        """
        This function runs an alternate mission based on a sizing mission output.

        Parameters
        ----------
        run_mission : bool
            Flag to determine whether to run the mission before returning the problem
            object.
        json_filename : str
            Name of the file that the sizing mission has been saved to.
        mission_range : float, optional
            Target range for the fallout mission.
        payload_mass : float, optional
            Mass of the payload for the mission.
        phase_info : dict, optional
            Dictionary containing the phases and their required parameters.
        verbosity : Verbosity or int, optional
            Controls the level of printouts for this method. If None, uses the value of
            Settings.VERBOSITY in provided aircraft data.
        """
        # `self.verbosity` is "true" verbosity for entire run. `verbosity` is verbosity
        # override for just this method
        if verbosity is not None:
            # compatibility with being passed int for verbosity
            verbosity = Verbosity(verbosity)
        else:
            verbosity = self.verbosity  # defaults to BRIEF

        # TODO: these self.aviary_inputs methods will need to be updated
        mass_method = self.aviary_inputs.get_val(Settings.MASS_METHOD)
        equations_of_motion = self.aviary_inputs.get_val(Settings.EQUATIONS_OF_MOTION)
        if mass_method == LegacyCode.FLOPS:
            if num_first is None or num_business is None or num_tourist is None:
                if verbosity > Verbosity.BRIEF:  # VERBOSE, DEBUG
                    warnings.warn(
                        'Incomplete PAX numbers for FLOPS fallout - assume same as design'
                    )
                num_first = self.aviary_inputs.get_val(Aircraft.CrewPayload.Design.NUM_FIRST_CLASS)
                num_business = self.aviary_inputs.get_val(
                    Aircraft.CrewPayload.Design.NUM_BUSINESS_CLASS
                )
                num_tourist = self.aviary_inputs.get_val(
                    Aircraft.CrewPayload.Design.NUM_TOURIST_CLASS
                )
            if wing_cargo is None or misc_cargo is None:
                if verbosity > Verbosity.BRIEF:  # VERBOSE, DEBUG
                    warnings.warn(
                        'Incomplete Cargo masses for FLOPS fallout - assume same as design'
                    )
                wing_cargo = self.aviary_inputs.get_val(Aircraft.CrewPayload.WING_CARGO, 'lbm')
                misc_cargo = self.aviary_inputs.get_val(Aircraft.CrewPayload.MISC_CARGO, 'lbm')
            num_pax = cargo_mass = 0
        elif mass_method == LegacyCode.GASP:
            if num_pax is None:
                if verbosity > Verbosity.BRIEF:  # VERBOSE, DEBUG
                    warnings.warn('Unspecified PAX number for GASP fallout - assume same as design')
                num_pax = self.aviary_inputs.get_val(Aircraft.CrewPayload.Design.NUM_PASSENGERS)
            if cargo_mass is None:
                if verbosity > Verbosity.BRIEF:  # VERBOSE, DEBUG
                    warnings.warn('Unspecified Cargo mass for GASP fallout - assume same as design')
                cargo_mass = self.get_val(Aircraft.CrewPayload.CARGO_MASS, 'lbm')
            num_first = num_business = num_tourist = wing_cargo = misc_cargo = 0

        if phase_info is None:
            phase_info = self.model.phase_info
        if mission_range is None:
            # mission range is sliced from a column vector numpy array, i.e. it is a len
            # 1 numpy array
            mission_range = self.get_val(Mission.Design.RANGE)[0]

        # gross mass is sliced from a column vector numpy array, i.e. it is a len 1 numpy
        # array
        mission_mass = self.get_val(Mission.Design.GROSS_MASS)
        optimizer = self.driver.options['optimizer']

        prob_alternate = _load_off_design(
            json_filename,
            ProblemType.ALTERNATE,
            equations_of_motion,
            mass_method,
            phase_info,
            num_first,
            num_business,
            num_tourist,
            num_pax,
            wing_cargo,
            misc_cargo,
            cargo_mass,
            mission_range,
            mission_mass,
        )

        # TODO: All these methods will need to be updated
        prob_alternate.check_and_preprocess_inputs()
        prob_alternate.add_pre_mission_systems()
        prob_alternate.add_phases()
        prob_alternate.add_post_mission_systems()
        prob_alternate.link_phases()
        prob_alternate.add_driver(optimizer, verbosity=verbosity)
        prob_alternate.add_design_variables()
        prob_alternate.add_objective()
        prob_alternate.setup()
        prob_alternate.set_initial_guesses()
        if run_mission:
            prob_alternate.run_aviary_problem(record_filename='alternate_problem_history.db')
        return prob_alternate

    def fallout_mission(
        self,
        run_mission=True,
        json_filename='sizing_problem.json',
        num_first=None,
        num_business=None,
        num_tourist=None,
        num_pax=None,
        wing_cargo=None,
        misc_cargo=None,
        cargo_mass=None,
        mission_mass=None,
        phase_info=None,
        verbosity=None,
    ):
        """
        This function runs a fallout mission based on a sizing mission output.

        Parameters
        ----------
        run_mission : bool
            Flag to determine whether to run the mission before returning the problem
            object.
        json_filename : str
            Name of the file that the sizing mission has been saved to.
        mission_mass : float, optional
            Takeoff mass for the fallout mission.
        payload_mass : float, optional
            Mass of the payload for the mission.
        phase_info : dict, optional
            Dictionary containing the phases and their required parameters.
        verbosity : Verbosity or int, optional
            Controls the level of printouts for this method. If None, uses the value of
            Settings.VERBOSITY in provided aircraft data.
        """
        # `self.verbosity` is "true" verbosity for entire run. `verbosity` is verbosity
        # override for just this method
        if verbosity is not None:
            # compatibility with being passed int for verbosity
            verbosity = Verbosity(verbosity)
        else:
            verbosity = self.verbosity  # defaults to BRIEF

        mass_method = self.aviary_inputs.get_val(Settings.MASS_METHOD)
        equations_of_motion = self.aviary_inputs.get_val(Settings.EQUATIONS_OF_MOTION)
        if mass_method == LegacyCode.FLOPS:
            if num_first is None or num_business is None or num_tourist is None:
                if verbosity > Verbosity.BRIEF:  # VERBOSE, DEBUG
                    warnings.warn(
                        'Incomplete PAX numbers for FLOPS fallout - assume same as design'
                    )
                num_first = self.aviary_inputs.get_val(Aircraft.CrewPayload.Design.NUM_FIRST_CLASS)
                num_business = self.aviary_inputs.get_val(
                    Aircraft.CrewPayload.Design.NUM_BUSINESS_CLASS
                )
                num_tourist = self.aviary_inputs.get_val(
                    Aircraft.CrewPayload.Design.NUM_TOURIST_CLASS
                )
            if wing_cargo is None or misc_cargo is None:
                if verbosity > Verbosity.BRIEF:  # VERBOSE, DEBUG
                    warnings.warn(
                        'Incomplete Cargo masses for FLOPS fallout - assume same as design'
                    )
                wing_cargo = self.aviary_inputs.get_val(Aircraft.CrewPayload.WING_CARGO, 'lbm')
                misc_cargo = self.aviary_inputs.get_val(Aircraft.CrewPayload.MISC_CARGO, 'lbm')
            num_pax = cargo_mass = 0
        elif mass_method == LegacyCode.GASP:
            if num_pax is None:
                if verbosity > Verbosity.BRIEF:  # VERBOSE, DEBUG
                    warnings.warn('Unspecified PAX number for GASP fallout - assume same as design')
                num_pax = self.aviary_inputs.get_val(Aircraft.CrewPayload.Design.NUM_PASSENGERS)
            if cargo_mass is None:
                if verbosity > Verbosity.BRIEF:  # VERBOSE, DEBUG
                    warnings.warn('Unspecified Cargo mass for GASP fallout - assume same as design')
                cargo_mass = self.get_val(Aircraft.CrewPayload.CARGO_MASS, 'lbm')
            num_first = num_business = num_tourist = wing_cargo = misc_cargo = 0

        if phase_info is None:
            phase_info = self.model.phase_info
        if mission_mass is None:
            # mission mass is sliced from a column vector numpy array, i.e. it is a len 1
            # numpy array
            mission_mass = self.get_val(Mission.Design.GROSS_MASS)[0]

        optimizer = self.driver.options['optimizer']

        prob_fallout = _load_off_design(
            json_filename,
            ProblemType.FALLOUT,
            equations_of_motion,
            mass_method,
            phase_info,
            num_first,
            num_business,
            num_tourist,
            num_pax,
            wing_cargo,
            misc_cargo,
            cargo_mass,
            None,
            mission_mass,
            verbosity=verbosity,
        )

        prob_fallout.check_and_preprocess_inputs()
        prob_fallout.add_pre_mission_systems()
        prob_fallout.add_phases()
        prob_fallout.add_post_mission_systems()
        prob_fallout.link_phases()
        prob_fallout.add_driver(optimizer, verbosity=verbosity)
        prob_fallout.add_design_variables()
        prob_fallout.add_objective()
        prob_fallout.setup()
        prob_fallout.set_initial_guesses()
        if run_mission:
            prob_fallout.run_aviary_problem(record_filename='fallout_problem_history.db')
        return prob_fallout

    def save_sizing_to_json(self, json_filename='sizing_problem.json'):
        """
        This function saves an aviary problem object into a json file.

        Parameters
        ----------
        aviary_problem : AviaryProblem
            Aviary problem object optimized for the aircraft design/sizing mission.
            Assumed to contain aviary_inputs and Mission.Summary.GROSS_MASS
        json_filename : string
            User specified name and relative path of json file to save the data into.
        """
        aviary_input_list = []
        with open(json_filename, 'w') as jsonfile:
            # Loop through aviary input datastructure and create a list
            for data in self.aviary_inputs:
                (name, (value, units)) = data
                type_value = type(value)

                # Get the gross mass value from the sizing problem and add it to input
                # list
                if name == Mission.Summary.GROSS_MASS or name == Mission.Design.GROSS_MASS:
                    Mission_Summary_GROSS_MASS_val = self.get_val(
                        Mission.Summary.GROSS_MASS, units=units
                    )
                    Mission_Summary_GROSS_MASS_val_list = Mission_Summary_GROSS_MASS_val.tolist()
                    value = Mission_Summary_GROSS_MASS_val_list[0]

                else:
                    # there are different data types we need to handle for conversion to
                    # json format
                    # int, bool, float doesn't need anything special

                    # Convert numpy arrays to lists
                    if type_value == np.ndarray:
                        value = value.tolist()

                    # Lists are fine except if they contain enums or Paths
                    if type_value == list:
                        if isinstance(value[0], Enum) or isinstance(value[0], Path):
                            for i in range(len(value)):
                                value[i] = str(value[i])

                    # Enums and Paths need converting to a string
                    if isinstance(value, Enum) or isinstance(value, Path):
                        value = str(value)

                # Append the data to the list
                aviary_input_list.append([name, value, units, str(type_value)])

            # Write the list to a json file
            json.dump(
                aviary_input_list,
                jsonfile,
                sort_keys=True,
                indent=4,
                ensure_ascii=False,
            )

            jsonfile.close()

    def _add_hybrid_objective(self, phase_info):
        phases = list(phase_info.keys())
        takeoff_mass = self.aviary_inputs.get_val(Mission.Design.GROSS_MASS, units='lbm')

        obj_comp = om.ExecComp(
            f'obj = -final_mass / {takeoff_mass} + final_time / 5.',
            final_mass={'units': 'lbm'},
            final_time={'units': 'h'},
        )
        self.model.add_subsystem('obj_comp', obj_comp)

        final_phase_name = phases[-1]
        self.model.connect(
            f'traj.{final_phase_name}.timeseries.mass',
            'obj_comp.final_mass',
            src_indices=[-1],
        )
        self.model.connect(
            f'traj.{final_phase_name}.timeseries.time',
            'obj_comp.final_time',
            src_indices=[-1],
        )

    def _save_to_csv_file(self, filename):
        with open(filename, 'w', newline='') as csvfile:
            fieldnames = ['name', 'value', 'units']
            writer = csv.DictWriter(csvfile, fieldnames=fieldnames)

            for name, value_units in sorted(self.aviary_inputs):
                value, units = value_units
                writer.writerow({'name': name, 'value': value, 'units': units})


def _read_sizing_json(aviary_problem, json_filename):
    """
    This function reads in an aviary problem object from a json file.

    Parameters
    ----------
    aviary_problem: OpenMDAO Aviary Problem
        Aviary problem object optimized for the aircraft design/sizing mission.
        Assumed to contain aviary_inputs and Mission.Summary.GROSS_MASS
    json_filename:   string
        User specified name and relative path of json file to save the data into

    Returns
    -------
    Aviary Problem object with updated input values from json file

    """
    # load saved input list from json file
    with open(json_filename) as json_data_file:
        loaded_aviary_input_list = json.load(json_data_file)
        json_data_file.close()

    # Loop over input list and assign aviary problem input values
    counter = 0  # list index tracker
    for inputs in loaded_aviary_input_list:
        [var_name, var_values, var_units, var_type] = inputs

        # Initialize some flags to identify enums
        is_enum = False

        if var_type == "<class 'list'>":
            # check if the list contains enums
            for i in range(len(var_values)):
                if isinstance(var_values[i], str):
                    if var_values[i].find('<') != -1:
                        # Found a list of enums: set the flag
                        is_enum = True

                        # Manipulate the string to find the value
                        tmp_var_values = var_values[i].split(':')[-1]
                        var_values[i] = (
                            tmp_var_values.replace('>', '')
                            .replace(']', '')
                            .replace("'", '')
                            .replace(' ', '')
                        )

            if is_enum:
                var_values = convert_strings_to_data(var_values)

        elif var_type.find('<enum') != -1:
            # Identify enums and manipulate the string to find the value
            tmp_var_values = var_values.split(':')[-1]
            var_values = (
                tmp_var_values.replace('>', '').replace(']', '').replace("'", '').replace(' ', '')
            )
            var_values = convert_strings_to_data([var_values])

        # Check if the variable is in meta data
        if var_name in BaseMetaData.keys():
            try:
                aviary_problem.aviary_inputs.set_val(
                    var_name, var_values, units=var_units, meta_data=BaseMetaData
                )

            except BaseException:
                # Print helpful warning
                # TODO "FAILURE" implies something more serious, should this be a raised
                # exception?
                warnings.warn(
                    f'FAILURE: list_num = {counter}, Input String = {inputs}, Attempted '
                    f'to set_value({var_name}, {var_values}, {var_units})',
                )
        else:
            # Not in the MetaData
            warnings.warn(
                f'Name not found in MetaData: list_num = {counter}, Input String = '
                f'{inputs}, Attempted set_value({var_name}, {var_values}, {var_units})'
            )

        counter = counter + 1  # increment index tracker
    return aviary_problem


def _load_off_design(
    json_filename,
    problem_type,
    equations_of_motion,
    mass_method,
    phase_info,
    num_first,
    num_business,
    num_tourist,
    num_pax,
    wing_cargo,
    misc_cargo,
    cargo_mass,
    mission_range=None,
    mission_gross_mass=None,
    verbosity=Verbosity.BRIEF,
):
    """
    This function loads a sized aircraft, and sets up an aviary problem
    for a specified off design mission.

    Parameters
    ----------
    json_filename : str
        User specified name and relative path of json file containing the sized aircraft data
    problem_type : ProblemType
        Alternate or Fallout. Alternate requires mission_range input and fallout
        requires mission_fuel input
    equations_of_motion : EquationsOfMotion
        Which equations of motion will be used for the off-design mission
    MassMethod : LegacyCode
        Which legacy code mass method will be used (GASP or FLOPS)
    phase_info : dict
        phase_info dictionary for off-design mission
    num_first : int
        Number of first class passengers on off-design mission (FLOPS only)
    num_business : int
        Number of business class passengers on off-design mission (FLOPS only)
    num_tourist : int
        Number of economy class passengers on off-design mission (FLOPS only)
    num_pax : int
        Total number of passengers on off-design mission (GASP only)
    wing_cargo: float
        Wing-stored cargo mass on off-design mission, in lbm (FLOPS only)
    misc_cargo : float
        Miscellaneous cargo mass on off-design mission, in lbm (FLOPS only)
    cargo_mass : float
        Total cargo mass on off-design mission, in lbm (GASP only)
    mission_range : float
        Total range of off-design mission, in NM
    mission_gross_mass : float
        Aircraft takeoff gross mass for off-design mission, in lbm
    verbosity : Verbosity or list, optional
        Controls the level of printouts for this method.

    Returns
    -------
    Aviary Problem object with completed load_inputs() for specified off design mission
    """
    # Initialize a new aviary problem and aviary_input data structure
    prob = AviaryProblem()
    prob.aviary_inputs = AviaryValues()

    prob = _read_sizing_json(prob, json_filename)

    # Update problem type
    prob.problem_type = problem_type
    prob.aviary_inputs.set_val('settings:problem_type', problem_type)
    prob.aviary_inputs.set_val('settings:equations_of_motion', equations_of_motion)

    # Setup Payload
    if mass_method == LegacyCode.FLOPS:
        prob.aviary_inputs.set_val(
            Aircraft.CrewPayload.NUM_FIRST_CLASS, num_first, units='unitless'
        )
        prob.aviary_inputs.set_val(
            Aircraft.CrewPayload.NUM_BUSINESS_CLASS, num_business, units='unitless'
        )
        prob.aviary_inputs.set_val(
            Aircraft.CrewPayload.NUM_TOURIST_CLASS, num_tourist, units='unitless'
        )
        num_pax = num_first + num_business + num_tourist
        prob.aviary_inputs.set_val(Aircraft.CrewPayload.MISC_CARGO, misc_cargo, 'lbm')
        prob.aviary_inputs.set_val(Aircraft.CrewPayload.WING_CARGO, wing_cargo, 'lbm')
        cargo_mass = misc_cargo + wing_cargo

    prob.aviary_inputs.set_val(Aircraft.CrewPayload.NUM_PASSENGERS, num_pax, units='unitless')
    prob.aviary_inputs.set_val(Aircraft.CrewPayload.CARGO_MASS, cargo_mass, 'lbm')

    if problem_type == ProblemType.ALTERNATE:
        # Set mission range, aviary will calculate required fuel
        if mission_range is None:
            if verbosity > Verbosity.BRIEF:  # VERBOSE, DEBUG
                # TODO text says this is an "ERROR" but methods continues to run, this
                #      might be confusion
                warnings.warn(
                    'ERROR in _load_off_design - Alternate problem type requested with '
                    'no specified Range'
                )
        else:
            prob.aviary_inputs.set_val(Mission.Design.RANGE, mission_range, units='NM')
            prob.aviary_inputs.set_val(Mission.Summary.RANGE, mission_range, units='NM')
            # TODO is there a reason we can't use set_default() to make sure target range exists and
            #      has a value if not already in dictionary?
            try:
                phase_info['post_mission']['target_range']
                phase_info['post_mission']['target_range'] = (mission_range, 'nmi')
            except KeyError:
                warnings.warn('no target range to update')

    elif problem_type == ProblemType.FALLOUT:
        # Set mission fuel and calculate gross weight, aviary will calculate range
        if mission_gross_mass is None:
            if verbosity > Verbosity.BRIEF:  # VERBOSE, DEBUG
                warnings.warn(
                    'Error in _load_off_design - Fallout problem type requested with no '
                    'specified Gross Mass'
                )
        else:
            prob.aviary_inputs.set_val(Mission.Summary.GROSS_MASS, mission_gross_mass, units='lbm')

    # Load inputs
    prob.load_inputs(prob.aviary_inputs, phase_info)
    return prob<|MERGE_RESOLUTION|>--- conflicted
+++ resolved
@@ -5,7 +5,6 @@
 import warnings
 from datetime import datetime
 from enum import Enum
-from importlib.machinery import SourceFileLoader
 from pathlib import Path
 
 import dymos as dm
@@ -14,26 +13,10 @@
 from openmdao.utils.reports_system import _default_reports
 
 from aviary.core.AviaryGroup import AviaryGroup
-<<<<<<< HEAD
 
 from aviary.utils.aviary_values import AviaryValues
-from aviary.utils.functions import convert_strings_to_data, set_warning_format
-=======
-from aviary.core.PostMissionGroup import PostMissionGroup
-from aviary.core.PreMissionGroup import PreMissionGroup
-from aviary.mission.gasp_based.phases.time_integration_traj import FlexibleTraj
-from aviary.mission.height_energy_problem_configurator import HeightEnergyProblemConfigurator
-from aviary.mission.solved_two_dof_problem_configurator import SolvedTwoDOFProblemConfigurator
-from aviary.mission.two_dof_problem_configurator import TwoDOFProblemConfigurator
-from aviary.models.missions.two_dof_fiti_default import add_default_sgm_args
-from aviary.subsystems.aerodynamics.aerodynamics_builder import CoreAerodynamicsBuilder
-from aviary.subsystems.geometry.geometry_builder import CoreGeometryBuilder
-from aviary.subsystems.mass.mass_builder import CoreMassBuilder
-from aviary.subsystems.premission import CorePreMission
-from aviary.subsystems.propulsion.propulsion_builder import CorePropulsionBuilder
-from aviary.utils.aviary_values import AviaryValues
-from aviary.utils.functions import convert_strings_to_data, get_path
->>>>>>> 9e3e2cb5
+from aviary.utils.functions import convert_strings_to_data
+from aviary.interface.utils.utils import set_warning_format
 from aviary.utils.merge_variable_metadata import merge_meta_data
 
 from aviary.variable_info.enums import (
@@ -137,92 +120,7 @@
         # When there is only 1 aircraft model/mission, preserve old behavior.
         self.phase_info = self.model.phase_info
         self.aviary_inputs = aviary_inputs
-<<<<<<< HEAD
         self.verbosity = verbosity
-=======
-
-        # pull which methods will be used for subsystems and mission
-        self.mission_method = mission_method = aviary_inputs.get_val(Settings.EQUATIONS_OF_MOTION)
-        self.mass_method = mass_method = aviary_inputs.get_val(Settings.MASS_METHOD)
-        self.aero_method = aero_method = aviary_inputs.get_val(Settings.AERODYNAMICS_METHOD)
-
-        # Create engine_builder
-        self.engine_builders = engine_builders
-
-        # Determine which problem configurator to use based on mission_method
-        if mission_method is HEIGHT_ENERGY:
-            self.configurator = HeightEnergyProblemConfigurator()
-        elif mission_method is TWO_DEGREES_OF_FREEDOM:
-            self.configurator = TwoDOFProblemConfigurator()
-        elif mission_method is SOLVED_2DOF:
-            self.configurator = SolvedTwoDOFProblemConfigurator()
-        elif mission_method is CUSTOM:
-            if problem_configurator:
-                self.configurator = problem_configurator()
-                # TODO: make draft / example custom builder
-            else:
-                raise ValueError(
-                    'When using "settings:equations_of_motion,custom", a '
-                    'problem_configurator must be specified in load_inputs().'
-                )
-        else:
-            raise ValueError(
-                'settings:equations_of_motion must be one of: height_energy, 2DOF, '
-                'solved_2DOF, or custom'
-            )
-
-        # TODO this should be a preprocessor step if it is required here
-        if mass_method is GASP or aero_method is GASP:
-            aviary_inputs = update_GASP_options(aviary_inputs)
-
-        ## LOAD PHASE_INFO ###
-        # if phase info is a file, load it
-        if isinstance(phase_info, str) or isinstance(phase_info, Path):
-            phase_info_path = get_path(phase_info)
-            phase_info_file = SourceFileLoader(
-                'phase_info_file', str(phase_info_path)
-            ).load_module()
-            phase_info = getattr(phase_info_file, 'phase_info')
-
-        if phase_info is None:
-            phase_info = self.configurator.get_default_phase_info(self)
-
-            if verbosity is not None and verbosity >= Verbosity.BRIEF:
-                print(
-                    f'Loaded default phase_info for {self.mission_method.value.lower()} equations '
-                    'of motion.'
-                )
-
-        # create a new dictionary that only contains the phases from phase_info
-        self.phase_info = {}
-
-        for phase_name in phase_info:
-            if 'external_subsystems' not in phase_info[phase_name]:
-                phase_info[phase_name]['external_subsystems'] = []
-
-            if phase_name not in ['pre_mission', 'post_mission']:
-                self.phase_info[phase_name] = phase_info[phase_name]
-
-        # pre_mission and post_mission are stored in their own dictionaries.
-        if 'pre_mission' in phase_info:
-            self.pre_mission_info = phase_info['pre_mission']
-        else:
-            self.pre_mission_info = {}
-
-        if 'post_mission' in phase_info:
-            self.post_mission_info = phase_info['post_mission']
-        else:
-            self.post_mission_info = {}
-
-        self.problem_type = aviary_inputs.get_val(Settings.PROBLEM_TYPE)
-
-        self.configurator.initial_guesses(self)
-        # This function sets all the following defaults if they were not already set
-        # self.engine_builders, self.pre_mission_info, self_post_mission_info
-        # self.require_range_residual, self.target_range
-        # Other specific self.*** are defined in here as well that are specific to
-        # each builder
->>>>>>> 9e3e2cb5
 
         return self.aviary_inputs
 
