--- conflicted
+++ resolved
@@ -2570,16 +2570,11 @@
     ----------
     json_filename : str
         User specified name and relative path of json file containing the sized aircraft data
-<<<<<<< HEAD
-    ProblemType : enum
+    problem_type : ProblemType
         Alternate or Fallout. Alternate requires mission_range input and fallout
         requires mission_fuel input
-=======
-    problem_type : ProblemType
-        Alternate or Fallout. Alternate requires mission_range input and fallout requires mission_fuel input
     equations_of_motion : EquationsOfMotion
         Which equations of motion will be used for the off-design mission
->>>>>>> 6240fca7
     MassMethod : LegacyCode
         Which legacy code mass method will be used (GASP or FLOPS)
     phase_info : dict
