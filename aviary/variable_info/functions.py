--- conflicted
+++ resolved
@@ -1,10 +1,7 @@
-<<<<<<< HEAD
 from enum import IntEnum
 
 import numpy as np
 
-=======
->>>>>>> cc6b3c91
 import openmdao.api as om
 from openmdao.core.component import Component
 from openmdao.utils.units import convert_units
@@ -134,7 +131,6 @@
     return (converted_val, units)
 
 
-<<<<<<< HEAD
 def int_enum_setter(opt_meta, value):
     """
     Support setting the option with a string or int and converting it to the
@@ -185,8 +181,6 @@
     raise TypeError(msg)
 
 
-=======
->>>>>>> cc6b3c91
 def add_aviary_option(comp, name, val=_unspecified, units=None, desc=None, meta_data=_MetaData):
     """
     Adds an option to an Aviary component. Default values from the metadata are used
@@ -220,25 +214,18 @@
         comp.options.declare(name, default=(val, units),
                              types=types, desc=desc,
                              set_function=units_setter)
-<<<<<<< HEAD
 
     elif isinstance(val, IntEnum):
         comp.options.declare(name, default=val,
                              types=meta['types'], desc=desc,
                              set_function=int_enum_setter)
 
-=======
->>>>>>> cc6b3c91
     else:
         comp.options.declare(name, default=val,
                              types=meta['types'], desc=desc)
 
 
-<<<<<<< HEAD
 def override_aviary_vars(group: om.Group, aviary_inputs: AviaryValues,
-=======
-def override_aviary_vars(group, aviary_inputs: AviaryValues,
->>>>>>> cc6b3c91
                          manual_overrides=None, external_overrides=None):
     '''
     This function provides the capability to override output variables
@@ -530,8 +517,4 @@
                 opts[key] = (val[idx], units)
 
             path = f"*core_propulsion.{eng_name}*"
-<<<<<<< HEAD
-            prob.model_options[path] = opts
-=======
-            prob.model_options[path] = opts
->>>>>>> cc6b3c91
+            prob.model_options[path] = opts