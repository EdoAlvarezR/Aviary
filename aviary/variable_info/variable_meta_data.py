--- conflicted
+++ resolved
@@ -697,7 +697,6 @@
 add_meta_data(
     Aircraft.CrewPayload.CARGO_MASS,
     meta_data=_MetaData,
-<<<<<<< HEAD
     historical_name={"GASP": None,
                      "FLOPS": None,
                      "LEAPS1": None
@@ -709,16 +708,6 @@
 add_meta_data(
     Aircraft.CrewPayload.MAX_CARGO_MASS,
     meta_data=_MetaData,
-    historical_name={"GASP": 'INGASP.WCARGO',
-                     # ['WTS.WSP(36,2)', '~WEIGHT.WCARGO', '~WTSTAT.WSP(36,2)', '~INERT.WCARGO',],
-                     "FLOPS": None,
-                     "LEAPS1": ['(WeightABC)self._cargo_weight',
-                                'aircraft.outputs.L0_weights_summary.cargo_weight',
-                                ]
-                     },
-    units='lbm',
-    desc='Maximum mass of cargo'
-=======
     historical_name={
         "GASP": 'INGASP.WCARGO',
         # ['WTS.WSP(36,2)', '~WEIGHT.WCARGO', '~WTSTAT.WSP(36,2)', '~INERT.WCARGO',],
@@ -729,8 +718,7 @@
         ],
     },
     units='lbm',
-    desc='total mass of cargo',
->>>>>>> 394fb52e
+    desc='Maximum mass of cargo'
 )
 
 add_meta_data(
