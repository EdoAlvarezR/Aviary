'''
Define meta data associated with variables in the Aviary data hierarchy.
'''

import numpy as np

from copy import deepcopy
from pathlib import Path

from aviary.utils.develop_metadata import add_meta_data
from aviary.variable_info.enums import (
    AircraftTypes,
    EquationsOfMotion,
    FlapType,
    GASPEngineType,
    LegacyCode,
    Verbosity,
    ProblemType,
)
from aviary.variable_info.variables import Aircraft, Dynamic, Mission, Settings

# ---------------------------
# Meta data associated with variables in the aircraft data hierarchy.
# Please add variables in alphabetical order to match order in variables.py.
#
# ASCII art from http://patorjk.com/software/taag/#p=display&h=0&f=Big&t=
# Super categories such as aircraft and mission are in 'Blocks' font
# Sub categories such as AntiIcing and Wing are in 'Big' font
# Additional sub categories are in 'Small' font
# ---------------------------
_MetaData = {}


# ================================================================================================================================================================
# .----------------.  .----------------.  .----------------.  .----------------.  .----------------.  .----------------.  .----------------.  .----------------.
# | .--------------. || .--------------. || .--------------. || .--------------. || .--------------. || .--------------. || .--------------. || .--------------. |
# | |      __      | || |     _____    | || |  _______     | || |     ______   | || |  _______     | || |      __      | || |  _________   | || |  _________   | |
# | |     /  \     | || |    |_   _|   | || | |_   __ \    | || |   .' ___  |  | || | |_   __ \    | || |     /  \     | || | |_   ___  |  | || | |  _   _  |  | |
# | |    / /\ \    | || |      | |     | || |   | |__) |   | || |  / .'   \_|  | || |   | |__) |   | || |    / /\ \    | || |   | |_  \_|  | || | |_/ | | \_|  | |
# | |   / ____ \   | || |      | |     | || |   |  __ /    | || |  | |         | || |   |  __ /    | || |   / ____ \   | || |   |  _|      | || |     | |      | |
# | | _/ /    \ \_ | || |     _| |_    | || |  _| |  \ \_  | || |  \ `.___.'\  | || |  _| |  \ \_  | || | _/ /    \ \_ | || |  _| |_       | || |    _| |_     | |
# | ||____|  |____|| || |    |_____|   | || | |____| |___| | || |   `._____.'  | || | |____| |___| | || ||____|  |____|| || | |_____|      | || |   |_____|    | |
# | |              | || |              | || |              | || |              | || |              | || |              | || |              | || |              | |
# | '--------------' || '--------------' || '--------------' || '--------------' || '--------------' || '--------------' || '--------------' || '--------------' |
#  '----------------'  '----------------'  '----------------'  '----------------'  '----------------'  '----------------'  '----------------'  '----------------'
# ================================================================================================================================================================

#             _           _____                       _   _   _     _                   _
#     /\     (_)         / ____|                     | | (_) | |   (_)                 (_)
#    /  \     _   _ __  | |        ___    _ __     __| |  _  | |_   _    ___    _ __    _   _ __     __ _
#   / /\ \   | | | '__| | |       / _ \  | '_ \   / _` | | | | __| | |  / _ \  | '_ \  | | | '_ \   / _` |
#  / ____ \  | | | |    | |____  | (_) | | | | | | (_| | | | | |_  | | | (_) | | | | | | | | | | | | (_| |
# /_/    \_\ |_| |_|     \_____|  \___/  |_| |_|  \__,_| |_|  \__| |_|  \___/  |_| |_| |_| |_| |_|  \__, |
#                                                                                                    __/ |
#                                                                                                   |___/
# ========================================================================================================

add_meta_data(
    # Note user override
    #    - see also: Aircraft.AirConditioning.MASS_SCALER
    Aircraft.AirConditioning.MASS,
    meta_data=_MetaData,
    historical_name={
        "GASP": None,
        # ['WTS.WSP(23, 2)', '~WEIGHT.WAC', '~WTSTAT.WSP(23, 2)'],
        "FLOPS": None,
        "LEAPS1": [
            '(WeightABC)self._air_conditioning_group_weight',
            'aircraft.outputs.L0_weights_summary.air_conditioning_group_weight',
        ],
    },
    units='lbm',
    desc='air conditioning system mass',
    default_value=0.0,
)

add_meta_data(
    Aircraft.AirConditioning.MASS_COEFFICIENT,
    meta_data=_MetaData,
    historical_name={"GASP": 'INGASP.CW(6)', "FLOPS": None, "LEAPS1": None},
    units='unitless',
    desc='mass trend coefficient of air conditioning',
    default_value=1.0,
)

add_meta_data(
    Aircraft.AirConditioning.MASS_SCALER,
    meta_data=_MetaData,
    historical_name={
        "GASP": None,
        # ['&DEFINE.WTIN.WAC', 'MISWT.WAC', 'MISWT.OAC'],
        "FLOPS": 'WTIN.WAC',
        "LEAPS1": 'aircraft.inputs.L0_overrides.air_conditioning_group_weight',
    },
    units='unitless',
    desc='air conditioning system mass scaler',
    default_value=1.0,
)

#                     _     _   _____          _
#     /\             | |   (_) |_   _|        (_)
#    /  \     _ __   | |_   _    | |     ___   _   _ __     __ _
#   / /\ \   | '_ \  | __| | |   | |    / __| | | | '_ \   / _` |
#  / ____ \  | | | | | |_  | |  _| |_  | (__  | | | | | | | (_| |
# /_/    \_\ |_| |_|  \__| |_| |_____|  \___| |_| |_| |_|  \__, |
#                                                           __/ |
#                                                          |___/
# ===============================================================

add_meta_data(
    # NOTE user override
    #    - see also: Aircraft.AntiIcing.MASS_SCALER
    Aircraft.AntiIcing.MASS,
    meta_data=_MetaData,
    historical_name={
        "GASP": 'INGASP.CW(7)',
        # ['WTS.WSP(24, 2)', '~WEIGHT.WAI', '~WTSTAT.WSP(24, 2)'],
        "FLOPS": None,
        "LEAPS1": [
            '(WeightABC)self._aux_gear_weight',
            'aircraft.outputs.L0_weights_summary.aux_gear_weight',
        ],
    },
    units='lbm',
    desc='mass of anti-icing system (auxiliary gear)',
    default_value=0.0,
)

add_meta_data(
    Aircraft.AntiIcing.MASS_SCALER,
    meta_data=_MetaData,
    historical_name={
        "GASP": None,
        # ['&DEFINE.WTIN.WAI', 'MISWT.WAI', 'MISWT.OAI'],
        "FLOPS": 'WTIN.WAI',
        "LEAPS1": 'aircraft.inputs.L0_overrides.aux_gear_weight',
    },
    units='unitless',
    desc='anti-icing system mass scaler',
    default_value=1.0,
)

#             _____    _    _
#     /\     |  __ \  | |  | |
#    /  \    | |__) | | |  | |
#   / /\ \   |  ___/  | |  | |
#  / ____ \  | |      | |__| |
# /_/    \_\ |_|       \____/
# ============================

add_meta_data(
    # Note user override
    #    - see also: Aircraft.APU.MASS_SCALER
    Aircraft.APU.MASS,
    meta_data=_MetaData,
    historical_name={
        "GASP": 'INGASP.CW(1)',
        # ['WTS.WSP(17, 2)', '~WEIGHT.WAPU', '~WTSTAT.WSP(17, 2)'],
        "FLOPS": None,
        "LEAPS1": [
            '(WeightABC)self._aux_power_weight',
            'aircraft.outputs.L0_weights_summary.aux_power_weight',
        ],
    },
    units='lbm',
    desc='mass of auxiliary power unit',
    default_value=0.0,
)

add_meta_data(
    Aircraft.APU.MASS_SCALER,
    meta_data=_MetaData,
    historical_name={
        "GASP": None,
        # ['&DEFINE.WTIN.WAPU', 'MISWT.WAPU', 'MISWT.OAPU'],
        "FLOPS": 'WTIN.WAPU',
        "LEAPS1": 'aircraft.inputs.L0_overrides.aux_power_weight',
    },
    units='unitless',
    desc='mass scaler for auxiliary power unit',
    default_value=1.0,
)

#                     _                   _
#     /\             (_)                 (_)
#    /  \    __   __  _    ___    _ __    _    ___   ___
#   / /\ \   \ \ / / | |  / _ \  | '_ \  | |  / __| / __|
#  / ____ \   \ V /  | | | (_) | | | | | | | | (__  \__ \
# /_/    \_\   \_/   |_|  \___/  |_| |_| |_|  \___| |___/
# =======================================================

add_meta_data(
    # Note user override
    #    - see also: Aircraft.Avionics.MASS_SCALER
    Aircraft.Avionics.MASS,
    meta_data=_MetaData,
    historical_name={
        "GASP": 'INGASP.CW(5)',
        # ['WTS.WSP(21, 2)', '~WEIGHT.WAVONC', '~WTSTAT.WSP(21, 2)'],
        "FLOPS": None,
        "LEAPS1": [
            '(WeightABC)self._avionics_group_weight',
            'aircraft.outputs.L0_weights_summary.avionics_group_weight',
        ],
    },
    units='lbm',
    desc='avionics mass',
    default_value=0.0,
)

add_meta_data(
    Aircraft.Avionics.MASS_SCALER,
    meta_data=_MetaData,
    historical_name={
        "GASP": None,
        # ['&DEFINE.WTIN.WAVONC', 'MISWT.WAVONC', 'MISWT.OAVONC'],
        "FLOPS": 'WTIN.WAVONC',
        "LEAPS1": 'aircraft.inputs.L0_overrides.avionics_group_weight',
    },
    units='unitless',
    desc='avionics mass scaler',
    default_value=1.0,
)

#  ____            _     _
# |  _ \          | |   | |
# | |_) |   __ _  | |_  | |_    ___   _ __   _   _
# |  _ <   / _` | | __| | __|  / _ \ | '__| | | | |
# | |_) | | (_| | | |_  | |_  |  __/ | |    | |_| |
# |____/   \__,_|  \__|  \__|  \___| |_|     \__, |
#                                             __/ |
#                                            |___/
# =================================================
add_meta_data(
    Aircraft.Battery.ADDITIONAL_MASS,
    meta_data=_MetaData,
    historical_name={
        "GASP": None,
        "FLOPS": None,
        "LEAPS1": 'aircraft.inputs.L0_battery.weight_offset',
    },
    units='lbm',
    desc='mass of non energy-storing parts of the battery',
    default_value=0.0,
)

add_meta_data(
    Aircraft.Battery.DISCHARGE_LIMIT,
    meta_data=_MetaData,
    historical_name={
        "GASP": 'INGASP.SOCMIN',
        "FLOPS": None,
        "LEAPS1": 'aircraft.inputs.L0_battery.depth_of_discharge',
    },
    units='unitless',
    desc='default constraint on how far the battery can discharge, as a proportion of '
    'total energy capacity',
    default_value=0.2,
)

add_meta_data(
    Aircraft.Battery.EFFICIENCY,
    meta_data=_MetaData,
    historical_name={"GASP": 'INGASP.EFF_BAT', "FLOPS": None, "LEAPS1": None},
    units='unitless',
    default_value=1.0,
    desc="battery pack efficiency",
)

add_meta_data(
    Aircraft.Battery.ENERGY_CAPACITY,
    meta_data=_MetaData,
    historical_name={"GASP": 'EBATTAVL', "FLOPS": None, "LEAPS1": None},
    units='kJ',
    desc="total energy the battery can store",
)

add_meta_data(
    Aircraft.Battery.MASS,
    meta_data=_MetaData,
    historical_name={
        "GASP": 'INGASP.WBATTIN',
        "FLOPS": None,
        "LEAPS1": 'aircraft.inputs.L0_battery.weight',
    },
    units='lbm',
    desc='total mass of the battery',
    default_value=0.0,
)

add_meta_data(
    Aircraft.Battery.PACK_ENERGY_DENSITY,
    meta_data=_MetaData,
    historical_name={
        "GASP": 'INGASP.ENGYDEN',
        "FLOPS": None,
        "LEAPS1": 'aircraft.inputs.L0_battery.energy_density',
    },
    units='kW*h/kg',
    desc='specific energy density of the battery pack',
    default_value=1.0,
)


add_meta_data(
    Aircraft.Battery.PACK_MASS,
    meta_data=_MetaData,
    historical_name={"GASP": None, "FLOPS": None, "LEAPS1": None},
    units='lbm',
    desc='mass of the energy-storing components of the battery',
    default_value=0.0,
)

add_meta_data(
    Aircraft.Battery.PACK_VOLUMETRIC_DENSITY,
    meta_data=_MetaData,
    historical_name={"GASP": None, "FLOPS": None, "LEAPS1": None},
    units='kW*h/L',
    desc='volumetric density of the battery pack',
    default_value=0,
)

add_meta_data(
    Aircraft.Battery.VOLUME,
    meta_data=_MetaData,
    historical_name={"GASP": None, "FLOPS": None, "LEAPS1": None},
    units='ft*3',
    desc='total volume of the battery pack',
    default_value=0.0,
)


#  ____    _                      _              _    __          __  _                     ____                _
# |  _ \  | |                    | |            | |   \ \        / / (_)                   |  _ \              | |
# | |_) | | |   ___   _ __     __| |   ___    __| |    \ \  /\  / /   _   _ __     __ _    | |_) |   ___     __| |  _   _
# |  _ <  | |  / _ \ | '_ \   / _` |  / _ \  / _` |     \ \/  \/ /   | | | '_ \   / _` |   |  _ <   / _ \   / _` | | | | |
# | |_) | | | |  __/ | | | | | (_| | |  __/ | (_| |      \  /\  /    | | | | | | | (_| |   | |_) | | (_) | | (_| | | |_| |
# |____/  |_|  \___| |_| |_|  \__,_|  \___|  \__,_|       \/  \/     |_| |_| |_|  \__, |   |____/   \___/   \__,_|  \__, |
#                                                                                  __/ |                             __/ |
#                                                                                 |___/                             |___/
# ========================================================================================================================

add_meta_data(
    Aircraft.BWB.CABIN_AREA,
    meta_data=_MetaData,
    historical_name={
        "GASP": None,
        # ['&DEFINE.FUSEIN.ACABIN', 'WDEF.ACABIN'],
        "FLOPS": 'FUSEIN.ACABIN',
        "LEAPS1": [
            'aircraft.inputs.L0_blended_wing_body_design.cabin_area',
            'aircraft.cached.L0_blended_wing_body_design.cabin_area',
        ],
    },
    units='ft**2',
    desc='fixed area of passenger cabin for blended wing body transports',
    default_value=0.0,
)

add_meta_data(
<<<<<<< HEAD
    Aircraft.BWB.IS_BWB,
    meta_data=_MetaData,
    historical_name={"GASP": ['INGASP.IHWB'], "FLOPS": None, "LEAPS1": None},
    units='unitless',
    types=bool,
    option=True,
    default_value=False,
    desc='a flag for BWB',
)

add_meta_data(
=======
>>>>>>> dc71809c
    Aircraft.BWB.NUM_BAYS,
    meta_data=_MetaData,
    historical_name={
        "GASP": None,
        "FLOPS": 'FUSEIN.NBAY',  # ['&DEFINE.FUSEIN.NBAY', 'FUSDTA.NBAY'],
        "LEAPS1": [
            'aircraft.inputs.L0_blended_wing_body_design.bay_count',
            'aircraft.cached.L0_blended_wing_body_design.bay_count',
        ],
    },
    units='unitless',
    desc='fixed number of bays',
    types=int,
    option=True,
    default_value=0,
)

add_meta_data(
    Aircraft.BWB.PASSENGER_LEADING_EDGE_SWEEP,
    meta_data=_MetaData,
    historical_name={
        "GASP": ['INGASP.SWP_FB'],
        # ['&DEFINE.FUSEIN.SWPLE', 'FUSDTA.SWPLE'],
        "FLOPS": 'FUSEIN.SWPLE',
        "LEAPS1": 'aircraft.inputs.L0_blended_wing_body_design.passenger_leading_edge_sweep',
    },
    units='deg',
    desc='sweep angle of the leading edge of the passenger cabin',  # is this forebody Sweep angle?
    default_value=45.0,
)

#   _____                                      _
#  / ____|                                    | |
# | |        __ _   _ __     __ _   _ __    __| |
# | |       / _` | | '_ \   / _` | | '__|  / _` |
# | |____  | (_| | | | | | | (_| | | |    | (_| |
#  \_____|  \__,_| |_| |_|  \__,_| |_|     \__,_|
# ===============================================
add_meta_data(
    Aircraft.Canard.AREA,
    meta_data=_MetaData,
    historical_name={
        "GASP": None,
        "FLOPS": 'WTIN.SCAN',  # ['&DEFINE.WTIN.SCAN', 'EDETIN.SCAN'],
        "LEAPS1": 'aircraft.inputs.L0_canard.area',
    },
    units='ft**2',
    desc='canard theoretical area',
    default_value=0.0,
)

add_meta_data(
    Aircraft.Canard.ASPECT_RATIO,
    meta_data=_MetaData,
    historical_name={
        "GASP": None,
        "FLOPS": 'WTIN.ARCAN',  # ['&DEFINE.WTIN.ARCAN', 'EDETIN.ARCAN'],
        "LEAPS1": 'aircraft.inputs.L0_canard.aspect_ratio',
    },
    units='unitless',
    desc='canard theoretical aspect ratio',
    default_value=0.0,
)

add_meta_data(
    Aircraft.Canard.CHARACTERISTIC_LENGTH,
    meta_data=_MetaData,
    historical_name={
        "GASP": None,
        "FLOPS": None,  # 'MISSA.EL[-1]',
        "LEAPS1": [
            'aircraft.outputs.L0_aerodynamics.mission_component_char_len_table[-1]',
            'aircraft.cached.L0_aerodynamics.mission_component_char_len_table[-1]',
        ],
    },
    units='ft',
    desc='Reynolds characteristic length for the canard',
    default_value=0.0
)

add_meta_data(
    Aircraft.Canard.FINENESS,
    meta_data=_MetaData,
    historical_name={
        "GASP": None,
        "FLOPS": None,  # 'MISSA.FR[-1]',
        "LEAPS1": [
            'aircraft.outputs.L0_aerodynamics.mission_fineness_ratio_table[-1]',
            'aircraft.cached.L0_aerodynamics.mission_fineness_ratio_table[-1]',
        ],
    },
    units='unitless',
    desc='canard fineness ratio',
    default_value=0.0
)

add_meta_data(
    Aircraft.Canard.LAMINAR_FLOW_LOWER,
    meta_data=_MetaData,
    historical_name={
        "GASP": None,
        "FLOPS": 'AERIN.TRLC',  # ['&DEFINE.AERIN.TRLC', 'XLAM.TRLC', ],
        "LEAPS1": 'aircraft.inputs.L0_aerodynamics.canard_percent_laminar_flow_lower_surface',
    },
    units='unitless',
    desc='define percent laminar flow for canard lower surface',
    default_value=0.0,
)

add_meta_data(
    Aircraft.Canard.LAMINAR_FLOW_UPPER,
    meta_data=_MetaData,
    historical_name={
        "GASP": None,
        "FLOPS": 'AERIN.TRUC',  # ['&DEFINE.AERIN.TRUC', 'XLAM.TRUC', ],
        "LEAPS1": 'aircraft.inputs.L0_aerodynamics.canard_percent_laminar_flow_upper_surface',
    },
    units='unitless',
    desc='define percent laminar flow for canard upper surface',
    default_value=0.0,
)

add_meta_data(
    # Note user override
    #    - see also: Aircraft.Canard.MASS_SCALER
    Aircraft.Canard.MASS,
    meta_data=_MetaData,
    historical_name={
        "GASP": None,
        # ['WTS.WSP(5, 2)', '~WEIGHT.WCAN', '~WTSTAT.WSP(5, 2)', '~INERT.WCAN'],
        "FLOPS": None,
        "LEAPS1": [
            '(WeightABC)self._canard_weight',
            'aircraft.outputs.L0_weights_summary.canard_weight',
        ],
    },
    units='lbm',
    desc='mass of canards',
    default_value=0.0,
)

add_meta_data(
    Aircraft.Canard.MASS_SCALER,
    meta_data=_MetaData,
    historical_name={
        "GASP": None,
        "FLOPS": 'WTIN.FRCAN',  # ['&DEFINE.WTIN.FRCAN', 'WTS.FRCAN', ],
        "LEAPS1": 'aircraft.inputs.L0_overrides.canard_weight',
    },
    units='unitless',
    desc='mass scaler for canard structure',
    default_value=1.0,
)

add_meta_data(
    Aircraft.Canard.TAPER_RATIO,
    meta_data=_MetaData,
    historical_name={
        "GASP": None,
        "FLOPS": 'WTIN.TRCAN',  # ['&DEFINE.WTIN.TRCAN', 'WTS.TRCAN'],
        "LEAPS1": 'aircraft.inputs.L0_canard.taper_ratio',
    },
    units='unitless',
    desc='canard theoretical taper ratio',
    default_value=0.0,
)

add_meta_data(
    Aircraft.Canard.THICKNESS_TO_CHORD,
    meta_data=_MetaData,
    historical_name={
        "GASP": None,
        "FLOPS": 'WTIN.TCCAN',  # ['&DEFINE.WTIN.TCCAN', 'EDETIN.TCCAN'],
        "LEAPS1": 'aircraft.inputs.L0_canard.thickness_to_chord_ratio',
    },
    units='unitless',
    desc='canard thickness-chord ratio',
    default_value=0.0,
)

add_meta_data(
    # Note user override
    #    - see also: Aircraft.Canard.WETTED_AREA_SCALER
    Aircraft.Canard.WETTED_AREA,
    meta_data=_MetaData,
    historical_name={
        "GASP": None,
        "FLOPS": None,  # ['ACTWET.SWTCN', 'MISSA.SWET[-1]'],
        "LEAPS1": [
            'aircraft.outputs.L0_aerodynamics.canard_wetted_area',
            'aircraft.outputs.L0_aerodynamics'
            '.mission_component_wetted_area_table[-1]',
            'aircraft.cached.L0_aerodynamics'
            '.mission_component_wetted_area_table[-1]',
        ],
    },
    units='ft**2',
    desc='canard wetted area',
    default_value=0.0,
)

add_meta_data(
    Aircraft.Canard.WETTED_AREA_SCALER,
    meta_data=_MetaData,
    historical_name={
        "GASP": None,
        "FLOPS": 'AERIN.SWETC',  # ['&DEFINE.AERIN.SWETC', 'AWETO.SWETC', ],
        "LEAPS1": 'aircraft.inputs.L0_aerodynamics.canard_wetted_area',
    },
    units='unitless',
    desc='canard wetted area scaler',
    default_value=1.0,
)

#    _____                   _                    _
#   / ____|                 | |                  | |
#  | |        ___    _ __   | |_   _ __    ___   | |  ___
#  | |       / _ \  | '_ \  | __| | '__|  / _ \  | | / __|
#  | |____  | (_) | | | | | | |_  | |    | (_) | | | \__ \
#   \_____|  \___/  |_| |_|  \__| |_|     \___/  |_| |___/
# ========================================================

add_meta_data(
    Aircraft.Controls.COCKPIT_CONTROL_MASS_SCALER,
    meta_data=_MetaData,
    historical_name={"GASP": 'INGASP.CK15', "FLOPS": None, "LEAPS1": None},
    units="unitless",
    desc='technology factor on cockpit controls mass',
    default_value=1.0,
)

add_meta_data(
    Aircraft.Controls.CONTROL_MASS_INCREMENT,
    meta_data=_MetaData,
    historical_name={"GASP": 'INGASP.DELWFC', "FLOPS": None, "LEAPS1": None},
    units='lbm',
    desc='incremental flight controls mass',
    default_value=0,
)

add_meta_data(
    Aircraft.Controls.STABILITY_AUGMENTATION_SYSTEM_MASS,
    meta_data=_MetaData,
    historical_name={"GASP": 'INGASP.SKSAS', "FLOPS": None, "LEAPS1": None},
    units='lbm',
    desc='mass of stability augmentation system',
    default_value=0,
)

add_meta_data(
    Aircraft.Controls.STABILITY_AUGMENTATION_SYSTEM_MASS_SCALER,
    meta_data=_MetaData,
    historical_name={"GASP": 'INGASP.CK19', "FLOPS": None, "LEAPS1": None},
    units="unitless",
    desc='technology factor on stability augmentation system mass',
    default_value=1,
)

add_meta_data(
    Aircraft.Controls.TOTAL_MASS,
    meta_data=_MetaData,
    historical_name={"GASP": 'INGASP.WFC', "FLOPS": None, "LEAPS1": None},
    units='lbm',
    desc='total mass of cockpit controls, fixed wing controls, and SAS',
    default_value=0.0,
)

#   _____                            _____                    _                       _
#  / ____|                          |  __ \                  | |                     | |
# | |       _ __    ___  __      __ | |__) |   __ _   _   _  | |   ___     __ _    __| |
# | |      | '__|  / _ \ \ \ /\ / / |  ___/   / _` | | | | | | |  / _ \   / _` |  / _` |
# | |____  | |    |  __/  \ V  V /  | |      | (_| | | |_| | | | | (_) | | (_| | | (_| |
#  \_____| |_|     \___|   \_/\_/   |_|       \__,_|  \__, | |_|  \___/   \__,_|  \__,_|
#                                                      __/ |
#                                                     |___/
# ======================================================================================

add_meta_data(
    Aircraft.CrewPayload.BAGGAGE_MASS,
    meta_data=_MetaData,
    historical_name={
        "GASP": None,
        # ['WTS.WSP(35,2)', '~WEIGHT.WPBAG', '~WTSTAT.WSP(35,2)', '~INERT.WPBAG'],
        "FLOPS": None,
        "LEAPS1": [
            '(WeightABC)self._passenger_bag_weight',
            'aircraft.outputs.L0_weights_summary.passenger_bag_weight',
        ],
    },
    units='lbm',
    desc='mass of passenger baggage',
    default_value=0.0,
)

add_meta_data(
    Aircraft.CrewPayload.BAGGAGE_MASS_PER_PASSENGER,
    meta_data=_MetaData,
    historical_name={
        "GASP": None,
        "FLOPS": 'WTIN.BPP',  # ['&DEFINE.WTIN.BPP', 'WPAB.BPP'],
        "LEAPS1": 'aircraft.inputs.L0_crew_and_payload.baggage_weight_per_passenger',
    },
    units='lbm',
    desc='baggage mass per passenger',
    option=True,
    default_value=None,
)

add_meta_data(
    # Note user override
    #    - see also: Aircraft.CrewPayload.CARGO_CONTAINER_MASS_SCALER
    Aircraft.CrewPayload.CARGO_CONTAINER_MASS,
    meta_data=_MetaData,
    historical_name={
        "GASP": None,
        # ['WTS.WSP(32,2)', '~WEIGHT.WCON', '~WTSTAT.WSP(32,2)', '~INERT.WCON',],
        "FLOPS": None,
        "LEAPS1": [
            '(WeightABC)self._cargo_containers_weight',
            'aircraft.outputs.L0_weights_summary.cargo_containers_weight',
        ],
    },
    units='lbm',
    desc='mass of cargo containers',
    default_value=0.0,
)

add_meta_data(
    Aircraft.CrewPayload.CARGO_CONTAINER_MASS_SCALER,
    meta_data=_MetaData,
    historical_name={
        "GASP": None,
        # ['&DEFINE.WTIN.WCON', 'MISWT.WCON', 'MISWT.OCON'],
        "FLOPS": 'WTIN.WCON',
        "LEAPS1": 'aircraft.inputs.L0_overrides.cargo_containers_weight',
    },
    units='unitless',
    desc='Scaler for mass of cargo containers',
    default_value=1.0,
)

add_meta_data(
    Aircraft.CrewPayload.CARGO_MASS,
    meta_data=_MetaData,
    historical_name={"GASP": None,
                     "FLOPS": None,
                     "LEAPS1": None
                     },
    units='lbm',
    desc='total mass of as-flown cargo'
)

add_meta_data(
    Aircraft.CrewPayload.CATERING_ITEMS_MASS_PER_PASSENGER,
    meta_data=_MetaData,
    historical_name={"GASP": 'INGASP.CW(12)', "FLOPS": None, "LEAPS1": None},
    units='lbm',
    desc='mass of catering items per passenger',
    default_value=0.0,
)

#   ___               _
#  |   \   ___   ___ (_)  __ _   _ _
#  | |) | / -_) (_-< | | / _` | | ' \
#  |___/  \___| /__/ |_| \__, | |_||_|
#  ====================== |___/ ======

add_meta_data(
    Aircraft.CrewPayload.Design.CARGO_MASS,
    meta_data=_MetaData,
    historical_name={"GASP": None,
                     "FLOPS": None,
                     "LEAPS1": None
                     },
    units='lbm',
    desc='total mass of cargo flown on design mission'
)

add_meta_data(
    Aircraft.CrewPayload.Design.MAX_CARGO_MASS,
    meta_data=_MetaData,
    historical_name={
        "GASP": 'INGASP.WCARGO',
        # ['WTS.WSP(36,2)', '~WEIGHT.WCARGO', '~WTSTAT.WSP(36,2)', '~INERT.WCARGO',],
        "FLOPS": None,
        "LEAPS1": [
            '(WeightABC)self._cargo_weight',
            'aircraft.outputs.L0_weights_summary.cargo_weight',
        ],
    },
    units='lbm',
    desc='maximum mass of cargo',
    default_value=0.0,
)

add_meta_data(
    Aircraft.CrewPayload.Design.NUM_BUSINESS_CLASS,
    meta_data=_MetaData,
    historical_name={
        "GASP": None,
        "FLOPS": 'WTIN.NPB',  # ['&DEFINE.WTIN.NPB', 'WTS.NPB'],
        "LEAPS1": 'aircraft.inputs.L0_crew_and_payload.business_class_count',
    },
    units='unitless',
    desc='number of business class passengers that the aircraft is designed to accommodate',
    types=int,
    option=True,
    default_value=0,
)

add_meta_data(
    Aircraft.CrewPayload.Design.NUM_FIRST_CLASS,
    meta_data=_MetaData,
    historical_name={
        "GASP": None,
        "FLOPS": 'WTIN.NPF',  # ['&DEFINE.WTIN.NPF', 'WTS.NPF'],
        "LEAPS1": 'aircraft.inputs.L0_crew_and_payload.first_class_count',
    },
    units='unitless',
    desc='number of first class passengers that the aircraft is designed to accommodate',
    types=int,
    option=True,
    default_value=0,
)

add_meta_data(
    Aircraft.CrewPayload.Design.NUM_PASSENGERS,
    meta_data=_MetaData,
    historical_name={
        "GASP": 'INGASP.PAX',  # number of passenger seats excluding crew
        "FLOPS": None,  # ['CSTDAT.NSV', '~WEIGHT.NPASS', '~WTSTAT.NPASS'],
        "LEAPS1": 'aircraft.outputs.L0_crew_and_payload.passenger_count',
    },
    units='unitless',
    desc='total number of passengers that the aircraft is designed to accommodate',
    option=True,
    default_value=0,
    types=int,
)


# TODO rename to economy?
add_meta_data(
    Aircraft.CrewPayload.Design.NUM_TOURIST_CLASS,
    meta_data=_MetaData,
    historical_name={
        "GASP": None,
        "FLOPS": 'WTIN.NPT',  # ['&DEFINE.WTIN.NPT', 'WTS.NPT'],
        "LEAPS1": 'aircraft.inputs.L0_crew_and_payload.tourist_class_count',
    },
    units='unitless',
    desc='number of tourist class passengers that the aircraft is designed to accommodate',
    types=int,
    option=True,
    default_value=0,
)

add_meta_data(
    # Note user override
    #    - see also: Aircraft.CrewPayload.FLIGHT_CREW_MASS_SCALER
    Aircraft.CrewPayload.FLIGHT_CREW_MASS,
    meta_data=_MetaData,
    historical_name={
        "GASP": None,
        # ['WTS.WSP(27, 2)', '~WEIGHT.WFLCRB', '~WTSTAT.WSP(27, 2)', '~INERT.WFLCRB'],
        "FLOPS": None,
        "LEAPS1": [
            '(WeightABC)self._flight_crew_and_bag_weight',
            'aircraft.outputs.L0_weights_summary.flight_crew_and_bag_weight',
        ],
    },
    units='lbm',
    desc='total mass of the flight crew and their baggage',
    default_value=0.0,
)

add_meta_data(
    Aircraft.CrewPayload.FLIGHT_CREW_MASS_SCALER,
    meta_data=_MetaData,
    historical_name={
        "GASP": None,
        # ['&DEFINE.WTIN.WFLCRB', 'MISWT.WFLCRB', 'MISWT.OFLCRB'],
        "FLOPS": 'WTIN.WFLCRB',
        "LEAPS1": 'aircraft.inputs.L0_overrides.flight_crew_and_bag_weight',
    },
    units='unitless',
    desc='scaler for total mass of the flight crew and their baggage',
    default_value=1.0,
)

add_meta_data(
    Aircraft.CrewPayload.MASS_PER_PASSENGER,
    meta_data=_MetaData,
    historical_name={
        "GASP": None,
        "FLOPS": 'WTIN.WPPASS',  # ['&DEFINE.WTIN.WPPASS', 'WPAB.WPPASS'],
        "LEAPS1": 'aircraft.inputs.L0_crew_and_payload.weight_per_passenger',
    },
    units='lbm',
    desc='mass per passenger',
    option=True,
    default_value=165.0,
)

add_meta_data(
    Aircraft.CrewPayload.MISC_CARGO,
    meta_data=_MetaData,
    historical_name={
        "GASP": None,
        "FLOPS": 'WTIN.CARGOF',  # ['&DEFINE.WTIN.CARGOF', 'WTS.CARGOF'],
        "LEAPS1": 'aircraft.inputs.L0_crew_and_payload.misc_cargo',
    },
    units='lbm',
    desc='cargo (other than passenger baggage) carried in fuselage',
    default_value=0.0,
)

add_meta_data(
    # Note user override
    #    - see also: Aircraft.CrewPayload.NON_FLIGHT_CREW_MASS_SCALER
    Aircraft.CrewPayload.NON_FLIGHT_CREW_MASS,
    meta_data=_MetaData,
    historical_name={
        "GASP": None,
        # ['WTS.WSP(28,2)', '~WEIGHT.WSTUAB', '~WTSTAT.WSP(28, 2)', '~INERT.WSTUAB'],
        "FLOPS": None,
        "LEAPS1": [
            '(WeightABC)self._cabin_crew_and_bag_weight',
            'aircraft.outputs.L0_weights_summary.cabin_crew_and_bag_weight',
        ],
    },
    units='lbm',
    desc='total mass of the non-flight crew and their baggage',
    default_value=0.0,
)

add_meta_data(
    Aircraft.CrewPayload.NON_FLIGHT_CREW_MASS_SCALER,
    meta_data=_MetaData,
    historical_name={
        "GASP": None,
        # ['&DEFINE.WTIN.WSTUAB', 'MISWT.WSTUAB', 'MISWT.OSTUAB'],
        "FLOPS": 'WTIN.WSTUAB',
        "LEAPS1": 'aircraft.inputs.L0_overrides.cabin_crew_and_bag_weight',
    },
    units='unitless',
    desc='scaler for total mass of the non-flight crew and their baggage',
    default_value=1.0,
)

add_meta_data(
    Aircraft.CrewPayload.NUM_BUSINESS_CLASS,
    meta_data=_MetaData,
    historical_name={
        "GASP": None,
        "FLOPS": None,  # ['&DEFINE.WTIN.NPB', 'WTS.NPB'],
        "LEAPS1": None,  # 'aircraft.inputs.L0_crew_and_payload.business_class_count',
    },
    units='unitless',
    desc='number of business class passengers',
    types=int,
    option=True,
    default_value=0,
)

add_meta_data(
    Aircraft.CrewPayload.NUM_FIRST_CLASS,
    meta_data=_MetaData,
    historical_name={
        "GASP": None,
        "FLOPS": None,  # ['&DEFINE.WTIN.NPF', 'WTS.NPF'],
        "LEAPS1": None,  # 'aircraft.inputs.L0_crew_and_payload.first_class_count',
    },
    units='unitless',
    desc='number of first class passengers',
    types=int,
    option=True,
    default_value=0,
)

add_meta_data(
    Aircraft.CrewPayload.NUM_FLIGHT_ATTENDANTS,
    meta_data=_MetaData,
    historical_name={
        "GASP": None,
        "FLOPS": 'WTIN.NSTU',  # ['&DEFINE.WTIN.NSTU', 'WTS.NSTU'],
        "LEAPS1": [
            'aircraft.inputs.L0_crew_and_payload.flight_attendants_count',
            'aircraft.cached.L0_crew_and_payload.flight_attendants_count',
        ],
    },
    units='unitless',
    desc='number of flight attendants',
    types=int,
    option=True,
    default_value=None,
)

add_meta_data(
    Aircraft.CrewPayload.NUM_FLIGHT_CREW,
    meta_data=_MetaData,
    historical_name={
        "GASP": None,
        # ['&DEFINE.WTIN.NFLCR', 'WTS.NFLCR', '~WTSTAT.NFLCR'],
        "FLOPS": 'WTIN.NFLCR',
        "LEAPS1": [
            'aircraft.inputs.L0_crew_and_payload.flight_crew_count',
            'aircraft.cached.L0_crew_and_payload.flight_crew_count',
        ],
    },
    units='unitless',
    desc='number of flight crew',
    types=int,
    option=True,
    default_value=None,
)

add_meta_data(
    Aircraft.CrewPayload.NUM_GALLEY_CREW,
    meta_data=_MetaData,
    historical_name={
        "GASP": None,
        "FLOPS": 'WTIN.NGALC',  # ['&DEFINE.WTIN.NGALC', 'WTS.NGALC'],
        "LEAPS1": [
            'aircraft.inputs.L0_crew_and_payload.galley_crew_count',
            'aircraft.cached.L0_crew_and_payload.galley_crew_count',
        ],
    },
    units='unitless',
    desc='number of galley crew',
    types=int,
    option=True,
    default_value=None,
)

add_meta_data(
    Aircraft.CrewPayload.NUM_PASSENGERS,
    meta_data=_MetaData,
    historical_name={
        "GASP": None,  # 'INGASP.PAX' here we assume previous studies were changing Design.num_pax not as-flown
        "FLOPS": None,  # ['CSTDAT.NSV', '~WEIGHT.NPASS', '~WTSTAT.NPASS'],
        "LEAPS1": None,  # 'aircraft.outputs.L0_crew_and_payload.passenger_count',
    },
    units='unitless',
    desc='total number of passengers',
    option=True,
    default_value=0,
    types=int,
)

# TODO rename to economy?
add_meta_data(
    Aircraft.CrewPayload.NUM_TOURIST_CLASS,
    meta_data=_MetaData,
    historical_name={
        "GASP": None,
        "FLOPS": None,  # ['&DEFINE.WTIN.NPT', 'WTS.NPT'],
        "LEAPS1": None,  # 'aircraft.inputs.L0_crew_and_payload.tourist_class_count',
    },
    units='unitless',
    desc='number of tourist class passengers',
    types=int,
    option=True,
    default_value=0,
)

add_meta_data(
    Aircraft.CrewPayload.PASSENGER_MASS,
    meta_data=_MetaData,
    historical_name={
        "GASP": None,
        # ['WTS.WSP(34, 2)', '~WEIGHT.WPASS', '~WTSTAT.WSP(34, 2)', '~INERT.WPASS'],
        "FLOPS": None,
        "LEAPS1": [
            '(WeightABC)self._passenger_weight',
            'aircraft.outputs.L0_weights_summary.passenger_weight',
        ],
    },
    units='lbm',
    desc='TBD: total mass of all passengers without their baggage',
    default_value=0.0,
)

add_meta_data(
    Aircraft.CrewPayload.PASSENGER_MASS_WITH_BAGS,
    meta_data=_MetaData,
    historical_name={"GASP": 'INGASP.UWPAX', "FLOPS": None, "LEAPS1": None},
    units='lbm',
    desc='total mass of one passenger and their bags',
    option=True,
    default_value=200,
)

add_meta_data(
    Aircraft.CrewPayload.PASSENGER_PAYLOAD_MASS,
    meta_data=_MetaData,
    # note: this GASP variable does not include cargo, but it does include
    # passenger baggage
    historical_name={"GASP": 'INGASP.WPL', "FLOPS": None, "LEAPS1": None},
    units='lbm',
    desc='mass of passenger payload, including passengers, passenger baggage',
    default_value=0.0,
)

add_meta_data(
    # NOTE: user override
    #    - see also: Aircraft.CrewPayload.PASSENGER_SERVICE_MASS_SCALER
    Aircraft.CrewPayload.PASSENGER_SERVICE_MASS,
    meta_data=_MetaData,
    historical_name={
        "GASP": None,
        # ['WTS.WSP(31, 2)', '~WEIGHT.WSRV', '~WTSTAT.WSP(31, 2)', '~INERT.WSRV'],
        "FLOPS": None,
        "LEAPS1": [
            '(WeightABC)self._passenger_service_weight',
            'aircraft.outputs.L0_weights_summary.passenger_service_weight',
        ],
    },
    units='lbm',
    desc='mass of passenger service equipment',
    default_value=0.0,
)

add_meta_data(
    Aircraft.CrewPayload.PASSENGER_SERVICE_MASS_PER_PASSENGER,
    meta_data=_MetaData,
    historical_name={"GASP": "INGASP.CW(9)", "FLOPS": None, "LEAPS1": None},
    default_value=0.0,
    units="lbm",
    desc='mass of passenger service items mass per passenger',
)

add_meta_data(
    Aircraft.CrewPayload.PASSENGER_SERVICE_MASS_SCALER,
    meta_data=_MetaData,
    historical_name={
        "GASP": None,
        # ['&DEFINE.WTIN.WSRV', 'MISWT.WSRV', 'MISWT.OSRV'],
        "FLOPS": 'WTIN.WSRV',
        "LEAPS1": 'aircraft.inputs.L0_overrides.passenger_service_weight',
    },
    units='unitless',
    desc='scaler for mass of passenger service equipment',
    default_value=1.0,
)

add_meta_data(
    Aircraft.CrewPayload.TOTAL_PAYLOAD_MASS,
    meta_data=_MetaData,
    historical_name={"GASP": None, "FLOPS": None, "LEAPS1": None},
    units='lbm',
    desc='total mass of payload, including passengers, passenger baggage, and cargo',
)

add_meta_data(
    Aircraft.CrewPayload.WATER_MASS_PER_OCCUPANT,
    meta_data=_MetaData,
    historical_name={"GASP": "INGASP.CW(10)", "FLOPS": None, "LEAPS1": None},
    default_value=1.0,
    units="lbm",
    desc='mass of water per occupant (passengers, pilots, and flight attendants)',
)

add_meta_data(
    Aircraft.CrewPayload.WING_CARGO,
    meta_data=_MetaData,
    historical_name={
        "GASP": None,
        "FLOPS": 'WTIN.CARGOW',  # ['&DEFINE.WTIN.CARGOW', 'WTS.CARGOW'],
        "LEAPS1": 'aircraft.inputs.L0_crew_and_payload.wing_cargo',
    },
    units='lbm',
    desc='cargo carried in wing',
    default_value=0.0,
)

#  _____                 _
# |  __ \               (_)
# | |  | |   ___   ___   _    __ _   _ __
# | |  | |  / _ \ / __| | |  / _` | | '_ \
# | |__| | |  __/ \__ \ | | | (_| | | | | |
# |_____/   \___| |___/ |_|  \__, | |_| |_|
#                             __/ |
#                            |___/
# =========================================
add_meta_data(
    Aircraft.Design.BASE_AREA,
    meta_data=_MetaData,
    historical_name={
        "GASP": None,
        "FLOPS": 'AERIN.SBASE',
        #  [  # inputs
        #      '&DEFINE.AERIN.SBASE', 'EDETIN.SBASE',
        #      # outputs
        #      'MISSA.SBASE', 'MISSA.SBASEX',
        #  ],
        "LEAPS1": [
            'aircraft.inputs.L0_aerodynamics.base_area',
            'aircraft.outputs.L0_aerodynamics.mission_base_area',
        ],
    },
    units='ft**2',
    desc='Aircraft base area (total exit cross-section area minus inlet '
    'capture areas for internally mounted engines)',
    default_value=0.0,
)

add_meta_data(
    Aircraft.Design.CG_DELTA,
    meta_data=_MetaData,
    historical_name={"GASP": 'INGASP.DELCG', "FLOPS": None, "LEAPS1": None},
    units='unitless',
    desc='allowable center-of-gravity (cg) travel as a fraction of '
    'the mean aerodynamic chord',
)

add_meta_data(
    Aircraft.Design.CHARACTERISTIC_LENGTHS,
    meta_data=_MetaData,
    historical_name={
        "GASP": None,
        "FLOPS": None,  # 'MISSA.EL',
        "LEAPS1": [
            'aircraft.outputs.L0_aerodynamics.mission_component_char_len_table',
            'aircraft.cached.L0_aerodynamics.mission_component_char_len_table',
        ],
    },
    units='ft',
    desc='Reynolds characteristic length for each component',
)

add_meta_data(
    Aircraft.Design.COCKPIT_CONTROL_MASS_COEFFICIENT,
    meta_data=_MetaData,
    historical_name={"GASP": 'INGASP.SKCC', "FLOPS": None, "LEAPS1": None},
    units="unitless",
    desc='mass trend coefficient of cockpit controls',
    default_value=0.0,
)

add_meta_data(
    Aircraft.Design.COMPUTE_HTAIL_VOLUME_COEFF,
    meta_data=_MetaData,
    historical_name={"GASP": None, "FLOPS": None, "LEAPS1": None},
    units="unitless",
    option=True,
    default_value=False,
    types=bool,
    desc='if true, use empirical tail volume coefficient equation. This is '
    'true if VBARHX is 0 in GASP.',
)

add_meta_data(
    Aircraft.Design.COMPUTE_VTAIL_VOLUME_COEFF,
    meta_data=_MetaData,
    historical_name={"GASP": None, "FLOPS": None, "LEAPS1": None},
    units="unitless",
    option=True,
    default_value=False,
    types=bool,
    desc='if true, use empirical tail volume coefficient equation. This is '
    'true if VBARVX is 0 in GASP.',
)

add_meta_data(
    Aircraft.Design.DRAG_COEFFICIENT_INCREMENT,
    meta_data=_MetaData,
    historical_name={"GASP": 'INGASP.DELCD', "FLOPS": None, "LEAPS1": None},
    units='unitless',
    desc='increment to the profile drag coefficient',
)

add_meta_data(
    Aircraft.Design.DRAG_POLAR,
    meta_data=_MetaData,
    historical_name={"GASP": None, "FLOPS": None, "LEAPS1": None},
    units='unitless',
    desc='Drag polar computed during Aviary pre-mission.',
)

add_meta_data(
    Aircraft.Design.EMERGENCY_EQUIPMENT_MASS,
    meta_data=_MetaData,
    historical_name={"GASP": 'INGASP.CW(11)', "FLOPS": None, "LEAPS1": None},
    units='lbm',
    desc='mass of emergency equipment',
    default_value=0.0,
)

add_meta_data(
    Aircraft.Design.EMPTY_MASS,
    meta_data=_MetaData,
    historical_name={
        "GASP": None,
        # ['&DEFMSS.MISSIN.DOWE', '&FLOPS.RERUN.DOWE', 'ESB.DOWE'],
        "FLOPS": 'MISSIN.DOWE',
        "LEAPS1": 'aircraft.inputs.L0_mission.fixed_operating_weight_empty',
    },
    units='lbm',
    desc='fixed operating empty mass',
    default_value=0.0,
)

add_meta_data(
    # Note user override
    #    - see also: Aircraft.Design.EMPTY_MASS_MARGIN_SCALER
    Aircraft.Design.EMPTY_MASS_MARGIN,
    meta_data=_MetaData,
    historical_name={
        "GASP": None,
        "FLOPS": None,  # 'DARM.WMARG',
        "LEAPS1": '(WeightABC)self._weight_empty_margin',
    },
    units='lbm',
    desc='empty mass margin',
    default_value=0.0,
)

add_meta_data(
    # Note users must enable this feature, or the associated calculation is
    # discarded. Default to 0.0
    Aircraft.Design.EMPTY_MASS_MARGIN_SCALER,
    meta_data=_MetaData,
    historical_name={
        "GASP": None,
        "FLOPS": 'WTIN.EWMARG',  # ['&DEFINE.WTIN.EWMARG', 'DARM.EWMARG'],
        "LEAPS1": 'aircraft.inputs.L0_overrides.weight_empty_margin',
    },
    units='unitless',
    desc='empty mass margin scaler',
    default_value=0.0,
)

add_meta_data(
    Aircraft.Design.EXTERNAL_SUBSYSTEMS_MASS,
    historical_name={
        "GASP": None,
        "FLOPS": None,
        "LEAPS1": None,
    },
    meta_data=_MetaData,
    units='lbm',
    desc='total mass of all user-defined external subsystems',
    default_value=0.0,
)

add_meta_data(
    Aircraft.Design.FINENESS,
    meta_data=_MetaData,
    historical_name={
        "GASP": None,
        "FLOPS": None,  # 'MISSA.FR',
        "LEAPS1": [
            'aircraft.outputs.L0_aerodynamics.mission_fineness_ratio_table',
            'aircraft.cached.L0_aerodynamics.mission_fineness_ratio_table',
        ],
    },
    units='unitless',
    desc='table of component fineness ratios',
    default_value=0.0,
)

add_meta_data(
    Aircraft.Design.FIXED_EQUIPMENT_MASS,
    meta_data=_MetaData,
    historical_name={"GASP": 'INGASP.WFE', "FLOPS": None, "LEAPS1": None},
    units='lbm',
    desc='total mass of fixed equipment: APU, Instruments, Hydraulics, Electrical, '
    'Avionics, AC, Anti-Icing, Auxilary Equipment, and Furnishings',
    default_value=0.0,
)

add_meta_data(
    Aircraft.Design.FIXED_USEFUL_LOAD,
    meta_data=_MetaData,
    historical_name={"GASP": 'INGASP.WFUL', "FLOPS": None, "LEAPS1": None},
    units='lbm',
    desc='total mass of fixed useful load: crew, service items, trapped oil, etc',
    default_value=0.0,
)

add_meta_data(
    Aircraft.Design.IJEFF,
    meta_data=_MetaData,
    historical_name={"GASP": 'INGASP.IJEFF', "FLOPS": None, "LEAPS1": None},
    desc="A flag used by Jeff V. Bowles to debug GASP code during his 53 years supporting the development of GASP. "
    "This flag is planted here to thank him for his hard work and dedication, Aviary wouldn't be what it is today "
    "without his help.",
)

add_meta_data(
    Aircraft.Design.LAMINAR_FLOW_LOWER,
    meta_data=_MetaData,
    historical_name={
        "GASP": None,
        "FLOPS": None,  # 'MISSA.TRL',
        "LEAPS1": 'aircraft.outputs.L0_aerodynamics.mission_component_percent_laminar_flow_lower_surface_table',
    },
    units='unitless',
    desc='table of percent laminar flow over lower component surfaces',
    default_value=None,
)

add_meta_data(
    Aircraft.Design.LAMINAR_FLOW_UPPER,
    meta_data=_MetaData,
    historical_name={
        "GASP": None,
        "FLOPS": None,  # 'MISSA.TRU',
        "LEAPS1": 'aircraft.outputs.L0_aerodynamics.mission_component_percent_laminar_flow_upper_surface_table',
    },
    units='unitless',
    desc='table of percent laminar flow over upper component surfaces',
    default_value=None,
)

add_meta_data(
    # Note user override (no scaling)
    Aircraft.Design.LANDING_TO_TAKEOFF_MASS_RATIO,
    meta_data=_MetaData,
    historical_name={
        "GASP": None,
        "FLOPS": 'AERIN.WRATIO',  # ['&DEFINE.AERIN.WRATIO', 'ESB.WRATIO'],
        "LEAPS1": 'aircraft.inputs.L0_takeoff_and_landing.landing_to_takeoff_weight_ratio',
    },
    units='unitless',
    desc='ratio of maximum landing mass to maximum takeoff mass',
    default_value=0.0,
)

add_meta_data(
    Aircraft.Design.LIFT_CURVE_SLOPE,
    meta_data=_MetaData,
    historical_name={"GASP": 'INGASP.CLALPH', "FLOPS": None, "LEAPS1": None},
    units="1/rad",
    desc='lift curve slope at cruise mach number',
    default_value=0.0,
)

add_meta_data(
    Aircraft.Design.LIFT_CURVE_SLOPE_MACH0,
    meta_data=_MetaData,
    historical_name={"GASP": 'INGASP.CLALPH_B0', "FLOPS": None, "LEAPS1": None},
    units="1/rad",
    default_value=0.0,
    desc='lift curve slope of fuselage at Mach 0',
)

add_meta_data(
    Aircraft.Design.LIFT_DEPENDENT_DRAG_COEFF_FACTOR,
    meta_data=_MetaData,
    historical_name={
        "GASP": None,
        "FLOPS": 'MISSIN.FCDI',  # '~DRGFCT.FCDI',
        "LEAPS1": 'aircraft.outputs.L0_aerodynamics.induced_drag_coeff_fact',
    },
    units='unitless',
    default_value=1.0,
    desc='Scaling factor for lift-dependent drag coefficient',
)

add_meta_data(
    Aircraft.Design.LIFT_DEPENDENT_DRAG_POLAR,
    meta_data=_MetaData,
    historical_name={"GASP": None,
                     "FLOPS": None,
                     "LEAPS1": None
                     },
    units='unitless',
    desc='Lift dependent drag polar computed during Aviary pre-mission.',
)

add_meta_data(
    Aircraft.Design.LIFT_INDEPENDENT_DRAG_POLAR,
    meta_data=_MetaData,
    historical_name={"GASP": None,
                     "FLOPS": None,
                     "LEAPS1": None
                     },
    units='unitless',
    desc='Lift independent drag polar computed during Aviary pre-mission.',
)

add_meta_data(
    Aircraft.Design.LIFT_POLAR,
    meta_data=_MetaData,
    historical_name={"GASP": None, "FLOPS": None, "LEAPS1": None},
    units='unitless',
    desc='Lift polar computed during Aviary pre-mission.',
)

add_meta_data(
    Aircraft.Design.MAX_FUSELAGE_PITCH_ANGLE,
    meta_data=_MetaData,
    historical_name={"GASP": 'INGASP.THEMAX', "FLOPS": None, "LEAPS1": None},
    units='deg',
    desc='maximum fuselage pitch allowed',
    default_value=15,
)

add_meta_data(
    Aircraft.Design.MAX_STRUCTURAL_SPEED,
    meta_data=_MetaData,
    historical_name={"GASP": 'INGASP.VMLFSL', "FLOPS": None, "LEAPS1": None},
    units='mi/h',
    desc='maximum structural design flight speed in miles per hour',
    default_value=0,
)

add_meta_data(
    Aircraft.Design.OPERATING_MASS,
    meta_data=_MetaData,
    # TODO: check with Aviary and GASPy engineers to ensure these are indeed
    # defined the same way
    historical_name={
        "GASP": 'INGASP.OWE',
        # ['WTS.WSP(33, 2)', '~WEIGHT.WOWE', '~WTSTAT.WSP(33, 2)'],
        "FLOPS": None,
        "LEAPS1": [
            '(WeightABC)self._operating_weight_empty',
            'aircraft.outputs.L0_weights_summary.operating_weight_empty',
        ],
    },
    units='lbm',
    desc='operating mass empty of the aircraft',
    default_value=0.0,
)

add_meta_data(
    Aircraft.Design.PART25_STRUCTURAL_CATEGORY,
    meta_data=_MetaData,
    historical_name={"GASP": "INGASP.CATD", "FLOPS": None, "LEAPS1": None},
    option=True,
    default_value=3,
    types=int,
    units="unitless",
    desc='part 25 structural category',
)

add_meta_data(
    Aircraft.Design.RESERVE_FUEL_ADDITIONAL,
    meta_data=_MetaData,
    historical_name={"GASP": 'INGASP.FRESF', "FLOPS": None, "LEAPS1": None},
    option=True,
    units="lbm",
    desc='required fuel reserves: directly in lbm',
    default_value=0,
)

add_meta_data(
    Aircraft.Design.RESERVE_FUEL_FRACTION,
    meta_data=_MetaData,
    historical_name={"GASP": None, "FLOPS": None, "LEAPS1": None},
    option=True,
    units="unitless",
    desc='required fuel reserves: given as a proportion of mission fuel. This value must be nonnegative. '
    'Mission fuel only includes normal phases and excludes reserve phases. '
    'If it is 0.5, the reserve fuel is half of the mission fuel (one third of the total fuel). Note '
    'it can be greater than 1. If it is 2, there would be twice as much reserve fuel as mission fuel '
    '(the total fuel carried would be 1/3 for the mission and 2/3 for the reserve)',
    default_value=0,
)

add_meta_data(
    Aircraft.Design.SMOOTH_MASS_DISCONTINUITIES,
    meta_data=_MetaData,
    historical_name={"GASP": None, "FLOPS": None, "LEAPS1": None},
    option=True,
    default_value=False,
    types=bool,
    units="unitless",
    desc='eliminates discontinuities in GASP-based mass estimation code if true',
)

add_meta_data(
    Aircraft.Design.STATIC_MARGIN,
    meta_data=_MetaData,
    historical_name={"GASP": 'INGASP.STATIC', "FLOPS": None, "LEAPS1": None},
    units='unitless',
    desc='aircraft static margin as a fraction of mean aerodynamic chord',
)

add_meta_data(
    Aircraft.Design.STRUCTURAL_MASS_INCREMENT,
    meta_data=_MetaData,
    historical_name={"GASP": 'INGASP.DELWST', "FLOPS": None, "LEAPS1": None},
    units='lbm',
    desc='structural mass increment that is added (or removed) after the structural mass is calculated',
    default_value=0,
)

add_meta_data(
    Aircraft.Design.STRUCTURE_MASS,
    meta_data=_MetaData,
    historical_name={
        "GASP": None,
        # ['WTS.WSP(9, 2)', '~WEIGHT.WSTRCT', '~WTSTAT.WSP(9, 2)'],
        "FLOPS": None,
        "LEAPS1": [
            '(WeightABC)self._total_structural_weight',
            'aircraft.outputs.L0_weights_summary.total_structural_weight',
        ],
    },
    units='lbm',
    desc='Total structural group mass',
    default_value=0.0,
)

add_meta_data(
    Aircraft.Design.SUBSONIC_DRAG_COEFF_FACTOR,
    meta_data=_MetaData,
    historical_name={
        "GASP": None,
        "FLOPS": 'MISSIN.FCDSUB',  # '~DRGFCT.FCDSUB',
        "LEAPS1": 'aircraft.outputs.L0_aerodynamics.sub_drag_coeff_fact',
    },
    units='unitless',
    default_value=1.0,
    desc='Scaling factor for subsonic drag',
)

add_meta_data(
    Aircraft.Design.SUPERCRITICAL_DIVERGENCE_SHIFT,
    meta_data=_MetaData,
    historical_name={"GASP": 'INGASP.SCFAC', "FLOPS": None, "LEAPS1": None},
    units='unitless',
    desc='shift in drag divergence Mach number due to ' 'supercritical design',
)

add_meta_data(
    Aircraft.Design.SUPERSONIC_DRAG_COEFF_FACTOR,
    meta_data=_MetaData,
    historical_name={
        "GASP": None,
        "FLOPS": 'MISSIN.FCDSUP',  # '~DRGFCT.FCDSUP',
        "LEAPS1": 'aircraft.outputs.L0_aerodynamics.sup_drag_coeff_fact',
    },
    units='unitless',
    default_value=1.0,
    desc='Scaling factor for supersonic drag',
)

add_meta_data(
    Aircraft.Design.SYSTEMS_EQUIP_MASS,
    meta_data=_MetaData,
    historical_name={
        "GASP": None,
        # ['WTS.WSP(25, 2)', '~WEIGHT.WSYS', '~WTSTAT.WSP(25, 2)'],
        "FLOPS": None,
        "LEAPS1": [
            '(WeightABC)self._equipment_group_weight',
            'aircraft.outputs.L0_weights_summary.equipment_group_weight',
        ],
    },
    units='lbm',
    desc='Total systems & equipment group mass',
    default_value=0.0,
)

add_meta_data(
    # Note in FLOPS/LEAPS1, this is the same variable as
    # Aircraft.Design.SYSTEMS_EQUIP_MASS, because FLOPS/LEAPS1 overwrite the
    # value during calculations; in Aviary, these must be separate variables
    Aircraft.Design.SYSTEMS_EQUIP_MASS_BASE,
    meta_data=_MetaData,
    historical_name={"GASP": None, "FLOPS": None, "LEAPS1": None},
    units='lbm',
    desc='Total systems & equipment group mass without additional 1% of ' 'empty mass',
    default_value=0.0,
)

add_meta_data(
    Aircraft.Design.THRUST_TO_WEIGHT_RATIO,
    meta_data=_MetaData,
    historical_name={
        "GASP": None,
        "FLOPS": 'CONFIN.TWR',
        "LEAPS1": 'ipropulsion.req_thrust_weight_ratio',
    },
    units='unitless',
    desc='required thrust-to-weight ratio of aircraft',
)

add_meta_data(
    Aircraft.Design.TOTAL_WETTED_AREA,
    meta_data=_MetaData,
    historical_name={
        "GASP": None,
        "FLOPS": None,  # '~WEIGHT.TWET',
        "LEAPS1": '~WeightABC._update_cycle.total_wetted_area',
    },
    units='ft**2',
    desc='total aircraft wetted area',
    default_value=0.0,
)

add_meta_data(
    # NOTE: user override (no scaling)
    Aircraft.Design.TOUCHDOWN_MASS,
    meta_data=_MetaData,
    historical_name={
        "GASP": None,
        "FLOPS": 'WTIN.WLDG',
        #  [  # inputs
        #      '&DEFINE.WTIN.WLDG', 'WTS.WLDG',
        #      # outputs
        #      'CMODLW.WLDGO',
        #  ],
        "LEAPS1": [
            'aircraft.inputs.L0_landing_gear.design_landing_weight',
            'aircraft.outputs.L0_landing_gear.design_landing_weight',
        ],
    },
    units='lbm',
    desc='design landing mass',
    default_value=0.0,
)

add_meta_data(
    Aircraft.Design.TYPE,
    meta_data=_MetaData,
    historical_name={"GASP": ['INGASP.IHWB'], "FLOPS": None, "LEAPS1": None},
    units='unitless',
    types=AircraftTypes,
    option=True,
    default_value=False,
    desc='aircraft type: BWB for blended wing body, transport otherwise',
)

add_meta_data(
    Aircraft.Design.ULF_CALCULATED_FROM_MANEUVER,
    meta_data=_MetaData,
    historical_name={"GASP": 'CATD', "FLOPS": None, "LEAPS1": None},
    option=True,
    default_value=False,
    types=bool,
    units="unitless",
    desc='if true, ULF (ultimate load factor) is forced to be calculated from '
    'the maneuver load factor, even if the gust load factor is larger. '
    'This was set to true with a negative CATD in GASP.',
)

add_meta_data(
    Aircraft.Design.USE_ALT_MASS,
    meta_data=_MetaData,
    historical_name={
        "GASP": None,
        "FLOPS": 'WTIN.IALTWT',
        "LEAPS1": 'aircraft.inputs.L0_weights.use_alt_weights',
    },
    units='unitless',
    desc='control whether the alternate mass equations are to be used or not',
    option=True,
    types=bool,
    default_value=False,
)

add_meta_data(
    Aircraft.Design.WETTED_AREAS,
    meta_data=_MetaData,
    historical_name={
        "GASP": None,
        "FLOPS": None,  # 'MISSA.SWET',
        "LEAPS1": [
            'aircraft.outputs.L0_aerodynamics.mission_component_wetted_area_table',
            'aircraft.cached.L0_aerodynamics.mission_component_wetted_area_table',
        ],
    },
    units='ft**2',
    desc='table of component wetted areas',
)

add_meta_data(
    Aircraft.Design.ZERO_FUEL_MASS,
    meta_data=_MetaData,
    historical_name={
        "GASP": None,
        # ['WTS.WSP(37,2)', '~WEIGHT.WZF', '~WTSTAT.WSP(37,2)'],
        "FLOPS": None,
        "LEAPS1": [
            '(WeightABC)self._zero_fuel_weight',
            'aircraft.outputs.L0_weights.zero_fuel_weight',
            'aircraft.outputs.L0_weights_summary.zero_fuel_weight',
        ],
    },
    units='lbm',
    desc='zero fuel mass',
    default_value=0.0,
)

add_meta_data(
    Aircraft.Design.ZERO_LIFT_DRAG_COEFF_FACTOR,
    meta_data=_MetaData,
    historical_name={
        "GASP": None,
        "FLOPS": 'MISSIN.FCDO',  # '~DRGFCT.FCDO',
        "LEAPS1": 'aircraft.outputs.L0_aerodynamics.geom_drag_coeff_fact',
    },
    units='unitless',
    default_value=1.0,
    desc='Scaling factor for zero-lift drag coefficient',
)

#
#  ______   _                 _            _                  _
# |  ____| | |               | |          (_)                | |
# | |__    | |   ___    ___  | |_   _ __   _    ___    __ _  | |
# |  __|   | |  / _ \  / __| | __| | '__| | |  / __|  / _` | | |
# | |____  | | |  __/ | (__  | |_  | |    | | | (__  | (_| | | |
# |______| |_|  \___|  \___|  \__| |_|    |_|  \___|  \__,_| |_|
# ==============================================================

add_meta_data(
    Aircraft.Electrical.HAS_HYBRID_SYSTEM,
    meta_data=_MetaData,
    historical_name={"GASP": None, "FLOPS": None, "LEAPS1": None},
    units="unitless",
    option=True,
    default_value=True,
    types=bool,
    desc='if true there is an augmented electrical system',
)

add_meta_data(
    Aircraft.Electrical.HYBRID_CABLE_LENGTH,
    meta_data=_MetaData,
    historical_name={"GASP": 'INGASP.LCABLE', "FLOPS": None, "LEAPS1": None},
    units='ft',
    desc='length of cable for hybrid electric augmented system',
    default_value=0.0,
)

add_meta_data(
    # NOTE: user override
    #    - see also: Aircraft.Electrical.MASS_SCALER
    Aircraft.Electrical.MASS,
    meta_data=_MetaData,
    historical_name={
        "GASP": None,
        # ['WTS.WSP(20, 2)', '~WEIGHT.WELEC', '~WTSTAT.WSP(20, 2)'],
        "FLOPS": None,
        "LEAPS1": [
            '(WeightABC)self._electrical_group_weight',
            'aircraft.outputs.L0_weights_summary.electrical_group_weight',
        ],
    },
    units='lbm',
    desc='mass of the electrical system',
    default_value=0.0,
)

add_meta_data(
    Aircraft.Electrical.MASS_SCALER,
    meta_data=_MetaData,
    historical_name={
        "GASP": None,
        # ['&DEFINE.WTIN.WELEC', 'MISWT.WELEC', 'MISWT.OELEC'],
        "FLOPS": 'WTIN.WELEC',
        "LEAPS1": 'aircraft.inputs.L0_overrides.electrical_group_weight',
    },
    units='unitless',
    desc='mass scaler for the electrical system',
    default_value=1.0,
)

#  ______                   _
# |  ____|                 (_)
# | |__     _ __     __ _   _   _ __     ___
# |  __|   | '_ \   / _` | | | | '_ \   / _ \
# | |____  | | | | | (_| | | | | | | | |  __/
# |______| |_| |_|  \__, | |_| |_| |_|  \___|
#                    __/ |
#                   |___/
# ===========================================

# Note user override
#    - see also: Aircraft.Engine.ADDITIONAL_MASS_FRACTION
add_meta_data(
    Aircraft.Engine.ADDITIONAL_MASS,
    meta_data=_MetaData,
    historical_name={"GASP": None, "FLOPS": None, "LEAPS1": None},
    units='lbm',
    desc='additional propulsion system mass added to engine control and starter mass, or '
    'engine installation mass',
    default_value=0.0,
)

add_meta_data(
    Aircraft.Engine.ADDITIONAL_MASS_FRACTION,
    meta_data=_MetaData,
    historical_name={
        "GASP": 'INGASP.SKPEI',
        "FLOPS": 'WTIN.WPMISC',  # ['&DEFINE.WTIN.WPMISC', 'FAWT.WPMISC'],
        "LEAPS1": 'aircraft.inputs.L0_propulsion.misc_weight',
    },
    units='unitless',
    option=True,
    desc='fraction of (scaled) engine mass used to calculate additional propulsion '
         'system mass added to engine control and starter mass, or used to '
         'calculate engine installation mass',
    types=(float, int, np.ndarray),
    multivalue=True,
    default_value=0.0,
)

add_meta_data(
    Aircraft.Engine.CONSTANT_FUEL_CONSUMPTION,
    meta_data=_MetaData,
    historical_name={
        "GASP": None,
        "FLOPS": 'MISSIN.FLEAK',
        "LEAPS1": ['iengine.fuel_leak', 'aircraft.inputs.L0_engine.fuel_leak'],
    },
    option=True,
    units='lbm/h',
    desc='Additional constant fuel flow. This value is not scaled with the engine',
    default_value=0.0,
)

add_meta_data(
    Aircraft.Engine.CONTROLS_MASS,
    meta_data=_MetaData,
    historical_name={
        "GASP": None,
        "FLOPS": None,  # '~WEIGHT.WEC',
        "LEAPS1": '(WeightABC)self._engine_ctrl_weight',
    },
    units='lbm',
    desc='estimated mass of the engine controls',
    default_value=0.0,
)

# TODO there should be a GASP name that pairs here
add_meta_data(
    Aircraft.Engine.DATA_FILE,
    meta_data=_MetaData,
    historical_name={"GASP": None, "FLOPS": "ENGDIN.EIFILE", "LEAPS1": None},
    units='unitless',
    types=(str, Path),
    default_value=None,
    option=True,
    desc='filepath to data file containing engine performance tables',
)

add_meta_data(
    Aircraft.Engine.FIXED_RPM,
    meta_data=_MetaData,
    historical_name={"GASP": None, "FLOPS": None, "LEAPS1": None},
    units='rpm',
    default_value=1.0,
    desc='RPM the engine is set to be running at. Overrides RPM provided by '
    'engine model or chosen by optimizer. Typically used when pairing a motor or '
    'turboshaft using a fixed operating RPM with a propeller.',
)

add_meta_data(
    Aircraft.Engine.FLIGHT_IDLE_MAX_FRACTION,
    meta_data=_MetaData,
    historical_name={
        "GASP": None,
        "FLOPS": 'ENGDIN.FIDMAX',
        "LEAPS1": 'aircraft.L0_fuel_flow.idle_max_fract',
    },
    units="unitless",
    option=True,
    default_value=1.0,
    desc='If Aircraft.Engine.GENERATE_FLIGHT_IDLE is True, bounds engine '
    'performance outputs (other than thrust) at flight idle to be below a '
    'decimal fraction of the max value of that output produced by the engine '
    'at each flight condition.',
)

add_meta_data(
    Aircraft.Engine.FLIGHT_IDLE_MIN_FRACTION,
    meta_data=_MetaData,
    historical_name={
        "GASP": None,
        "FLOPS": 'ENGDIN.FIDMIN',
        "LEAPS1": 'aircraft.L0_fuel_flow.idle_min_fract',
    },
    units="unitless",
    option=True,
    default_value=0.08,
    desc='If Aircraft.Engine.GENERATE_FLIGHT_IDLE is True, bounds engine '
    'performance outputs (other than thrust) at flight idle to be above a '
    'decimal fraction of the max value of that output produced by the engine '
    'at each flight condition.',
)

add_meta_data(
    Aircraft.Engine.FLIGHT_IDLE_THRUST_FRACTION,
    meta_data=_MetaData,
    historical_name={"GASP": None, "FLOPS": None, "LEAPS1": None},
    units="unitless",
    option=True,
    default_value=0.0,
    desc='If Aircraft.Engine.GENERATE_FLIGHT_IDLE is True, defines idle thrust '
    'condition as a decimal fraction of max thrust produced by the engine at each '
    'flight condition.',
)

add_meta_data(
    Aircraft.Engine.FUEL_FLOW_SCALER_CONSTANT_TERM,
    meta_data=_MetaData,
    historical_name={
        "GASP": None,
        "FLOPS": 'ENGDIN.DFFAC',
        "LEAPS1": 'ifuel_flow.scaling_const_term',
    },
    units='unitless',
    option=True,
    desc='Constant term in fuel flow scaling equation',
    default_value=0.0,
)

add_meta_data(
    Aircraft.Engine.FUEL_FLOW_SCALER_LINEAR_TERM,
    meta_data=_MetaData,
    historical_name={
        "GASP": None,
        "FLOPS": 'ENGDIN.FFFAC',
        "LEAPS1": 'ifuel_flow.scaling_linear_term',
    },
    units='unitless',
    desc='Linear term in fuel flow scaling equation',
    default_value=0.0,
    option=True,
)

add_meta_data(
    Aircraft.Engine.GENERATE_FLIGHT_IDLE,
    historical_name={
        "GASP": None,
        "FLOPS": 'ENGDIN.IDLE',
        "LEAPS1": 'engine_model.imodel_info.flight_idle_index',
    },
    meta_data=_MetaData,
    units="unitless",
    option=True,
    default_value=False,
    types=bool,
    desc='If True, generate flight idle data by extrapolating from engine deck. Flight '
    'idle is defined as engine performance when thrust is reduced to the level '
    'defined by Aircraft.Engine.FLIGHT_IDLE_THRUST_FRACTION. Engine outputs are '
    'extrapolated to this thrust level, bounded by '
    'Aircraft.Engine.FLIGHT_IDLE_MIN_FRACT and Aircraft.Engine.FLIGHT_IDLE_MIN_FRACT',
)

add_meta_data(
    Aircraft.Engine.GEOPOTENTIAL_ALT,
    meta_data=_MetaData,
    historical_name={
        "GASP": None,
        "FLOPS": 'ENGDIN.IGEO',
        "LEAPS1": 'imodel_info.geopotential_alt',
    },
    units='unitless',
    option=True,
    desc='If True, engine deck altitudes are geopotential and will be converted to '
    'geometric altitudes. If False, engine deck altitudes are geometric.',
    types=bool,
    default_value=False,
)

# Global hybrid throttle is also False by default to account for parallel-hybrid engines
# that can't operate at every power level at every condition due to other constraints
add_meta_data(
    Aircraft.Engine.GLOBAL_HYBRID_THROTTLE,
    meta_data=_MetaData,
    historical_name={"GASP": None, "FLOPS": None, "LEAPS1": None},
    units='unitless',
    desc='Flag for engine decks if the range of provided hybrid throttles is consistent '
    'across all flight conditions (e.g. the maximum hybrid throttle seen in the entire '
    'deck is 1.0, but a given flight condition only goes to 0.9 -> GLOBAL_HYBRID_THROTTLE '
    '= TRUE means the engine can be extrapolated out to 1.0 at that point. If '
    "GLOBAL_HYBRID_THROTTLE is False, then each flight condition's hybrid throttle range is "
    'individually normalized from 0 to 1 independent of other points on the deck).',
    default_value=False,
    types=bool,
    option=True,
)

# TODO Disabling global throttle ranges is preferred (therefore default) to prevent
# unintended extrapolation, but breaks missions using GASP-based engines that have uneven
# throttle ranges (need t4 constraint on mission to truly fix).
add_meta_data(
    Aircraft.Engine.GLOBAL_THROTTLE,
    meta_data=_MetaData,
    historical_name={"GASP": None, "FLOPS": None, "LEAPS1": None},
    units='unitless',
    desc='Flag for engine decks if the range of provided throttles is consistent '
    'across all flight conditions (e.g. the maximum throttle seen in the entire '
    'deck is 1.0, but a given flight condition only goes to 0.9 -> GLOBAL_THROTTLE '
    '= TRUE means the engine can be extrapolated out to 1.0 at that point. If '
    "GLOBAL_THROTTLE is False, then each flight condition's throttle range is "
    'individually normalized from 0 to 1 independent of other points on the deck).',
    default_value=False,
    types=bool,
    option=True,
)

# TODO dependency on NTYE? Does this var need preprocessing? Can this mention be removed?
add_meta_data(
    Aircraft.Engine.HAS_PROPELLERS,
    meta_data=_MetaData,
    historical_name={"GASP": None, "FLOPS": None, "LEAPS1": None},
    option=True,
    units="unitless",
    default_value=False,
    types=bool,
    desc='if True, the aircraft has propellers, otherwise aircraft is assumed to have no '
    'propellers. In GASP this depended on NTYE',
)

add_meta_data(
    Aircraft.Engine.IGNORE_NEGATIVE_THRUST,
    meta_data=_MetaData,
    historical_name={
        "GASP": None,
        "FLOPS": 'ENGDIN.NONEG',
        "LEAPS1": 'imodel_info.ignore_negative_thrust',
    },
    option=True,
    units="unitless",
    default_value=False,
    types=bool,
    desc='If False, all input or generated points are used, otherwise points in the '
    'engine deck with negative net thrust are ignored.',
)

add_meta_data(
    Aircraft.Engine.INTERPOLATION_METHOD,
    meta_data=_MetaData,
    historical_name={"GASP": None, "FLOPS": None, "LEAPS1": None},
    units="unitless",
    option=True,
    default_value='slinear',
    types=str,
    desc="method used for interpolation on an engine deck's data file, allowable values are "
    'table methods from openmdao.components.interp_util.interp',
)

add_meta_data(
    Aircraft.Engine.MASS,
    meta_data=_MetaData,
    historical_name={
        "GASP": None,
        "FLOPS": None,  # ['WTS.WSP(10, 2)', '~WTSTAT.WSP(10, 2)'],
        "LEAPS1": 'aircraft.outputs.L0_weights_summary.Engine.WEIGHT',
    },
    units='lbm',
    desc='scaled mass of a single engine or bare engine if inlet and nozzle mass are '
    'supplied',
    default_value=0.0,
)

add_meta_data(
    Aircraft.Engine.MASS_SCALER,
    meta_data=_MetaData,
    historical_name={
        "GASP": 'INGASP.CK5',
        "FLOPS": 'WTIN.EEXP',  # '~WEIGHT.EEXP',
        "LEAPS1": 'aircraft.inputs.L0_propulsion.engine_weight_scale',
    },
    units='unitless',
    desc='scaler for engine mass',
    default_value=1.0,
)

add_meta_data(
    Aircraft.Engine.MASS_SPECIFIC,
    meta_data=_MetaData,
    historical_name={"GASP": 'INGASP.SWSLS', "FLOPS": None, "LEAPS1": None},
    units="lbm/lbf",
    desc='specific mass of one engine (engine weight/SLS thrust)',
    default_value=0.0,
)

add_meta_data(
    Aircraft.Engine.NUM_ENGINES,
    meta_data=_MetaData,
    historical_name={
        "GASP": "INGASP.ENP",
        "FLOPS": None,  # ['~ANALYS.NENG', 'LANDG.XENG', ],
        "LEAPS1": 'aircraft.outputs.L0_propulsion.total_engine_count',
    },
    units='unitless',
    desc='total number of engines per model on the aircraft '
    '(fuselage, wing, or otherwise)',
    types=(np.ndarray, int),
    multivalue=True,
    option=True,
    default_value=[2]
)

add_meta_data(
    Aircraft.Engine.NUM_FUSELAGE_ENGINES,
    meta_data=_MetaData,
    historical_name={
        "GASP": None,
        "FLOPS": 'WTIN.NEF',  # ['&DEFINE.WTIN.NEF', 'EDETIN.NEF'],
        "LEAPS1": 'aircraft.inputs.L0_fuselage.engines_count',
    },
    units='unitless',
    desc='number of fuselage mounted engines per model',
    option=True,
    types=(np.ndarray, int),
    multivalue=True,
    default_value=0
)

add_meta_data(
    Aircraft.Engine.NUM_WING_ENGINES,
    meta_data=_MetaData,
    historical_name={
        "GASP": None,
        # ['&DEFINE.WTIN.NEW', 'EDETIN.NEW', '~WWGHT.NEW'],
        "FLOPS": 'WTIN.NEW',
        "LEAPS1": 'aircraft.inputs.L0_wing.engines_count',
    },
    units='unitless',
    desc='number of wing mounted engines per model',
    option=True,
    types=(np.ndarray, int),
    multivalue=True,
    default_value=[0]
)

add_meta_data(
    Aircraft.Engine.POD_MASS,
    meta_data=_MetaData,
    historical_name={
        "GASP": None,
        "FLOPS": None,  # ['~WEIGHT.WPOD', '~WWGHT.WPOD'],
        "LEAPS1": '(WeightABC)self._engine_pod_weight_list',
    },
    units='lbm',
    desc='engine pod mass including nacelles',
    default_value=0.0,
)

add_meta_data(
    Aircraft.Engine.POD_MASS_SCALER,
    meta_data=_MetaData,
    historical_name={"GASP": 'INGASP.CK14', "FLOPS": None, "LEAPS1": None},
    units="unitless",
    desc='technology factor on mass of engine pods',
    default_value=1.0,
)

add_meta_data(
    Aircraft.Engine.POSITION_FACTOR,
    meta_data=_MetaData,
    historical_name={"GASP": 'INGASP.SKEPOS', "FLOPS": None, "LEAPS1": None},
    units="unitless",
    desc='engine position factor',
    default_value=0,
)

add_meta_data(
    Aircraft.Engine.PYLON_FACTOR,
    meta_data=_MetaData,
    historical_name={"GASP": 'INGASP.FPYL', "FLOPS": None, "LEAPS1": None},
    units="unitless",
    desc='factor for turbofan engine pylon mass',
    default_value=0.7,
)

add_meta_data(
    Aircraft.Engine.REFERENCE_DIAMETER,
    meta_data=_MetaData,
    historical_name={"GASP": 'INGASP.DIAM_REF', "FLOPS": None, "LEAPS1": None},
    units='ft',
    desc='engine reference diameter',
    default_value=0.0,
)

# NOTE This unscaled turbine (engine) weight is an input provided by the user, and is not
#      an override. It is scaled by Aircraft.Engine.SCALE_FACTOR (a calculated value) to
#      produce Aircraft.Engine.MASS
add_meta_data(
    Aircraft.Engine.REFERENCE_MASS,
    meta_data=_MetaData,
    historical_name={
        "GASP": None,
        "FLOPS": 'WTIN.WENG',  # '~WEIGHT.WENG',
        "LEAPS1": '(WeightABC)self._Engine.WEIGHT',
    },
    units='lbm',
    desc='unscaled mass of a single engine or bare engine if inlet and nozzle mass '
    'are supplied',
    default_value=None,
    option=True,
)

add_meta_data(
    Aircraft.Engine.REFERENCE_SLS_THRUST,
    meta_data=_MetaData,
    historical_name={
        "GASP": 'INGASP.FN_REF',
        "FLOPS": 'WTIN.THRSO',
        "LEAPS1": 'aircraft.inputs.L0_engine*.thrust',
    },
    units='lbf',
    desc='maximum thrust of an engine provided in engine model files',
    default_value=None,
    option=True,
)

add_meta_data(
    Aircraft.Engine.RPM_DESIGN,
    meta_data=_MetaData,
    historical_name={
        "GASP": 'INPROP.XNMAX',  # maximum engine speed, rpm
        "FLOPS": None,
        "LEAPS1": None,
    },
    units='rpm',
    desc='the designed output RPM from the engine for fixed-RPM shafts',
    default_value=None,
)

add_meta_data(
    Aircraft.Engine.SCALE_FACTOR,
    meta_data=_MetaData,
    historical_name={"GASP": None, "FLOPS": None, "LEAPS1": None},
    units='unitless',
    desc='Thrust-based scaling factor used to scale engine performance data during '
    'mission analysis',
    default_value=1.0,
)

add_meta_data(
    Aircraft.Engine.SCALE_MASS,
    meta_data=_MetaData,
    historical_name={
        "GASP": None,
        "FLOPS": None,
        "LEAPS1": '(types)EngineScaleModes.WEIGHT',
    },
    desc='Toggle for enabling scaling of engine mass',
    option=True,
    types=bool,
    multivalue=True,
    default_value=True,
)

add_meta_data(
    Aircraft.Engine.SCALE_PERFORMANCE,
    meta_data=_MetaData,
    historical_name={
        "GASP": None,
        "FLOPS": None,
        "LEAPS1": [
            'iengine.scale_mode',
            '(types)EngineScaleModes.DEFAULT',
        ],
    },
    desc='Toggle for enabling scaling of engine performance including thrust, fuel flow, '
    'and electric power',
    option=True,
    types=bool,
    multivalue=True,
    default_value=True,
)

add_meta_data(
    Aircraft.Engine.SCALED_SLS_THRUST,
    meta_data=_MetaData,
    historical_name={
        "GASP": 'INGASP.THIN',
        "FLOPS": 'CONFIN.THRUST',
        "LEAPS1": [
            'aircraft.outputs.L0_propulsion.max_rated_thrust',
            'aircraft.cached.L0_propulsion.max_rated_thrust',
        ],
    },
    units='lbf',
    desc='maximum thrust of an engine after scaling',
    default_value=0.0,
)

add_meta_data(
    Aircraft.Engine.STARTER_MASS,
    meta_data=_MetaData,
    historical_name={
        "GASP": None,
        "FLOPS": None,  # '~WEIGHT.WSTART',
        "LEAPS1": '(WeightABC)self._starter_weight',
    },
    units='lbm',
    desc='starter mass',
    default_value=0.0,
)

add_meta_data(
    Aircraft.Engine.SUBSONIC_FUEL_FLOW_SCALER,
    meta_data=_MetaData,
    historical_name={
        "GASP": None,
        "FLOPS": 'ENGDIN.FFFSUB',
        "LEAPS1": 'aircraft.L0_fuel_flow.subsonic_factor',
    },
    units='unitless',
    desc='scaling factor on fuel flow when Mach number is subsonic',
    default_value=1.0,
    option=True,
)

add_meta_data(
    Aircraft.Engine.SUPERSONIC_FUEL_FLOW_SCALER,
    meta_data=_MetaData,
    historical_name={
        "GASP": None,
        "FLOPS": 'ENGDIN.FFFSUP',
        "LEAPS1": 'aircraft.L0_fuel_flow.supersonic_factor',
    },
    units='unitless',
    desc='scaling factor on fuel flow when Mach number is supersonic',
    default_value=1.0,
    option=True,
)

add_meta_data(
    # Note user override
    #    - see also: Aircraft.Engine.THRUST_REVERSERS_MASS_SCALER
    Aircraft.Engine.THRUST_REVERSERS_MASS,
    meta_data=_MetaData,
    historical_name={
        "GASP": None,
        # ['WTS.WSP(11, 2)', '~WEIGHT.WTHR', '~WTSTAT.WSP(11, 2)', '~INERT.WTHR'],
        "FLOPS": None,
        "LEAPS1": [
            '(WeightABC)self._thrust_reversers_weight',
            'aircraft.outputs.L0_weights_summary.thrust_reversers_weight',
        ],
    },
    units='lbm',
    desc='mass of thrust reversers on engines',
    default_value=0.0,
)

add_meta_data(
    # Note users must enable this feature, or the associated calculation is
    # discarded
    Aircraft.Engine.THRUST_REVERSERS_MASS_SCALER,
    meta_data=_MetaData,
    historical_name={
        "GASP": None,
        # ['&DEFINE.WTIN.WTHR', 'MISWT.WTHR', 'MISWT.OTHR'],
        "FLOPS": 'WTIN.WTHR',
        "LEAPS1": 'aircraft.inputs.L0_overrides.thrust_reversers_weight',
    },
    units='unitless',
    desc='scaler for mass of thrust reversers on engines. In FLOPS/LEAPS1 default to 0.0',
    default_value=0.0,
)

add_meta_data(
    Aircraft.Engine.TYPE,
    meta_data=_MetaData,
    historical_name={"GASP": 'INGASP.NTYE', "FLOPS": None, "LEAPS1": None},
    option=True,
    default_value=GASPEngineType.TURBOJET,
    types=(GASPEngineType, int, str),
    multivalue=True,
    units="unitless",
    desc='specifies engine type used for GASP-based engine mass calculation',
)

add_meta_data(
    Aircraft.Engine.WING_LOCATIONS,
    meta_data=_MetaData,
    historical_name={
        "GASP": 'INGASP.YP',
        "FLOPS": 'WTIN.ETAE',  # ['&DEFINE.WTIN.ETAE', 'WDEF.ETAE'],
        "LEAPS1": 'aircraft.inputs.L0_propulsion.wing_engine_locations',
    },
    units='unitless',
    desc='Engine wing mount locations as fractions of semispan; (NUM_WING_ENGINES)/2 values '
    'are input',
    default_value=np.array([0.0]),
)

#   ___                      _
#  / __|  ___   __ _   _ _  | |__   ___  __ __
# | (_ | / -_) / _` | | '_| | '_ \ / _ \ \ \ /
#  \___| \___| \__,_| |_|   |_.__/ \___/ /_\_\
# ============================================

add_meta_data(
    Aircraft.Engine.Gearbox.EFFICIENCY,
    meta_data=_MetaData,
    historical_name={"GASP": None, "FLOPS": None, "LEAPS1": None},
    units='unitless',
    desc='The efficiency of the gearbox.',
    default_value=1.0,
)
add_meta_data(
    Aircraft.Engine.Gearbox.GEAR_RATIO,
    meta_data=_MetaData,
    historical_name={"GASP": None, "FLOPS": None, "LEAPS1": None},  # 1 / INPROP.GR
    units='unitless',
    desc='Reduction gear ratio, or the ratio of the RPM_in divided by the RPM_out for the gearbox.',
    default_value=1.0,
)

add_meta_data(
    Aircraft.Engine.Gearbox.MASS,
    meta_data=_MetaData,
    historical_name={"GASP": None, "FLOPS": None, "LEAPS1": None},
    units='lbm',
    desc='The mass of the gearbox.',
    default_value=0,
)

add_meta_data(
    Aircraft.Engine.Gearbox.SHAFT_POWER_DESIGN,
    meta_data=_MetaData,
    historical_name={
        "GASP": 'INPROP.HPMSLS',  # max sea level static horsepower, hp
        "FLOPS": None,
        "LEAPS1": None,
    },
    units='hp',
    desc='A guess for the maximum power that will be transmitted through the gearbox during the mission (max shp input).',
    default_value=1.0,
)

add_meta_data(
    Aircraft.Engine.Gearbox.SPECIFIC_TORQUE,
    meta_data=_MetaData,
    historical_name={"GASP": None, "FLOPS": None, "LEAPS1": None},
    units='lbf*ft/lbm',
    desc='The specific torque of the gearbox, used to calculate gearbox mass. ',
    default_value=100,
)

#  __  __         _
# |  \/  |  ___  | |_   ___   _ _
# | |\/| | / _ \ |  _| / _ \ | '_|
# |_|  |_| \___/  \__| \___/ |_|
# ================================

add_meta_data(
    Aircraft.Engine.Motor.MASS,
    meta_data=_MetaData,
    historical_name={"GASP": 'WMOTOR', "FLOPS": None, "LEAPS1": None},
    units='lbm',
    desc='Total motor mass (considers number of motors)',
    default_value=0.0,
)

add_meta_data(
    Aircraft.Engine.Motor.TORQUE_MAX,
    meta_data=_MetaData,
    historical_name={"GASP": None, "FLOPS": None, "LEAPS1": None},
    units='lbf*ft',
    desc='Max torque value that can be output from a single motor. Used to determine '
    'motor mass in pre-mission',
)

#   ___                            _   _
#  | _ \  _ _   ___   _ __   ___  | | | |  ___   _ _
#  |  _/ | '_| / _ \ | '_ \ / -_) | | | | / -_) | '_|
#  |_|   |_|   \___/ | .__/ \___| |_| |_| \___| |_|
#                    |_|
# ===================================================

add_meta_data(
    Aircraft.Engine.Propeller.ACTIVITY_FACTOR,
    meta_data=_MetaData,
    historical_name={"GASP": 'INPROP.AF', "FLOPS": None, "LEAPS1": None},
    units="unitless",
    desc='propeller actitivty factor per Blade (Range: 80 to 200)',
    default_value=0.0,
)

# NOTE if FT < 0, this bool is true, if >= 0, this is false and the value of FT is used
# as the installation loss factor
add_meta_data(
    Aircraft.Engine.Propeller.COMPUTE_INSTALLATION_LOSS,
    meta_data=_MetaData,
    historical_name={"GASP": 'INPROP.FT', "FLOPS": None, "LEAPS1": None},
    units="unitless",
    option=True,
    default_value=True,
    types=bool,
    multivalue=True,
    desc='if true, compute installation loss factor based on blockage factor',
)

add_meta_data(
    Aircraft.Engine.Propeller.DATA_FILE,
    meta_data=_MetaData,
    historical_name={"GASP": None, "FLOPS": None, "LEAPS1": None},
    units='unitless',
    types=(str, Path),
    default_value=None,
    option=True,
    desc='filepath to data file containing propeller data map',
)

add_meta_data(
    Aircraft.Engine.Propeller.DIAMETER,
    meta_data=_MetaData,
    historical_name={"GASP": 'INPROP.DPROP', "FLOPS": None, "LEAPS1": None},
    units='ft',
    desc='propeller diameter',
    default_value=0.0,
)

add_meta_data(
    Aircraft.Engine.Propeller.INTEGRATED_LIFT_COEFFICIENT,
    meta_data=_MetaData,
    historical_name={"GASP": 'INPROP.CLI', "FLOPS": None, "LEAPS1": None},
    units='unitless',
    desc='propeller blade integrated design lift coefficient (Range: 0.3 to 0.8)',
    default_value=0.5,
)

add_meta_data(
    Aircraft.Engine.Propeller.NUM_BLADES,
    meta_data=_MetaData,
    historical_name={"GASP": 'INPROP.BL', "FLOPS": None, "LEAPS1": None},
    units='unitless',
    desc='number of blades per propeller',
    option=True,
    types=(int, np.ndarray),
    multivalue=True,
    default_value=0
)

add_meta_data(
    Aircraft.Engine.Propeller.TIP_MACH_MAX,
    meta_data=_MetaData,
    historical_name={
        "GASP": None,  # TODO this needs verification
        "FLOPS": None,
        "LEAPS1": None,
    },
    units='unitless',
    desc='maximum allowable Mach number at propeller tip (based on helical speed)',
    default_value=1.0,
)

add_meta_data(
    Aircraft.Engine.Propeller.TIP_SPEED_MAX,
    meta_data=_MetaData,
    historical_name={
        "GASP": ['INPROP.TSPDMX', 'INPROP.TPSPDMXe'],
        "FLOPS": None,
        "LEAPS1": None,
    },
    units='ft/s',
    desc='maximum allowable propeller linear tip speed',
    default_value=800.0,
)

# add_meta_data(
#     Aircraft.Engine.USE_PROPELLER_MAP,
#     meta_data=_MetaData,
#     historical_name={"GASP": None,
#                      "FLOPS": None,
#                      "LEAPS1": None
#                      },
#     option=True,
#     default_value=False,
#     types=bool,
#     units="unitless",
#     desc='flag whether to use propeller map or Hamilton-Standard model.'
# )

#  ______   _
# |  ____| (_)
# | |__     _   _ __    ___
# |  __|   | | | '_ \  / __|
# | |      | | | | | | \__ \
# |_|      |_| |_| |_| |___/
# ===========================

add_meta_data(
    Aircraft.Fins.AREA,
    meta_data=_MetaData,
    historical_name={
        "GASP": None,
        "FLOPS": 'WTIN.SFIN',  # ['&DEFINE.WTIN.SFIN', 'WTS.SFIN'],
        "LEAPS1": 'aircraft.inputs.L0_fins.area',
    },
    units='ft**2',
    desc='vertical fin theoretical area',
    default_value=0.0,
)

add_meta_data(
    # Note user override
    #    - see also: Aircraft.Fins.MASS_SCALER
    Aircraft.Fins.MASS,
    meta_data=_MetaData,
    historical_name={
        "GASP": None,
        # ['WTS.WSP(4, 2)', '~WEIGHT.WFIN', '~WTSTAT.WSP(4, 2)'],
        "FLOPS": None,
        "LEAPS1": [
            '(WeightABC)self._wing_vertical_fin_weight',
            'aircraft.outputs.L0_weights_summary.wing_vertical_fin_weight',
        ],
    },
    units='lbm',
    desc='mass of vertical fins',
    default_value=0.0,
)

add_meta_data(
    Aircraft.Fins.MASS_SCALER,
    meta_data=_MetaData,
    historical_name={
        "GASP": None,
        "FLOPS": 'WTIN.FRFIN',  # ['&DEFINE.WTIN.FRFIN', 'WTS.FRFIN'],
        "LEAPS1": 'aircraft.inputs.L0_overrides.wing_vertical_fin_weight',
    },
    units='unitless',
    desc='mass scaler for fin structure',
    default_value=1.0,
)

add_meta_data(
    Aircraft.Fins.NUM_FINS,
    meta_data=_MetaData,
    historical_name={
        "GASP": None,
        "FLOPS": 'WTIN.NFIN',  # ['&DEFINE.WTIN.NFIN', 'WTS.NFIN'],
        "LEAPS1": 'aircraft.inputs.L0_fins.fin_count',
    },
    units='unitless',
    desc='number of fins',
    types=int,
    option=True,
    default_value=0,
)

add_meta_data(
    Aircraft.Fins.TAPER_RATIO,
    meta_data=_MetaData,
    historical_name={
        "GASP": None,
        "FLOPS": 'WTIN.TRFIN',  # ['&DEFINE.WTIN.TRFIN', 'WTS.TRFIN'],
        "LEAPS1": 'aircraft.inputs.L0_fins.taper_ratio',
    },
    units='unitless',
    desc='vertical fin theoretical taper ratio',
    default_value=0.0,
)

#  ______                  _
# |  ____|                | |
# | |__     _   _    ___  | |
# |  __|   | | | |  / _ \ | |
# | |      | |_| | |  __/ | |
# |_|       \__,_|  \___| |_|
# ===========================

add_meta_data(
    Aircraft.Fuel.AUXILIARY_FUEL_CAPACITY,
    meta_data=_MetaData,
    historical_name={
        "GASP": None,
        "FLOPS": 'WTIN.FULAUX',  # ['&DEFINE.WTIN.FULAUX', 'FAWT.FULAUX'],
        "LEAPS1": 'aircraft.inputs.L0_fuel.aux_capacity',
    },
    units='lbm',
    desc='fuel capacity of the auxiliary tank',
    default_value=0.0,
)

add_meta_data(
    Aircraft.Fuel.BURN_PER_PASSENGER_MILE,
    meta_data=_MetaData,
    historical_name={"GASP": None, "FLOPS": None, "LEAPS1": None},
    units='lbm/NM',
    desc='average fuel burn per passenger per mile flown',
)

add_meta_data(
    Aircraft.Fuel.CAPACITY_FACTOR,
    meta_data=_MetaData,
    historical_name={
        "GASP": None,
        "FLOPS": None,  # 'MISWT.FWMAX',
        "LEAPS1": '(WeightABC)self._wing_fuel_capacity_factor',
    },
    units='unitless',
    desc='fuel capacity factor',
    default_value=1.0,
)

add_meta_data(
    Aircraft.Fuel.DENSITY,
    meta_data=_MetaData,
    historical_name={"GASP": 'INGASP.FUELD', "FLOPS": None, "LEAPS1": None},
    units='lbm/galUS',
    desc='fuel density',
    default_value=0.0,
)

# TODO replace with actual fuel density
add_meta_data(
    Aircraft.Fuel.DENSITY_RATIO,
    meta_data=_MetaData,
    historical_name={
        "GASP": None,
        "FLOPS": 'WTIN.FULDEN',  # ['&DEFINE.WTIN.FULDEN', 'UPFUEL.FULDEN'],
        "LEAPS1": 'aircraft.inputs.L0_fuel.density_ratio',
    },
    units='unitless',
    desc='Fuel density ratio for alternate fuels compared to jet fuel (typical '
    'density of 6.7 lbm/gal), used in the calculation of wing_capacity (if '
    'wing_capacity is not input) and in the calculation of fuel system '
    'weight.',
    default_value=1.0,
)

add_meta_data(
    Aircraft.Fuel.FUEL_MARGIN,
    meta_data=_MetaData,
    historical_name={"GASP": 'INGASP.FVOL_MRG', "FLOPS": None, "LEAPS1": None},
    units='unitless',
    desc='percentage of excess fuel volume required, essentially the amount of fuel above '
    'the design point that there has to be volume to carry',
    default_value=0.0,
)

add_meta_data(
    # NOTE: user override
    #    - see also: Aircraft.Fuel.FUEL_SYSTEM_MASS_SCALER
    Aircraft.Fuel.FUEL_SYSTEM_MASS,
    meta_data=_MetaData,
    historical_name={
        "GASP": None,
        # ['WTS.WSP(13, 2)', '~WEIGHT.WFSYS', '~WTSTAT.WSP(13, 2)'],
        "FLOPS": None,
        "LEAPS1": [
            '(WeightABC)self._fuel_sys_weight',
            'aircraft.outputs.L0_weights_summary.fuel_sys_weight',
        ],
    },
    units='lbm',
    desc='fuel system mass',
    default_value=0.0,
)

add_meta_data(
    Aircraft.Fuel.FUEL_SYSTEM_MASS_COEFFICIENT,
    meta_data=_MetaData,
    historical_name={"GASP": 'INGASP.SKFS', "FLOPS": None, "LEAPS1": None},
    units="unitless",
    desc='mass trend coefficient of fuel system',
    default_value=0.0,
)

add_meta_data(
    Aircraft.Fuel.FUEL_SYSTEM_MASS_SCALER,
    meta_data=_MetaData,
    historical_name={
        "GASP": 'INGASP.CK21',
        # ['&DEFINE.WTIN.WFSYS', 'MISWT.WFSYS', 'MISWT.OFSYS'],
        "FLOPS": 'WTIN.WFSYS',
        "LEAPS1": 'aircraft.inputs.L0_overrides.fuel_sys_weight',
    },
    units='unitless',
    desc='scaler for fuel system mass',
    default_value=1.0,
)

add_meta_data(
    Aircraft.Fuel.FUSELAGE_FUEL_CAPACITY,
    meta_data=_MetaData,
    historical_name={
        "GASP": None,
        # ['&DEFINE.WTIN.FULFMX', 'WTS.FULFMX', '~WEIGHT.FUFU'],
        "FLOPS": 'WTIN.FULFMX',
        "LEAPS1": [
            'aircraft.inputs.L0_fuel.fuselage_capacity',
            '(WeightABC)self._fuselage_fuel_capacity',
        ],
    },
    units='lbm',
    desc='fuel capacity of the fuselage',
    default_value=0.0,
)

add_meta_data(
    Aircraft.Fuel.NUM_TANKS,
    meta_data=_MetaData,
    historical_name={
        "GASP": None,
        "FLOPS": 'WTIN.NTANK',  # ['&DEFINE.WTIN.NTANK', 'WTS.NTANK'],
        "LEAPS1": 'aircraft.inputs.L0_fuel.tank_count',
    },
    units='unitless',
    desc='number of fuel tanks',
    types=int,
    option=True,
    default_value=7,
)

add_meta_data(
    Aircraft.Fuel.TOTAL_CAPACITY,
    meta_data=_MetaData,
    historical_name={
        "GASP": None,
        "FLOPS": 'WTIN.FMXTOT',  # ['&DEFINE.WTIN.FMXTOT', 'PLRNG.FMXTOT'],
        "LEAPS1": [
            'aircraft.inputs.L0_fuel.total_capacity',
            'aircraft.cached.L0_fuel.total_capacity',
        ],
    },
    units='lbm',
    desc='Total fuel capacity of the aircraft including wing, fuselage and '
    'auxiliary tanks. Used in generating payload-range diagram (Default = '
    'wing_capacity + fuselage_capacity + aux_capacity)',
    default_value=0.0,
)

add_meta_data(
    Aircraft.Fuel.TOTAL_VOLUME,
    meta_data=_MetaData,
    historical_name={
        "GASP": None,
        "FLOPS": None,  # '~WEIGHT.ZFEQ',
        "LEAPS1": [
            '(WeightABC)self._total_fuel_vol',
            '~WeightABC.calc_unusable_fuel.total_fuel_vol',
            '~WeightABC._pre_unusable_fuel.total_fuel_vol',
            '~BasicTransportWeight._pre_unusable_fuel.total_fuel_vol',
        ],
    },
    units='galUS',  # need to check this
    desc='Total fuel volume',
    default_value=0.0,
)

add_meta_data(
    # Note user override
    #    - see also: Aircraft.Fuel.UNUSABLE_FUEL_MASS_SCALER
    Aircraft.Fuel.UNUSABLE_FUEL_MASS,
    meta_data=_MetaData,
    historical_name={
        "GASP": None,
        # ['WTS.WSP(29, 2)', '~WEIGHT.WUF', '~WTSTAT.WSP(29, 2)', '~INERT.WUF'],
        "FLOPS": None,
        "LEAPS1": [
            '(WeightABC)self._unusable_fuel_weight',
            'aircraft.outputs.L0_weights_summary.unusable_fuel_weight',
        ],
    },
    units='lbm',
    desc='unusable fuel mass',
    default_value=0.0,
)

add_meta_data(
    Aircraft.Fuel.UNUSABLE_FUEL_MASS_COEFFICIENT,
    meta_data=_MetaData,
    historical_name={"GASP": "INGASP.CW(13)", "FLOPS": None, "LEAPS1": None},
    default_value=0.0,
    units="unitless",
    desc='mass trend coefficient of trapped fuel factor',
)

add_meta_data(
    Aircraft.Fuel.UNUSABLE_FUEL_MASS_SCALER,
    meta_data=_MetaData,
    historical_name={
        "GASP": None,
        # ['&DEFINE.WTIN.WUF', 'MISWT.WUF', 'MISWT.OUF'],
        "FLOPS": 'WTIN.WUF',
        "LEAPS1": 'aircraft.inputs.L0_overrides.unusable_fuel_weight',
    },
    units='unitless',
    desc='scaler for Unusable fuel mass',
    default_value=1.0,
)

add_meta_data(
    Aircraft.Fuel.WING_FUEL_CAPACITY,
    meta_data=_MetaData,
    historical_name={
        "GASP": None,
        "FLOPS": 'WTIN.FULWMX',  # ['&DEFINE.WTIN.FULWMX', 'WTS.FULWMX'],
        "LEAPS1": 'aircraft.inputs.L0_fuel.wing_capacity',
    },
    units='lbm',
    desc='fuel capacity of the auxiliary tank',
    default_value=0.0,
)

add_meta_data(
    Aircraft.Fuel.WING_FUEL_FRACTION,
    meta_data=_MetaData,
    historical_name={"GASP": 'INGASP.SKWF', "FLOPS": None, "LEAPS1": None},
    units='unitless',
    desc='fraction of total theoretical wing volume used for wing fuel',
    default_value=0.0,
)

add_meta_data(
    Aircraft.Fuel.WING_REF_CAPACITY,
    meta_data=_MetaData,
    historical_name={
        "GASP": None,
        "FLOPS": 'WTIN.FUELRF',  # ['&DEFINE.WTIN.FUELRF', 'WPAB.FUELRF'],
        "LEAPS1": 'aircraft.inputs.L0_fuel.wing_ref_capacity',
    },
    units='lbm',  # TODO FLOPS says lbm, sfwate.f line 827
    desc='reference fuel volume',
    default_value=0.0,
)

add_meta_data(
    Aircraft.Fuel.WING_REF_CAPACITY_AREA,
    meta_data=_MetaData,
    historical_name={
        "GASP": None,
        "FLOPS": 'WTIN.FSWREF',  # ['&DEFINE.WTIN.FSWREF', 'WPAB.FSWREF'],
        "LEAPS1": 'aircraft.inputs.L0_fuel.wing_ref_capacity_area',
    },
    units='unitless',  # TODO FLOPS says unitless, sfwate.f line 828
    desc='reference wing area for fuel capacity',
    default_value=0.0,
)

add_meta_data(
    Aircraft.Fuel.WING_REF_CAPACITY_TERM_A,
    meta_data=_MetaData,
    historical_name={
        "GASP": None,
        "FLOPS": 'WTIN.FUSCLA',  # ['&DEFINE.WTIN.FUSCLA', 'WPAB.FUSCLA'],
        "LEAPS1": 'aircraft.inputs.L0_fuel.wing_ref_capacity_1_5_term',
    },
    units='unitless',
    desc='scaling factor A',
    default_value=0.0,
)

add_meta_data(
    Aircraft.Fuel.WING_REF_CAPACITY_TERM_B,
    meta_data=_MetaData,
    historical_name={
        "GASP": None,
        "FLOPS": 'WTIN.FUSCLB',  # ['&DEFINE.WTIN.FUSCLB', 'WPAB.FUSCLB'],
        "LEAPS1": 'aircraft.inputs.L0_fuel.wing_ref_capacity_linear_term',
    },
    units='unitless',
    desc='scaling factor B',
    default_value=0.0,
)

# add_meta_data(
#     Aircraft.Fuel.WING_VOLUME,
#     meta_data=_MetaData,
#     historical_name={"GASP": None,
#                      "FLOPS": None,
#                      "LEAPS1": None
#                     },
#     FLOPS_name=None,
#     LEAPS1_name=None,
#     GASP_name='INGASP.FVOLW',
#     units='ft**3',
#     desc='wing tank fuel volume',
# )

add_meta_data(
    Aircraft.Fuel.WING_VOLUME_DESIGN,
    meta_data=_MetaData,
    historical_name={"GASP": 'INGASP.FVOLW_DES', "FLOPS": None, "LEAPS1": None},
    units='ft**3',
    desc='wing tank fuel volume when carrying design fuel plus fuel margin',
    default_value=0.0,
)

add_meta_data(
    Aircraft.Fuel.WING_VOLUME_GEOMETRIC_MAX,
    meta_data=_MetaData,
    historical_name={"GASP": 'INGASP.FVOLW_GEOM', "FLOPS": None, "LEAPS1": None},
    units='ft**3',
    desc='wing tank fuel volume based on geometry',
    default_value=0.0,
)

add_meta_data(
    Aircraft.Fuel.WING_VOLUME_STRUCTURAL_MAX,
    meta_data=_MetaData,
    historical_name={"GASP": 'INGASP.FVOLW_MAX', "FLOPS": None, "LEAPS1": None},
    units='ft**3',
    desc='wing tank volume based on maximum wing fuel weight',
    default_value=0.0,
)


#
#   ______                          _         _       _
#  |  ____|                        (_)       | |     (_)
#  | |__     _   _   _ __   _ __    _   ___  | |__    _   _ __     __ _   ___
#  |  __|   | | | | | '__| | '_ \  | | / __| | '_ \  | | | '_ \   / _` | / __|
#  | |      | |_| | | |    | | | | | | \__ \ | | | | | | | | | | | (_| | \__ \
#  |_|       \__,_| |_|    |_| |_| |_| |___/ |_| |_| |_| |_| |_|  \__, | |___/
#                                                                  __/ |
#                                                                 |___/
# ============================================================================

add_meta_data(
    # Note user override
    #    - see also: Aircraft.Furnishings.MASS_SCALER
    Aircraft.Furnishings.MASS,
    meta_data=_MetaData,
    historical_name={
        "GASP": 'INGASP.CW(8)',
        # ['WTS.WSP(22, 2)', '~WEIGHT.WFURN', '~WTSTAT.WSP(22, 2)'],
        "FLOPS": None,
        "LEAPS1": [
            '(WeightABC)self._furnishings_group_weight',
            'aircraft.outputs.L0_weights_summary.furnishings_group_weight',
        ],
    },
    units='lbm',
    desc='Total furnishings system mass',
    default_value=0.0,
)

add_meta_data(
    Aircraft.Furnishings.MASS_BASE,
    meta_data=_MetaData,
    historical_name={"GASP": None, "FLOPS": None, "LEAPS1": None},
    units='lbm',
    desc='Base furnishings system mass without additional 1% empty mass',
    default_value=0.0,
)

add_meta_data(
    Aircraft.Furnishings.MASS_SCALER,
    meta_data=_MetaData,
    historical_name={
        "GASP": None,
        # ['&DEFINE.WTIN.WFURN', 'MISWT.WFURN', 'MISWT.OFURN'],
        "FLOPS": 'WTIN.WFURN',
        "LEAPS1": 'aircraft.inputs.L0_overrides.furnishings_group_weight',
    },
    units='unitless',
    desc='Furnishings system mass scaler',
    default_value=1.0,
)

#  ______                        _
# |  ____|                      | |
# | |__     _   _   ___    ___  | |   __ _    __ _    ___
# |  __|   | | | | / __|  / _ \ | |  / _` |  / _` |  / _ \
# | |      | |_| | \__ \ |  __/ | | | (_| | | (_| | |  __/
# |_|       \__,_| |___/  \___| |_|  \__,_|  \__, |  \___|
#                                             __/ |
#                                            |___/
# ========================================================

add_meta_data(
    Aircraft.Fuselage.AFTBODY_TO_TOTAL_WETTED_AREA,
    meta_data=_MetaData,
    historical_name={"GASP": 'INGASP.SAFTqS', "FLOPS": None, "LEAPS1": None},
    units='unitless',
    types=float,
    default_value=0.0,
    desc='aftbody wetted area to total body wetted area',
)

add_meta_data(
    Aircraft.Fuselage.AISLE_WIDTH,
    meta_data=_MetaData,
    historical_name={"GASP": 'INGASP.WAS', "FLOPS": None, "LEAPS1": None},
    units='inch',
    desc='width of the aisles in the passenger cabin',
    option=True,
    default_value=24,
)

# TODO FLOPS is not average diameter, but rather a reference diameter using max
#      height and length. New variable??
add_meta_data(
    Aircraft.Fuselage.AVG_DIAMETER,
    meta_data=_MetaData,
    historical_name={
        "GASP": ['INGASP.WC', 'INGASP.SWF'],
        "FLOPS": None,  # 'EDETIN.XD',
        "LEAPS1": 'aircraft.outputs.L0_fuselage.avg_diam',
    },
    units='ft',
    desc='average fuselage diameter',
    default_value=0.0,
)

add_meta_data(
    Aircraft.Fuselage.CHARACTERISTIC_LENGTH,
    meta_data=_MetaData,
    historical_name={
        "GASP": None,
        "FLOPS": None,  # 'MISSA.EL[4]',
        "LEAPS1": [
            'aircraft.outputs.L0_aerodynamics.mission_component_char_len_table[3]',
            'aircraft.cached.L0_aerodynamics.mission_component_char_len_table[3]',
        ],
    },
    units='ft',
    desc='Reynolds characteristic length for the fuselage',
    default_value=0.0,
)

add_meta_data(
    Aircraft.Fuselage.CROSS_SECTION,
    meta_data=_MetaData,
    historical_name={
        "GASP": None,
        "FLOPS": None,  # ['MISSA.SPI', '~CDCC.SPI'],
        "LEAPS1": 'aircraft.outputs.L0_fuselage.mission_cross_sect_area',
    },
    units='ft**2',
    desc='fuselage cross sectional area',
)

add_meta_data(
    Aircraft.Fuselage.DELTA_DIAMETER,
    meta_data=_MetaData,
    historical_name={"GASP": 'INGASP.HCK', "FLOPS": None, "LEAPS1": None},
    units='ft',
    desc='mean fuselage cabin diameter minus mean fuselage nose diameter',
    default_value=0.0,
)

add_meta_data(
    Aircraft.Fuselage.DIAMETER_TO_WING_SPAN,
    meta_data=_MetaData,
    historical_name={
        "GASP": None,
        "FLOPS": None,  # ['MISSA.DB', '~CDCC.DB'],
        "LEAPS1": 'aircraft.outputs.L0_fuselage.mission_diam_to_wing_span_ratio',
    },
    units='unitless',
    desc='fuselage diameter to wing span ratio',
    default_value=0.0,
)

add_meta_data(
    Aircraft.Fuselage.FINENESS,
    meta_data=_MetaData,
    historical_name={
        "GASP": None,
        "FLOPS": None,  # 'MISSA.FR[4]',
        "LEAPS1": [
            'aircraft.outputs.L0_aerodynamics.mission_fineness_ratio_table[3]',
            'aircraft.cached.L0_aerodynamics.mission_fineness_ratio_table[3]',
        ],
    },
    units='unitless',
    desc='fuselage fineness ratio',
    default_value=0.0,
)

add_meta_data(
    Aircraft.Fuselage.FLAT_PLATE_AREA_INCREMENT,
    meta_data=_MetaData,
    historical_name={"GASP": 'INGASP.DELFE', "FLOPS": None, "LEAPS1": None},
    units='ft**2',
    desc='increment to fuselage flat plate area',
)

add_meta_data(
    Aircraft.Fuselage.FORM_FACTOR,
    meta_data=_MetaData,
    historical_name={"GASP": 'INGASP.CKF', "FLOPS": None, "LEAPS1": None},
    units='unitless',
    desc='fuselage form factor',
    default_value=1,
)

add_meta_data(
    Aircraft.Fuselage.HEIGHT_TO_WIDTH_RATIO,
    meta_data=_MetaData,
    historical_name={"GASP": 'INGASP.HGTqWID', "FLOPS": None, "LEAPS1": None},
    units='unitless',
    types=float,
    default_value=1.0,
    desc='fuselage height-to-width ratio',
)

add_meta_data(
    Aircraft.Fuselage.LAMINAR_FLOW_LOWER,
    meta_data=_MetaData,
    historical_name={
        "GASP": None,
        "FLOPS": 'AERIN.TRLB',  # ['&DEFINE.AERIN.TRLB', 'XLAM.TRLB', ],
        "LEAPS1": 'aircraft.inputs.L0_aerodynamics.fuselage_percent_laminar_flow_lower_surface',
    },
    units='unitless',
    desc='define percent laminar flow for fuselage lower surface',
    default_value=0.0,
)

add_meta_data(
    Aircraft.Fuselage.LAMINAR_FLOW_UPPER,
    meta_data=_MetaData,
    historical_name={
        "GASP": None,
        "FLOPS": 'AERIN.TRUB',  # ['&DEFINE.AERIN.TRUB', 'XLAM.TRUB', ],
        "LEAPS1": 'aircraft.inputs.L0_aerodynamics.fuselage_percent_laminar_flow_upper_surface',
    },
    units='unitless',
    desc='define percent laminar flow for fuselage upper surface',
    default_value=0.0,
)

# TODO LEAPS variable description
add_meta_data(
    Aircraft.Fuselage.LENGTH,
    meta_data=_MetaData,
    historical_name={
        "GASP": 'INGASP.ELF',
        "FLOPS": 'WTIN.XL',
        #  [  # inputs
        #      '&DEFINE.WTIN.XL', 'WTS.XL',
        #      # outputs
        #      'EDETIN.BL', '~DEFAER.BL',
        #  ],
        "LEAPS1": [
            'aircraft.inputs.L0_fuselage.total_length',
            'aircraft.outputs.L0_fuselage.total_length',
            # other
            'aircraft.cached.L0_fuselage.total_length',
        ],
    },
    units='ft',
    desc='Define the Fuselage total length. If total_length is not input for a '
    'passenger transport, LEAPS will calculate the fuselage length, width and '
    'depth and the length of the passenger compartment.',
    default_value=0.0,
)

add_meta_data(
    Aircraft.Fuselage.LENGTH_TO_DIAMETER,
    meta_data=_MetaData,
    historical_name={
        "GASP": None,
        "FLOPS": None,  # ['MISSA.BODYLD', '~CDCC.BODYLD'],
        "LEAPS1": 'aircraft.outputs.L0_fuselage.mission_len_to_diam_ratio',
    },
    units='unitless',
    desc='fuselage length to diameter ratio',
    default_value=0.0,
)

add_meta_data(
    Aircraft.Fuselage.LIFT_COEFFICENT_RATIO_BODY_TO_WING,
    meta_data=_MetaData,
    historical_name={"GASP": 'INGASP.CLBqCLW', "FLOPS": None, "LEAPS1": None},
    units='unitless',
    types=float,
    default_value=0.0,
    desc='lift coefficent of body over lift coefficent of wing ratio',
)

add_meta_data(
    # Note user override
    #    - see also: Aircraft.Fuselage.MASS_SCALER
    Aircraft.Fuselage.MASS,
    meta_data=_MetaData,
    historical_name={
        "GASP": None,
        # ['WTS.WSP(6, 2)', '~WEIGHT.WFUSE', '~WTSTAT.WSP(6, 2)', '~INERT.WFUSE', ],
        "FLOPS": None,
        "LEAPS1": [
            '(WeightABC)self._fuselage_weight',
            'aircraft.outputs.L0_weights_summary.fuselage_weight',
        ],
    },
    units='lbm',
    desc='mass of the fuselage structure',
    default_value=0.0,
)

add_meta_data(
    Aircraft.Fuselage.MASS_COEFFICIENT,
    meta_data=_MetaData,
    historical_name={"GASP": 'INGASP.SKB', "FLOPS": None, "LEAPS1": None},
    units="unitless",
    desc='mass trend coefficient of fuselage',
    default_value=136,
)

add_meta_data(
    Aircraft.Fuselage.MASS_SCALER,
    meta_data=_MetaData,
    historical_name={
        "GASP": None,
        "FLOPS": 'WTIN.FRFU',  # ['&DEFINE.WTIN.FRFU', 'WTS.FRFU'],
        "LEAPS1": 'aircraft.inputs.L0_overrides.fuselage_weight',
    },
    units='unitless',
    desc='mass scaler of the fuselage structure',
    default_value=1.0,
)

add_meta_data(
    Aircraft.Fuselage.MAX_HEIGHT,
    meta_data=_MetaData,
    historical_name={
        "GASP": None,
        "FLOPS": 'WTIN.DF',  # ['&DEFINE.WTIN.DF', 'WTS.DF'],
        "LEAPS1": 'aircraft.inputs.L0_fuselage.max_height',
    },
    units='ft',
    desc='maximum fuselage height',
    default_value=0.0,
)

add_meta_data(
    Aircraft.Fuselage.MAX_WIDTH,
    meta_data=_MetaData,
    historical_name={
        "GASP": None,
        "FLOPS": 'WTIN.WF',
        #  [  # inputs
        #      '&DEFINE.WTIN.WF', 'WTS.WF',
        #      # outputs
        #      'MIMOD.FWID',
        #  ],
        "LEAPS1": [
            'aircraft.inputs.L0_fuselage.max_width',
            'aircraft.outputs.L0_fuselage.max_width',
            # other
            'aircraft.cached.L0_fuselage.max_width',
        ],
    },
    units='ft',
    desc='maximum fuselage width',
    default_value=0.0,
)

# TODO are we keeping millitary cargo?
add_meta_data(
    Aircraft.Fuselage.MILITARY_CARGO_FLOOR,
    meta_data=_MetaData,
    historical_name={
        "GASP": None,
        "FLOPS": 'WTIN.CARGF',  # ['&DEFINE.WTIN.CARGF', 'WTS.CARGF'],
        "LEAPS1": [
            'aircraft.inputs.L0_crew_and_payload.military_cargo',
            'aircraft.cached.L0_crew_and_payload.military_cargo',
        ],
    },
    units='unitless',
    desc='indicate whether or not there is a military cargo aircraft floor',
    option=True,
    types=bool,
    default_value=False,
)

add_meta_data(
    Aircraft.Fuselage.NOSE_FINENESS,
    meta_data=_MetaData,
    historical_name={"GASP": 'INGASP.ELODN', "FLOPS": None, "LEAPS1": None},
    units="unitless",
    desc='length to diameter ratio of nose cone',
    default_value=1,
)

add_meta_data(
    Aircraft.Fuselage.NUM_AISLES,
    meta_data=_MetaData,
    historical_name={"GASP": 'INGASP.AS', "FLOPS": None, "LEAPS1": None},
    units="unitless",
    desc='number of aisles in the passenger cabin',
    types=int,
    option=True,
    default_value=1,
)

add_meta_data(
    Aircraft.Fuselage.NUM_FUSELAGES,
    meta_data=_MetaData,
    historical_name={
        "GASP": None,
        # ['&DEFINE.WTIN.NFUSE', 'EDETIN.NFUSE', '~WWGHT.NFUSE'],
        "FLOPS": 'WTIN.NFUSE',
        "LEAPS1": [
            'aircraft.inputs.L0_fuselage.count',
            # other
            'aircraft.cached.L0_fuselage.count',
        ],
    },
    units='unitless',
    desc='number of fuselages',
    types=int,
    option=True,
    default_value=1,
)

add_meta_data(
    Aircraft.Fuselage.NUM_SEATS_ABREAST,
    meta_data=_MetaData,
    historical_name={"GASP": 'INGASP.SAB', "FLOPS": None, "LEAPS1": None},
    units="unitless",
    desc='seats abreast in fuselage',
    types=int,
    option=True,
    default_value=6,
)

add_meta_data(
    Aircraft.Fuselage.PASSENGER_COMPARTMENT_LENGTH,
    meta_data=_MetaData,
    historical_name={
        "GASP": None,
        "FLOPS": 'WTIN.XLP',  # ['&DEFINE.WTIN.XLP', 'WTS.XLP'],
        "LEAPS1": [
            'aircraft.inputs.L0_fuselage.passenger_compartment_length',
            'aircraft.cached.L0_fuselage.passenger_compartment_length',
        ],
    },
    units='ft',
    desc='length of passenger compartment',
    default_value=0.0,
)

add_meta_data(
    Aircraft.Fuselage.PILOT_COMPARTMENT_LENGTH,
    meta_data=_MetaData,
    historical_name={"GASP": 'INGASP.ELPC', "FLOPS": None, "LEAPS1": None},
    units='ft',
    desc='length of the pilot compartment',
    default_value=0.0,
)

add_meta_data(
    Aircraft.Fuselage.PLANFORM_AREA,
    meta_data=_MetaData,
    historical_name={
        "GASP": None,
        "FLOPS": None,  # '~WEIGHT.FPAREA',
        "LEAPS1": '(WeightABC)self._fuselage_planform_area',
    },
    units='ft**2',
    desc='fuselage planform area',
    default_value=0.0,
)

add_meta_data(
    Aircraft.Fuselage.PRESSURE_DIFFERENTIAL,
    meta_data=_MetaData,
    historical_name={"GASP": 'INGASP.DELP', "FLOPS": None, "LEAPS1": None},
    units='psi',
    desc='fuselage pressure differential during cruise',
    default_value=0.0,
)

add_meta_data(
    Aircraft.Fuselage.PRESSURIZED_WIDTH_ADDITIONAL,
    meta_data=_MetaData,
    historical_name={"GASP": 'INGASP.WPRFUS', "FLOPS": None, "LEAPS1": None},
    units='ft',
    default_value=0.0,
    desc='additional pressurized fuselage width for cargo bay',
)

add_meta_data(
    Aircraft.Fuselage.SEAT_PITCH,
    meta_data=_MetaData,
    historical_name={"GASP": 'INGASP.PS', "FLOPS": None, "LEAPS1": None},
    units='inch',
    desc='pitch of the economy class seats',
    option=True,
    default_value=0.0,
)

add_meta_data(
    Aircraft.Fuselage.SEAT_WIDTH,
    meta_data=_MetaData,
    historical_name={"GASP": 'INGASP.WS', "FLOPS": None, "LEAPS1": None},
    units='inch',
    desc='width of the economy class seats',
    option=True,
    default_value=0.0,
)

add_meta_data(
    Aircraft.Fuselage.TAIL_FINENESS,
    meta_data=_MetaData,
    historical_name={"GASP": 'INGASP.ELODT', "FLOPS": None, "LEAPS1": None},
    units="unitless",
    desc='length to diameter ratio of tail cone',
    default_value=1,
)

add_meta_data(
    Aircraft.Fuselage.UWT_AFT,
    meta_data=_MetaData,
    historical_name={"GASP": 'INGASP.UWT_AFT', "FLOPS": None, "LEAPS1": None},
    units='lbf/ft**2',
    default_value=0.0,
    desc='aft body structural areal unit weight',
)

add_meta_data(
    # Note user override
    #    - see also: Aircraft.Fuselage.WETTED_AREA_SCALER
    Aircraft.Fuselage.WETTED_AREA,
    meta_data=_MetaData,
    historical_name={
        "GASP": 'INGASP.SF',
        "FLOPS": None,  # ['ACTWET.SWTFU', 'MISSA.SWET[4]'],
        "LEAPS1": [
            'aircraft.outputs.L0_aerodynamics.fuselage_wetted_area',
            'aircraft.outputs.L0_aerodynamics'
            '.mission_component_wetted_area_table[3]',
            'aircraft.cached.L0_aerodynamics' '.mission_component_wetted_area_table[3]',
        ],
    },
    units='ft**2',
    desc='fuselage wetted area',
    default_value=0.0,
)

add_meta_data(
    Aircraft.Fuselage.WETTED_AREA_SCALER,
    meta_data=_MetaData,
    historical_name={
        "GASP": 'INGASP.SF_FAC',
        "FLOPS": 'AERIN.SWETF',  # ['&DEFINE.AERIN.SWETF', 'AWETO.SWETF', ],
        "LEAPS1": 'aircraft.inputs.L0_aerodynamics.fuselage_wetted_area',
    },
    units='unitless',
    desc='fuselage wetted area scaler',
    default_value=1.0,
)

#  _    _                  _                         _             _   _______           _   _
# | |  | |                (_)                       | |           | | |__   __|         (_) | |
# | |__| |   ___    _ __   _   ____   ___    _ __   | |_    __ _  | |    | |      __ _   _  | |
# |  __  |  / _ \  | '__| | | |_  /  / _ \  | '_ \  | __|  / _` | | |    | |     / _` | | | | |
# | |  | | | (_) | | |    | |  / /  | (_) | | | | | | |_  | (_| | | |    | |    | (_| | | | | |
# |_|  |_|  \___/  |_|    |_| /___|  \___/  |_| |_|  \__|  \__,_| |_|    |_|     \__,_| |_| |_|
# =============================================================================================

add_meta_data(
    Aircraft.HorizontalTail.AREA,
    meta_data=_MetaData,
    historical_name={
        "GASP": 'INGASP.SHT',
        "FLOPS": 'WTIN.SHT',  # ['&DEFINE.WTIN.SHT', 'EDETIN.SHT'],
        "LEAPS1": [
            'aircraft.inputs.L0_horizontal_tail.area',
            'aircraft.cached.L0_horizontal_tail.area',
        ],
    },
    units='ft**2',
    desc='horizontal tail theoretical area; overridden by vol_coeff, if '
    'vol_coeff > 0.0',  # TODO: this appears to never be calculated in Aviary, need to show users the overriding capability of Aviary
    default_value=0.0,
)

add_meta_data(
    Aircraft.HorizontalTail.ASPECT_RATIO,
    meta_data=_MetaData,
    historical_name={
        "GASP": 'INGASP.ARHT',
        "FLOPS": 'WTIN.ARHT',  # ['&DEFINE.WTIN.ARHT', 'EDETIN.ARHT'],
        "LEAPS1": 'aircraft.inputs.L0_horizontal_tail.aspect_ratio',
    },
    units='unitless',
    desc='horizontal tail theoretical aspect ratio',
    default_value=0.0,
)

add_meta_data(
    Aircraft.HorizontalTail.AVERAGE_CHORD,
    meta_data=_MetaData,
    historical_name={"GASP": 'INGASP.CBARHT', "FLOPS": None, "LEAPS1": None},
    units='ft',
    desc='mean aerodynamic chord of horizontal tail',
)

add_meta_data(
    Aircraft.HorizontalTail.CHARACTERISTIC_LENGTH,
    meta_data=_MetaData,
    historical_name={
        "GASP": None,
        "FLOPS": None,  # 'MISSA.EL[2]',
        "LEAPS1": [
            'aircraft.outputs.L0_aerodynamics.mission_component_char_len_table[1]',
            'aircraft.cached.L0_aerodynamics.mission_component_char_len_table[1]',
        ],
    },
    units='ft',
    desc='Reynolds characteristic length for the horizontal tail',
    default_value=0.0,
)

add_meta_data(
    Aircraft.HorizontalTail.FINENESS,
    meta_data=_MetaData,
    historical_name={
        "GASP": None,
        "FLOPS": None,  # 'MISSA.FR[2]',
        "LEAPS1": [
            'aircraft.outputs.L0_aerodynamics.mission_fineness_ratio_table[1]',
            'aircraft.cached.L0_aerodynamics.mission_fineness_ratio_table[1]',
        ],
    },
    units='unitless',
    desc='horizontal tail fineness ratio',
    default_value=0.0,
)

add_meta_data(
    Aircraft.HorizontalTail.FORM_FACTOR,
    meta_data=_MetaData,
    historical_name={"GASP": 'INGASP.CKHT', "FLOPS": None, "LEAPS1": None},
    units='unitless',
    desc='horizontal tail form factor',
    default_value=1.25,
)

add_meta_data(
    Aircraft.HorizontalTail.LAMINAR_FLOW_LOWER,
    meta_data=_MetaData,
    historical_name={
        "GASP": None,
        "FLOPS": 'AERIN.TRLH',  # ['&DEFINE.AERIN.TRLH', 'XLAM.TRLH', ],
        "LEAPS1": 'aircraft.inputs.L0_aerodynamics.horizontal_tail_percent_laminar_flow_lower_surface',
    },
    units='unitless',
    desc='define percent laminar flow for horizontal tail lower surface',
    default_value=0.0,
)

add_meta_data(
    Aircraft.HorizontalTail.LAMINAR_FLOW_UPPER,
    meta_data=_MetaData,
    historical_name={
        "GASP": None,
        "FLOPS": 'AERIN.TRUH',  # ['&DEFINE.AERIN.TRUH', 'XLAM.TRUH', ],
        "LEAPS1": 'aircraft.inputs.L0_aerodynamics.horizontal_tail_percent_laminar_flow_upper_surface',
    },
    units='unitless',
    desc='define percent laminar flow for horizontal tail upper surface',
    default_value=0.0,
)

add_meta_data(
    # Note user override
    #    - see also: Aircraft.HorizontalTail.MASS_SCALER
    Aircraft.HorizontalTail.MASS,
    meta_data=_MetaData,
    historical_name={
        "GASP": None,
        # ['WTS.WSP(2, 2)', '~WEIGHT.WHT', '~WTSTAT.WSP(2, 2)'],
        "FLOPS": None,
        "LEAPS1": [
            '(WeightABC)self._horizontal_tail_weight',
            'aircraft.outputs.L0_weights_summary.horizontal_tail_weight',
        ],
    },
    units='lbm',
    desc='mass of horizontal tail',
    default_value=0.0,
)

add_meta_data(
    Aircraft.HorizontalTail.MASS_COEFFICIENT,
    meta_data=_MetaData,
    historical_name={"GASP": 'INGASP.SKY', "FLOPS": None, "LEAPS1": None},
    units="unitless",
    desc='mass trend coefficient of horizontal tail',
    default_value=0.0,
)

add_meta_data(
    Aircraft.HorizontalTail.MASS_SCALER,
    meta_data=_MetaData,
    historical_name={
        "GASP": None,
        "FLOPS": 'WTIN.FRHT',  # ['&DEFINE.WTIN.FRHT', 'WTS.FRHT'],
        "LEAPS1": 'aircraft.inputs.L0_overrides.horizontal_tail_weight',
    },
    units='unitless',
    desc='mass scaler of the horizontal tail structure',
    default_value=1.0,
)

add_meta_data(
    Aircraft.HorizontalTail.MOMENT_ARM,
    meta_data=_MetaData,
    historical_name={"GASP": 'INGASP.ELTH', "FLOPS": None, "LEAPS1": None},
    units='ft',
    desc='moment arm of horizontal tail',
    default_value=0.0,
)

add_meta_data(
    Aircraft.HorizontalTail.MOMENT_RATIO,
    meta_data=_MetaData,
    historical_name={"GASP": 'INGASP.COELTH', "FLOPS": None, "LEAPS1": None},
    units='unitless',
    desc='Ratio of wing chord to horizontal tail moment arm',
)

add_meta_data(
    Aircraft.HorizontalTail.ROOT_CHORD,
    meta_data=_MetaData,
    historical_name={"GASP": 'INGASP.CRCLHT', "FLOPS": None, "LEAPS1": None},
    units='ft',
    desc='horizontal tail root chord',
    default_value=0.0,
)

add_meta_data(
    Aircraft.HorizontalTail.SPAN,
    meta_data=_MetaData,
    historical_name={"GASP": 'INGASP.BHT', "FLOPS": None, "LEAPS1": None},
    units='ft',
    desc='span of horizontal tail',
    default_value=0.0,
)

add_meta_data(
    Aircraft.HorizontalTail.SWEEP,
    meta_data=_MetaData,
    historical_name={
        "GASP": 'INGASP.DWPQCH',
        "FLOPS": 'WTIN.SWPHT',  # , 'WTS.SWPHT'],
        "LEAPS1": [
            'aircraft.inputs.L0_horizontal_tail.sweep_at_quarter_chord',
            'aircraft.cached.L0_horizontal_tail.sweep_at_quarter_chord',
        ],
    },
    units='deg',
    desc='quarter-chord sweep of horizontal tail',
)

add_meta_data(
    Aircraft.HorizontalTail.TAPER_RATIO,
    meta_data=_MetaData,
    historical_name={
        "GASP": 'INGASP.SLMH',
        "FLOPS": 'WTIN.TRHT',  # , 'EDETIN.TRHT'],
        "LEAPS1": 'aircraft.inputs.L0_horizontal_tail.taper_ratio',
    },
    units='unitless',
    desc='horizontal tail theoretical taper ratio',
    default_value=0.0,
)

add_meta_data(
    Aircraft.HorizontalTail.THICKNESS_TO_CHORD,
    meta_data=_MetaData,
    historical_name={
        "GASP": 'INGASP.TCHT',
        "FLOPS": 'WTIN.TCHT',  # , 'EDETIN.TCHT'],
        "LEAPS1": 'aircraft.inputs.L0_horizontal_tail.thickness_to_chord_ratio',
    },
    units='unitless',
    desc='horizontal tail thickness-chord ratio',
    default_value=0.0,
)

# TODO preprocessing for this variable on FLOPS side
add_meta_data(
    Aircraft.HorizontalTail.VERTICAL_TAIL_FRACTION,
    meta_data=_MetaData,
    historical_name={
        "GASP": 'INGASP.SAH',
        "FLOPS": 'WTIN.HHT',  # ['&DEFINE.WTIN.HHT', 'EDETIN.HHT'],
        "LEAPS1": 'aircraft.inputs.L0_horizontal_tail.vertical_tail_fraction',
    },
    units='unitless',
    desc='Define the decimal fraction of vertical tail span where horizontal '
    'tail is mounted. Defaults: 0.0 == for body mounted (default for '
    'transport with all engines on wing); 1.0 == for T tail '
    '(default for transport with multiple engines on fuselage)',
    default_value=0.0,
)

add_meta_data(
    Aircraft.HorizontalTail.VOLUME_COEFFICIENT,
    meta_data=_MetaData,
    historical_name={"GASP": 'INGASP.VBARHX', "FLOPS": None, "LEAPS1": None},
    units="unitless",
    desc='tail volume coefficicient of horizontal tail',
)

add_meta_data(
    # Note user override
    #    - see also: Aircraft.HorizontalTail.WETTED_AREA_SCALER
    Aircraft.HorizontalTail.WETTED_AREA,
    meta_data=_MetaData,
    historical_name={
        "GASP": None,
        "FLOPS": None,  # ['ACTWET.SWTHT', 'MISSA.SWET[2]'],
        "LEAPS1": [
            'aircraft.outputs.L0_aerodynamics.horizontal_tail_wetted_area',
            'aircraft.outputs.L0_aerodynamics'
            '.mission_component_wetted_area_table[1]',
            'aircraft.cached.L0_aerodynamics' '.mission_component_wetted_area_table[1]',
        ],
    },
    units='ft**2',
    desc='horizontal tail wetted area',
    default_value=0.0,
)

add_meta_data(
    Aircraft.HorizontalTail.WETTED_AREA_SCALER,
    meta_data=_MetaData,
    historical_name={
        "GASP": None,
        "FLOPS": 'AERIN.SWETH',  # ['&DEFINE.AERIN.SWETH', 'AWETO.SWETH', ],
        "LEAPS1": 'aircraft.inputs.L0_aerodynamics.horizontal_tail_wetted_area',
    },
    units='unitless',
    desc='horizontal tail wetted area scaler',
    default_value=1.0,
)

#  _    _               _                          _   _
# | |  | |             | |                        | | (_)
# | |__| |  _   _    __| |  _ __    __ _   _   _  | |  _    ___   ___
# |  __  | | | | |  / _` | | '__|  / _` | | | | | | | | |  / __| / __|
# | |  | | | |_| | | (_| | | |    | (_| | | |_| | | | | | | (__  \__ \
# |_|  |_|  \__, |  \__,_| |_|     \__,_|  \__,_| |_| |_|  \___| |___/
#            __/ |
#           |___/
# ====================================================================

add_meta_data(
    Aircraft.Hydraulics.FLIGHT_CONTROL_MASS_COEFFICIENT,
    meta_data=_MetaData,
    historical_name={"GASP": 'INGASP.CW(3)', "FLOPS": None, "LEAPS1": None},
    units='unitless',
    desc='mass trend coefficient of hydraulics for flight control system',
    default_value=0.0,
)

add_meta_data(
    Aircraft.Hydraulics.GEAR_MASS_COEFFICIENT,
    meta_data=_MetaData,
    historical_name={"GASP": 'INGASP.CW(4)', "FLOPS": None, "LEAPS1": None},
    units='unitless',
    desc='mass trend coefficient of hydraulics for landing gear',
    default_value=0.0,
)

add_meta_data(
    # Note user override
    #    - see also: Aircraft.Hydraulics.MASS_SCALER
    Aircraft.Hydraulics.MASS,
    meta_data=_MetaData,
    historical_name={
        "GASP": None,
        # ['WTS.WSP(19, 2)', '~WEIGHT.WHYD', '~WTSTAT.WSP(19, 2)', '~INERT.WHYD'],
        "FLOPS": None,
        "LEAPS1": [
            '(WeightABC)self._hydraulics_group_weight',
            'aircraft.outputs.L0_weights_summary.hydraulics_group_weight',
        ],
    },
    units='lbm',
    desc='mass of hydraulic system',
    default_value=0.0,
)

add_meta_data(
    Aircraft.Hydraulics.MASS_SCALER,
    meta_data=_MetaData,
    historical_name={
        "GASP": None,
        # ['&DEFINE.WTIN.WHYD', 'MISWT.WHYD', 'MISWT.OHYD'],
        "FLOPS": 'WTIN.WHYD',
        "LEAPS1": 'aircraft.inputs.L0_overrides.hydraulics_group_weight',
    },
    units='unitless',
    desc='mass scaler of the hydraulic system',
    default_value=1.0,
)

add_meta_data(
    Aircraft.Hydraulics.SYSTEM_PRESSURE,
    meta_data=_MetaData,
    historical_name={
        "GASP": None,
        "FLOPS": 'WTIN.HYDPR',  # ['&DEFINE.WTIN.HYDPR', 'WTS.HYDPR'],
        "LEAPS1": 'aircraft.inputs.L0_weights.hydraulic_sys_press',
    },
    units='psi',
    desc='hydraulic system pressure',
    default_value=0.0,
)

#
#  _____                 _                                               _
# |_   _|               | |                                             | |
#   | |    _ __    ___  | |_   _ __   _   _   _ __ ___     ___   _ __   | |_   ___
#   | |   | '_ \  / __| | __| | '__| | | | | | '_ ` _ \   / _ \ | '_ \  | __| / __|
#  _| |_  | | | | \__ \ | |_  | |    | |_| | | | | | | | |  __/ | | | | | |_  \__ \
# |_____| |_| |_| |___/  \__| |_|     \__,_| |_| |_| |_|  \___| |_| |_|  \__| |___/
# ================================================================================================

add_meta_data(
    # Note user override
    #    - see also: Aircraft.Instruments.MASS_SCALER
    Aircraft.Instruments.MASS,
    meta_data=_MetaData,
    historical_name={
        "GASP": None,
        # ['WTS.WSP(18, 2)', '~WEIGHT.WIN', '~WTSTAT.WSP(18, 2)'],
        "FLOPS": None,
        "LEAPS1": [
            '(WeightABC)self._instrument_group_weight',
            'aircraft.outputs.L0_weights_summary.instrument_group_weight',
        ],
    },
    units='lbm',
    desc='instrument group mass',
    default_value=0.0,
)

add_meta_data(
    Aircraft.Instruments.MASS_COEFFICIENT,
    meta_data=_MetaData,
    historical_name={"GASP": 'INGASP.CW(2)', "FLOPS": None, "LEAPS1": None},
    units='unitless',
    desc='mass trend coefficient of instruments',
    default_value=0.0,
)

add_meta_data(
    Aircraft.Instruments.MASS_SCALER,
    meta_data=_MetaData,
    historical_name={
        "GASP": None,
        # ['&DEFINE.WTIN.WIN', 'MISWT.WIN', 'MISWT.OIN'],
        "FLOPS": 'WTIN.WIN',
        "LEAPS1": 'aircraft.inputs.L0_overrides.instrument_group_weight',
    },
    units='unitless',
    desc='mass scaler of the instrument group',
    default_value=1.0,
)

#  _                            _   _                    _____
# | |                          | | (_)                  / ____|
# | |        __ _   _ __     __| |  _   _ __     __ _  | |  __    ___    __ _   _ __
# | |       / _` | | '_ \   / _` | | | | '_ \   / _` | | | |_ |  / _ \  / _` | | '__|
# | |____  | (_| | | | | | | (_| | | | | | | | | (_| | | |__| | |  __/ | (_| | | |
# |______|  \__,_| |_| |_|  \__,_| |_| |_| |_|  \__, |  \_____|  \___|  \__,_| |_|
#                                                __/ |
#                                               |___/
# ===================================================================================
# TODO obsolete w/o fighter equations?
add_meta_data(
    Aircraft.LandingGear.CARRIER_BASED,
    meta_data=_MetaData,
    historical_name={
        "GASP": None,
        "FLOPS": 'WTIN.CARBAS',  # ['&DEFINE.WTIN.CARBAS', 'FAWT.CARBAS'],
        "LEAPS1": 'aircraft.inputs.L0_landing_gear.carrier_based',
    },
    units='unitless',
    desc='carrier based aircraft switch, affects mass of flight crew, '
    'avionics, and nose gear where true is carrier based and false is land '
    'based',
    option=True,
    types=bool,
    default_value=False,
)

add_meta_data(
    Aircraft.LandingGear.DRAG_COEFFICIENT,
    meta_data=_MetaData,
    historical_name={
        # ['&DEFTOL.TOLIN.CDGEAR', '~DEFTOL.CDGEAR', 'ROTDAT.CDGEAR'],
        'FLOPS': 'TOLIN.CDGEAR',
        'GASP': None,
        'LEAPS1': None,
    },
    option=True,
    default_value=0.0,
    units='unitless',
    desc='landing gear drag coefficient',
)

add_meta_data(
    Aircraft.LandingGear.FIXED_GEAR,
    meta_data=_MetaData,
    historical_name={"GASP": 'INGASP.IGEAR', "FLOPS": None, "LEAPS1": None},
    option=True,
    default_value=True,
    types=bool,
    units="unitless",
    desc='Type of landing gear. In GASP, 0 is retractable and 1 is fixed. Here, '
    'false is retractable and true is fixed.',
)

add_meta_data(
    Aircraft.LandingGear.MAIN_GEAR_LOCATION,
    meta_data=_MetaData,
    historical_name={"GASP": 'INGASP.YMG', "FLOPS": None, "LEAPS1": None},
    units="unitless",
    desc='span fraction of main gear on wing (0=on fuselage, 1=at tip)',
    default_value=0,
)

add_meta_data(
    # Note user override
    #    - see also: Aircraft.LandingGear.MAIN_GEAR_MASS_SCALER
    Aircraft.LandingGear.MAIN_GEAR_MASS,
    meta_data=_MetaData,
    historical_name={
        "GASP": None,
        "FLOPS": None,  # 'INI.WLGM',
        "LEAPS1": '(WeightABC)self._landing_gear_main_weight',
    },
    units='lbm',
    desc='mass of main landing gear (WMG in GASP)',
    default_value=0,
)

add_meta_data(
    Aircraft.LandingGear.MAIN_GEAR_MASS_COEFFICIENT,
    meta_data=_MetaData,
    historical_name={"GASP": 'INGASP.SKMG', "FLOPS": None, "LEAPS1": None},
    units="unitless",
    desc='mass trend coefficient of main gear, fraction of total landing gear',
    default_value=0.0,
)

add_meta_data(
    Aircraft.LandingGear.MAIN_GEAR_MASS_SCALER,
    meta_data=_MetaData,
    historical_name={
        "GASP": None,
        "FLOPS": 'WTIN.FRLGM',  # ['&DEFINE.WTIN.FRLGM', 'WTS.FRLGM'],
        "LEAPS1": 'aircraft.inputs.L0_overrides.landing_gear_main_weight',
    },
    units='unitless',
    desc='mass scaler of the main landing gear structure',
    default_value=1.0,
)

add_meta_data(
    Aircraft.LandingGear.MAIN_GEAR_OLEO_LENGTH,
    meta_data=_MetaData,
    historical_name={
        "GASP": None,
        "FLOPS": 'WTIN.XMLG',  # ['&DEFINE.WTIN.XMLG', 'WTS.XMLG'],
        "LEAPS1": [
            'aircraft.inputs.L0_landing_gear.extend_main_gear_oleo_len',
            'aircraft.outputs.L0_landing_gear.extend_main_gear_oleo_len',
            'aircraft.cached.L0_landing_gear.extend_main_gear_oleo_len',
        ],
    },
    units='inch',
    desc='length of extended main landing gear oleo',
    default_value=0.0,
)

add_meta_data(
    Aircraft.LandingGear.MASS_COEFFICIENT,
    meta_data=_MetaData,
    historical_name={"GASP": 'INGASP.SKLG', "FLOPS": None, "LEAPS1": None},
    units="unitless",
    desc='mass trend coefficient of landing gear',
    default_value=0.0,
)

add_meta_data(
    # Note user override
    #    - see also: Aircraft.LandingGear.NOSE_GEAR_MASS_SCALER
    Aircraft.LandingGear.NOSE_GEAR_MASS,
    meta_data=_MetaData,
    historical_name={
        "GASP": None,
        "FLOPS": None,  # '~WEIGHT.WLGN',
        "LEAPS1": '(WeightABC)self._landing_gear_nose_weight',
    },
    units='lbm',
    desc='mass of nose landing gear',
    default_value=0.0,
)

add_meta_data(
    Aircraft.LandingGear.NOSE_GEAR_MASS_SCALER,
    meta_data=_MetaData,
    historical_name={
        "GASP": None,
        "FLOPS": 'WTIN.FRLGN',  # ['&DEFINE.WTIN.FRLGN', 'WTS.FRLGN'],
        "LEAPS1": 'aircraft.inputs.L0_overrides.landing_gear_nose_weight',
    },
    units='unitless',
    desc='mass scaler of the nose landing gear structure',
    default_value=1.0,
)

add_meta_data(
    Aircraft.LandingGear.NOSE_GEAR_OLEO_LENGTH,
    meta_data=_MetaData,
    historical_name={
        "GASP": None,
        "FLOPS": 'WTIN.XNLG',  # ['&DEFINE.WTIN.XNLG', 'WTS.XNLG'],
        "LEAPS1": [
            'aircraft.inputs.L0_landing_gear.extend_nose_gear_oleo_len',
            'aircraft.outputs.L0_landing_gear.extend_nose_gear_oleo_len',
            'aircraft.cached.L0_landing_gear.extend_nose_gear_oleo_len',
        ],
    },
    units='inch',
    desc='length of extended nose landing gear oleo',
    default_value=0.0,
)

add_meta_data(
    Aircraft.LandingGear.TAIL_HOOK_MASS_SCALER,
    meta_data=_MetaData,
    historical_name={"GASP": 'INGASP.SKTL', "FLOPS": None, "LEAPS1": None},
    units="unitless",
    desc='factor on tail mass for arresting hook',
    default_value=1,
)

add_meta_data(
    Aircraft.LandingGear.TOTAL_MASS,
    meta_data=_MetaData,
    historical_name={"GASP": 'INGASP.WLG', "FLOPS": None, "LEAPS1": None},
    units='lbm',
    desc='total mass of landing gear',
    default_value=0,
)

add_meta_data(
    Aircraft.LandingGear.TOTAL_MASS_SCALER,
    meta_data=_MetaData,
    historical_name={"GASP": 'INGASP.CK12', "FLOPS": None, "LEAPS1": None},
    units="unitless",
    desc='technology factor on landing gear mass',
    default_value=1,
)

#  _   _                         _   _
# | \ | |                       | | | |
# |  \| |   __ _    ___    ___  | | | |   ___
# | . ` |  / _` |  / __|  / _ \ | | | |  / _ \
# | |\  | | (_| | | (__  |  __/ | | | | |  __/
# |_| \_|  \__,_|  \___|  \___| |_| |_|  \___|
# ============================================

add_meta_data(
    Aircraft.Nacelle.AVG_DIAMETER,
    meta_data=_MetaData,
    historical_name={
        "GASP": 'INGASP.DBARN',
        "FLOPS": 'WTIN.DNAC',  # ['&DEFINE.WTIN.DNAC', 'EDETIN.DNAC'],
        "LEAPS1": 'aircraft.inputs.L0_engine.nacelle_avg_diam',
    },
    units='ft',
    desc='Average diameter of engine nacelles for each engine model',
    default_value=0.0,
)

add_meta_data(
    Aircraft.Nacelle.AVG_LENGTH,
    meta_data=_MetaData,
    # NOTE this is not specified as an average in GASP, but calculations make
    # it appear to be one
    historical_name={
        "GASP": 'INGASP.ELN',
        "FLOPS": 'WTIN.XNAC',  # ['&DEFINE.WTIN.XNAC', 'EDETIN.XNAC'],
        "LEAPS1": 'aircraft.inputs.L0_engine.nacelle_avg_length',
    },
    units='ft',
    desc='Average length of nacelles for each engine model',
    default_value=0.0,
)

add_meta_data(
    Aircraft.Nacelle.CHARACTERISTIC_LENGTH,
    meta_data=_MetaData,
    historical_name={
        "GASP": None,
        "FLOPS": None,  # 'MISSA.EL[5]',
        "LEAPS1": [
            'aircraft.outputs.L0_aerodynamics.mission_component_char_len_table[4]',
            'aircraft.cached.L0_aerodynamics.mission_component_char_len_table[4]',
        ],
    },
    units='ft',
    desc='Reynolds characteristic length for nacelle for each engine model',
    default_value=0.0,
)

add_meta_data(
    Aircraft.Nacelle.CLEARANCE_RATIO,
    meta_data=_MetaData,
    historical_name={"GASP": 'INGASP.CLEARqDN', "FLOPS": None, "LEAPS1": None},
    units="unitless",
    desc='the minimum number of nacelle diameters above the ground that the bottom of the nacelle must be',
    default_value=0.0,
)

add_meta_data(
    Aircraft.Nacelle.CORE_DIAMETER_RATIO,
    meta_data=_MetaData,
    historical_name={"GASP": 'INGASP.DNQDE', "FLOPS": None, "LEAPS1": None},
    units="unitless",
    desc='ratio of nacelle diameter to engine core diameter',
    default_value=1.25,
)

add_meta_data(
    Aircraft.Nacelle.FINENESS,
    meta_data=_MetaData,
    historical_name={
        "GASP": 'INGASP.XLQDE',
        "FLOPS": None,  # 'MISSA.FR[5]',
        "LEAPS1": [
            'aircraft.outputs.L0_aerodynamics.mission_fineness_ratio_table[4]',
            'aircraft.cached.L0_aerodynamics.mission_fineness_ratio_table[4]',
        ],
    },
    units='unitless',
    desc='nacelle fineness ratio',
    default_value=0.0,
)

add_meta_data(
    Aircraft.Nacelle.FORM_FACTOR,
    meta_data=_MetaData,
    historical_name={"GASP": 'INGASP.CKN', "FLOPS": None, "LEAPS1": None},
    units='unitless',
    desc='nacelle form factor',
    default_value=1.5,
)

add_meta_data(
    Aircraft.Nacelle.LAMINAR_FLOW_LOWER,
    meta_data=_MetaData,
    historical_name={
        "GASP": None,
        "FLOPS": 'AERIN.TRLN',  # ['&DEFINE.AERIN.TRLN', 'XLAM.TRLN', ],
        "LEAPS1": 'aircraft.inputs.L0_aerodynamics.nacelle_percent_laminar_flow_lower_surface',
    },
    units='unitless',
    desc='define percent laminar flow for nacelle lower surface for each engine model',
    default_value=0.0,
)

add_meta_data(
    Aircraft.Nacelle.LAMINAR_FLOW_UPPER,
    meta_data=_MetaData,
    historical_name={
        "GASP": None,
        "FLOPS": 'AERIN.TRUN',  # ['&DEFINE.AERIN.TRUN', 'XLAM.TRUN', ],
        "LEAPS1": 'aircraft.inputs.L0_aerodynamics.nacelle_percent_laminar_flow_upper_surface',
    },
    units='unitless',
    desc='define percent laminar flow for nacelle upper surface for each engine model',
    default_value=0.0,
)

add_meta_data(
    # Note user override
    #    - see also: Aircraft.Nacelle.MASS_SCALER
    Aircraft.Nacelle.MASS,
    meta_data=_MetaData,
    historical_name={
        "GASP": None,
        # ['WTS.WSP(8, 2)', '~WEIGHT.WNAC', '~WTSTAT.WSP(8, 2)', '~INERT.WNAC'],
        "FLOPS": None,
        "LEAPS1": [
            '(WeightABC)self._nacelle_weight',
            'aircraft.outputs.L0_weights_summary.nacelle_weight',
        ],
    },
    units='lbm',
    desc='estimated mass of the nacelles for each engine model',
    default_value=0.0,
)

add_meta_data(
    Aircraft.Nacelle.MASS_SCALER,
    meta_data=_MetaData,
    historical_name={
        "GASP": None,
        "FLOPS": 'WTIN.FRNA',  # ['&DEFINE.WTIN.FRNA', 'WTS.FRNA'],
        "LEAPS1": 'aircraft.inputs.L0_overrides.nacelle_weight',
    },
    units='unitless',
    desc='mass scaler of the nacelle structure for each engine model',
    default_value=1.0,
)

add_meta_data(
    Aircraft.Nacelle.MASS_SPECIFIC,
    meta_data=_MetaData,
    historical_name={"GASP": 'INGASP.UWNAC', "FLOPS": None, "LEAPS1": None},
    units='lbm/ft**2',
    desc='nacelle mass/nacelle surface area; lbm per sq ft.',
    default_value=0.0,
)

add_meta_data(
    Aircraft.Nacelle.PERCENT_DIAMETER_BURIED_IN_FUSELAGE,
    meta_data=_MetaData,
    historical_name={"GASP": 'INGASP.HEBQDN', "FLOPS": None, "LEAPS1": None},
    units='unitless',
    default_value=0.0,
    desc='percentage of nacelle diameter buried in fuselage over nacelle diameter',
)

add_meta_data(
    Aircraft.Nacelle.SURFACE_AREA,
    meta_data=_MetaData,
    historical_name={"GASP": 'INGASP.SN', "FLOPS": None, "LEAPS1": None},
    units='ft**2',
    desc='surface area of the outside of one entire nacelle, '
    'not just the wetted area',
)

add_meta_data(
    Aircraft.Nacelle.TOTAL_WETTED_AREA,
    meta_data=_MetaData,
    historical_name={
        "GASP": None,
        "FLOPS": None,  # 'ACTWET.SWTNA',
        "LEAPS1": 'aircraft.outputs.L0_aerodynamics.nacelle_wetted_area',
    },
    units='ft**2',
    desc='total nacelles wetted area',
    default_value=0.0,
)

add_meta_data(
    Aircraft.Nacelle.WETTED_AREA,
    meta_data=_MetaData,
    historical_name={
        "GASP": None,
        "FLOPS": None,  # 'MISSA.SWET[5]',
        "LEAPS1": [
            'aircraft.outputs.L0_aerodynamics.mission_component_wetted_area_table[4]',
            'aircraft.cached.L0_aerodynamics.mission_component_wetted_area_table[4]',
        ],
    },
    units='ft**2',
    desc='wetted area of a single nacelle for each engine model',
    default_value=0.0,
)

add_meta_data(
    Aircraft.Nacelle.WETTED_AREA_SCALER,
    meta_data=_MetaData,
    historical_name={
        "GASP": None,
        "FLOPS": 'AERIN.SWETN',  # ['&DEFINE.AERIN.SWETN', 'AWETO.SWETN', ],
        "LEAPS1": 'aircraft.inputs.L0_aerodynamics.nacelle_wetted_area',
    },
    units='unitless',
    desc='nacelle wetted area scaler for each engine model',
    default_value=1.0,
)

#  _____            _           _
# |  __ \          (_)         | |
# | |__) |   __ _   _   _ __   | |_
# |  ___/   / _` | | | | '_ \  | __|
# | |      | (_| | | | | | | | | |_
# |_|       \__,_| |_| |_| |_|  \__|
# ==================================

add_meta_data(
    Aircraft.Paint.MASS,
    meta_data=_MetaData,
    historical_name={
        "GASP": None,
        "FLOPS": None,  # 'DARM.WTPNT',
        "LEAPS1": [
            '(WeightABC)self._total_paint_weight',
            'aircraft.outputs.L0_weights_summary.total_paint_weight',
        ],
    },
    units='lbm',
    desc='mass of paint for all wetted area',
    default_value=0.0,
)

add_meta_data(
    Aircraft.Paint.MASS_PER_UNIT_AREA,
    meta_data=_MetaData,
    historical_name={
        "GASP": None,
        "FLOPS": 'WTIN.WPAINT',  # ['&DEFINE.WTIN.WPAINT', 'DARM.WPAINT'],
        "LEAPS1": 'aircraft.inputs.L0_weights.paint_per_unit_area',
    },
    units='lbm/ft**2',
    desc='mass of paint per unit area for all wetted area',
    default_value=0.0,
)

#  _____                                   _         _
# |  __ \                                 | |       (_)
# | |__) |  _ __    ___    _ __    _   _  | |  ___   _    ___    _ __
# |  ___/  | '__|  / _ \  | '_ \  | | | | | | / __| | |  / _ \  | '_ \
# | |      | |    | (_) | | |_) | | |_| | | | \__ \ | | | (_) | | | | |
# |_|      |_|     \___/  | .__/   \__,_| |_| |___/ |_|  \___/  |_| |_|
#                         | |
#                         |_|
# =====================================================================
# NOTE variables under propulsion are aircraft-level values

add_meta_data(
    Aircraft.Propulsion.ENGINE_OIL_MASS_SCALER,
    meta_data=_MetaData,
    historical_name={
        "GASP": None,
        # ['&DEFINE.WTIN.WOIL', 'MISWT.WOIL', 'MISWT.OOIL'],
        "FLOPS": 'WTIN.WOIL',
        "LEAPS1": 'aircraft.inputs.L0_overrides.engine_oil_weight',
    },
    units='unitless',
    desc='Scaler for engine oil mass',
    default_value=1.0,
)

add_meta_data(
    Aircraft.Propulsion.MASS,
    meta_data=_MetaData,
    historical_name={
        "GASP": None,
        # ['WTS.WSP(15, 2)', '~WEIGHT.WPRO', '~WTSTAT.WSP(15, 2)'],
        "FLOPS": None,
        "LEAPS1": [
            '(WeightABC)self._prop_sys_weight',
            'aircraft.outputs.L0_weights_summary.prop_sys_weight',
        ],
    },
    units='lbm',
    desc='Total propulsion group mass',
    default_value=0.0,
)

# TODO clash with per-engine scaling, need to resolve w/ heterogeneous engine
add_meta_data(
    Aircraft.Propulsion.MISC_MASS_SCALER,
    meta_data=_MetaData,
    historical_name={
        "GASP": None,
        # ['&DEFINE.WTIN.WPMSC', 'MISWT.WPMSC', 'MISWT.OPMSC'],
        "FLOPS": 'WTIN.WPMSC',
        "LEAPS1": ['aircraft.inputs.L0_overrides.misc_propulsion_weight'],
    },
    units='unitless',
    desc='scaler applied to miscellaneous engine mass (sum of engine control, starter, '
    'and additional mass)',
    default_value=1.0,
)

add_meta_data(
    Aircraft.Propulsion.TOTAL_ENGINE_CONTROLS_MASS,
    meta_data=_MetaData,
    historical_name={"GASP": None, "FLOPS": None, "LEAPS1": None},
    units='lbm',
    desc='total estimated mass of the engine controls for all engines on aircraft',
    default_value=0.0,
)

add_meta_data(
    Aircraft.Propulsion.TOTAL_ENGINE_MASS,
    meta_data=_MetaData,
    historical_name={"GASP": 'INGASP.WEP', "FLOPS": None, "LEAPS1": None},
    units='lbm',
    desc='total mass of all engines on aircraft',
    default_value=0.0,
)

add_meta_data(
    # Note user override
    #    - see also: Aircraft.Propulsion.ENGINE_OIL_MASS_SCALER
    Aircraft.Propulsion.TOTAL_ENGINE_OIL_MASS,
    meta_data=_MetaData,
    historical_name={
        "GASP": None,
        # ['WTS.WSP(30, 2)', '~WEIGHT.WOIL', '~WTSTAT.WSP(30, 2)', '~INERT.WOIL'],
        "FLOPS": None,
        "LEAPS1": [
            '(WeightABC)self._engine_oil_weight',
            'aircraft.outputs.L0_weights_summary.engine_oil_weight',
        ],
    },
    units='lbm',
    desc='engine oil mass',
    default_value=0.0,
)

add_meta_data(
    Aircraft.Propulsion.TOTAL_ENGINE_POD_MASS,
    meta_data=_MetaData,
    historical_name={"GASP": None, "FLOPS": None, "LEAPS1": None},
    units='lbm',
    desc='total engine pod mass for all engines on aircraft',
    default_value=0.0,
)

add_meta_data(
    # Note user override
    #    - see also: Aircraft.Propulsion.MISC_WEIGHT_SCALER
    Aircraft.Propulsion.TOTAL_MISC_MASS,
    meta_data=_MetaData,
    historical_name={"GASP": None, "FLOPS": None, "LEAPS1": None},
    units='lbm',
    desc='sum of engine control, starter, and additional mass for all engines '
    'on aircraft',
    default_value=0.0,
)

add_meta_data(
    Aircraft.Propulsion.TOTAL_NUM_ENGINES,
    meta_data=_MetaData,
    historical_name={"GASP": None, "FLOPS": None, "LEAPS1": None},
    units='unitless',
    desc='total number of engines for the aircraft ' '(fuselage, wing, or otherwise)',
    types=int,
    option=True,
    default_value=None,
)

add_meta_data(
    Aircraft.Propulsion.TOTAL_NUM_FUSELAGE_ENGINES,
    meta_data=_MetaData,
    historical_name={"GASP": None, "FLOPS": None, "LEAPS1": None},
    units='unitless',
    desc='total number of fuselage-mounted engines for the aircraft',
    types=int,
    option=True,
    default_value=None,
)

add_meta_data(
    Aircraft.Propulsion.TOTAL_NUM_WING_ENGINES,
    meta_data=_MetaData,
    historical_name={"GASP": None, "FLOPS": None, "LEAPS1": None},
    units='unitless',
    desc='total number of wing-mounted engines for the aircraft',
    types=int,
    option=True,
    default_value=None,
)

add_meta_data(
    Aircraft.Propulsion.TOTAL_REFERENCE_SLS_THRUST,
    meta_data=_MetaData,
    historical_name={"GASP": None, "FLOPS": None, "LEAPS1": None},
    units='lbf',
    desc='total maximum thrust of all unscalsed engines on aircraft, sea-level static',
    option=True,
    default_value=None,
)

add_meta_data(
    Aircraft.Propulsion.TOTAL_SCALED_SLS_THRUST,
    meta_data=_MetaData,
    historical_name={"GASP": None, "FLOPS": None, "LEAPS1": None},
    units='lbf',
    desc='total maximum thrust of all scaled engines on aircraft, sea-level static',
    default_value=0.0,
)

add_meta_data(
    Aircraft.Propulsion.TOTAL_STARTER_MASS,
    meta_data=_MetaData,
    historical_name={"GASP": None, "FLOPS": None, "LEAPS1": None},
    units='lbm',
    desc='total mass of starters for all engines on aircraft',
    default_value=0.0,
)

add_meta_data(
    # Note user override
    #    - see also: Aircraft.Engine.THRUST_REVERSERS_MASS_SCALER
    Aircraft.Propulsion.TOTAL_THRUST_REVERSERS_MASS,
    meta_data=_MetaData,
    historical_name={"GASP": None, "FLOPS": None, "LEAPS1": None},
    units='lbm',
    desc='total mass of thrust reversers for all engines on aircraft',
    default_value=0.0,
)

#   _____   _                    _
#  / ____| | |                  | |
# | (___   | |_   _ __   _   _  | |_
#  \___ \  | __| | '__| | | | | | __|
#  ____) | | |_  | |    | |_| | | |_
# |_____/   \__| |_|     \__,_|  \__|
# ===================================

add_meta_data(
    Aircraft.Strut.AREA,
    meta_data=_MetaData,
    historical_name={"GASP": 'INGASP.STRTWS', "FLOPS": None, "LEAPS1": None},
    units='ft**2',
    desc='strut area',
    default_value=0,
)

add_meta_data(
    Aircraft.Strut.AREA_RATIO,
    meta_data=_MetaData,
    historical_name={"GASP": 'INGASP.SSTQSW', "FLOPS": None, "LEAPS1": None},
    units='unitless',
    desc='ratio of strut area to wing area',
    default_value=0.0,
)

add_meta_data(
    Aircraft.Strut.ATTACHMENT_LOCATION,
    meta_data=_MetaData,
    historical_name={
        "GASP": ['INGASP.STRUT', 'INGASP.STRUTX', 'INGASP.XSTRUT'],
        "FLOPS": None,
        "LEAPS1": None,
    },
    units='ft',
    desc='attachment location of strut the full attachment-to-attachment span',
    default_value=0.0,
)

# related to Aircraft.Strut.ATTACHMENT_LOCATION
add_meta_data(
    Aircraft.Strut.ATTACHMENT_LOCATION_DIMENSIONLESS,
    meta_data=_MetaData,
    historical_name={"GASP": None, "FLOPS": None, "LEAPS1": None},
    units='unitless',
    desc='attachment location of strut as fraction of the half-span',
    default_value=0.0,
)

add_meta_data(
    Aircraft.Strut.CHORD,
    meta_data=_MetaData,
    historical_name={"GASP": 'INGASP.STRTCHD', "FLOPS": None, "LEAPS1": None},
    units='ft',
    desc='chord of the strut',
    default_value=0.0,
)

add_meta_data(
    Aircraft.Strut.DIMENSIONAL_LOCATION_SPECIFIED,
    meta_data=_MetaData,
    historical_name={"GASP": None, "FLOPS": None, "LEAPS1": None},
    units="unitless",
    option=True,
    default_value=True,
    types=bool,
    desc='if true the location of the strut is given dimensionally, otherwise '
    'it is given non-dimensionally. In GASP this depended on STRUT',
)

add_meta_data(
    Aircraft.Strut.FUSELAGE_INTERFERENCE_FACTOR,
    meta_data=_MetaData,
    historical_name={"GASP": 'INGASP.CKSTRT', "FLOPS": None, "LEAPS1": None},
    units='unitless',
    desc='strut/fuselage interference factor',
    default_value=0.0,
)

add_meta_data(
    Aircraft.Strut.LENGTH,
    meta_data=_MetaData,
    historical_name={"GASP": 'INGASP.STRTLNG', "FLOPS": None, "LEAPS1": None},
    units='ft',
    desc='length of the strut',
    default_value=0,
)

add_meta_data(
    Aircraft.Strut.MASS,
    meta_data=_MetaData,
    historical_name={"GASP": 'INGASP.WSTRUT', "FLOPS": None, "LEAPS1": None},
    units='lbm',
    desc='mass of the strut',
    default_value=0,
)

add_meta_data(
    Aircraft.Strut.MASS_COEFFICIENT,
    meta_data=_MetaData,
    historical_name={"GASP": 'INGASP.SKSTRUT', "FLOPS": None, "LEAPS1": None},
    units="unitless",
    desc='mass trend coefficient of the strut',
    default_value=0,
)

add_meta_data(
    Aircraft.Strut.THICKNESS_TO_CHORD,
    meta_data=_MetaData,
    historical_name={"GASP": 'INGASP.TCSTRT', "FLOPS": None, "LEAPS1": None},
    units="unitless",
    desc='thickness to chord ratio of the strut',
    default_value=0,
)

#  ____
# |  _ \
# | |_) |   ___     ___    _ __ ___
# |  _ <   / _ \   / _ \  | '_ ` _ \
# | |_) | | (_) | | (_) | | | | | | |
# |____/   \___/   \___/  |_| |_| |_|
# ===================================

add_meta_data(
    Aircraft.TailBoom.LENGTH,
    meta_data=_MetaData,
    historical_name={"GASP": 'INGASP.ELFFC', "FLOPS": None, "LEAPS1": None},
    units='ft',
    desc='cabin length for the tail boom fuselage',
)


# __      __                _     _                  _   _______           _   _
# \ \    / /               | |   (_)                | | |__   __|         (_) | |
#  \ \  / /    ___   _ __  | |_   _    ___    __ _  | |    | |      __ _   _  | |
#   \ \/ /    / _ \ | '__| | __| | |  / __|  / _` | | |    | |     / _` | | | | |
#    \  /    |  __/ | |    | |_  | | | (__  | (_| | | |    | |    | (_| | | | | |
#     \/      \___| |_|     \__| |_|  \___|  \__,_| |_|    |_|     \__,_| |_| |_|
# ===============================================================================

add_meta_data(
    Aircraft.VerticalTail.AREA,
    meta_data=_MetaData,
    historical_name={
        "GASP": 'INGASP.SVT',
        "FLOPS": 'WTIN.SVT',  # ['&DEFINE.WTIN.SVT', 'EDETIN.SVT'],
        "LEAPS1": [
            'aircraft.inputs.L0_vertical_tails.area',
            'aircraft.cached.L0_vertical_tails.area',
        ],
    },
    units='ft**2',
    desc='vertical tail theoretical area (per tail); overridden by vol_coeff '
    'if vol_coeff > 0.0',
    # this appears to never be calculated in Aviary, need to make user aware
    # of Aviary overriding support
    default_value=0.0,
)

add_meta_data(
    Aircraft.VerticalTail.ASPECT_RATIO,
    meta_data=_MetaData,
    historical_name={
        "GASP": 'INGASP.ARVT',
        "FLOPS": 'WTIN.ARVT',  # ['&DEFINE.WTIN.ARVT', 'EDETIN.ARVT'],
        "LEAPS1": [
            'aircraft.inputs.L0_vertical_tails.aspect_ratio',
            # ??? where is this assigned; potential error???
            'aircraft.cached.L0_vertical_tails.aspect_ratio',
        ],
    },
    units='unitless',
    desc='vertical tail theoretical aspect ratio',
    default_value=0.0,
)

add_meta_data(
    Aircraft.VerticalTail.AVERAGE_CHORD,
    meta_data=_MetaData,
    historical_name={"GASP": 'INGASP.CBARVT', "FLOPS": None, "LEAPS1": None},
    units='ft',
    desc='mean aerodynamic chord of vertical tail',
)

add_meta_data(
    Aircraft.VerticalTail.CHARACTERISTIC_LENGTH,
    meta_data=_MetaData,
    historical_name={
        "GASP": None,
        "FLOPS": None,  # 'MISSA.EL[3]',
        "LEAPS1": [
            'aircraft.outputs.L0_aerodynamics.mission_component_char_len_table[2]',
            'aircraft.cached.L0_aerodynamics.mission_component_char_len_table[2]',
        ],
    },
    units='ft',
    desc='Reynolds characteristic length for the vertical tail',
    default_value=0.0,
)

add_meta_data(
    Aircraft.VerticalTail.FINENESS,
    meta_data=_MetaData,
    historical_name={
        "GASP": None,
        "FLOPS": None,  # 'MISSA.FR[3]',
        "LEAPS1": [
            'aircraft.outputs.L0_aerodynamics.mission_fineness_ratio_table[2]',
            'aircraft.cached.L0_aerodynamics.mission_fineness_ratio_table[2]',
        ],
    },
    units='unitless',
    desc='vertical tail fineness ratio',
    default_value=0.0,
)

add_meta_data(
    Aircraft.VerticalTail.FORM_FACTOR,
    meta_data=_MetaData,
    historical_name={"GASP": 'INGASP.CKVT', "FLOPS": None, "LEAPS1": None},
    units='unitless',
    desc='vertical tail form factor',
    default_value=1.25,
)

add_meta_data(
    Aircraft.VerticalTail.LAMINAR_FLOW_LOWER,
    meta_data=_MetaData,
    historical_name={
        "GASP": None,
        "FLOPS": 'AERIN.TRLV',  # ['&DEFINE.AERIN.TRLV', 'XLAM.TRLV', ],
        "LEAPS1": 'aircraft.inputs.L0_aerodynamics.vertical_tail_percent_laminar_flow_lower_surface',
    },
    units='unitless',
    desc='define percent laminar flow for vertical tail lower surface',
    default_value=0.0,
)

add_meta_data(
    Aircraft.VerticalTail.LAMINAR_FLOW_UPPER,
    meta_data=_MetaData,
    historical_name={
        "GASP": None,
        "FLOPS": 'AERIN.TRUV',  # ['&DEFINE.AERIN.TRUV', 'XLAM.TRUV', ],
        "LEAPS1": 'aircraft.inputs.L0_aerodynamics.vertical_tail_percent_laminar_flow_upper_surface',
    },
    units='unitless',
    desc='define percent laminar flow for vertical tail upper surface',
    default_value=0.0,
)

add_meta_data(
    # Note user override
    #    - see also: Aircraft.VerticalTail.MASS_SCALER
    Aircraft.VerticalTail.MASS,
    meta_data=_MetaData,
    historical_name={
        "GASP": None,
        # ['WTS.WSP(3, 2)', '~WEIGHT.WVT', '~WTSTAT.WSP(3, 2)'],
        "FLOPS": None,
        "LEAPS1": [
            '(WeightABC)self._vertical_tail_weight',
            'aircraft.outputs.L0_weights_summary.vertical_tail_weight',
        ],
    },
    units='lbm',
    desc='mass of vertical tail',
    default_value=0.0,
)

add_meta_data(
    Aircraft.VerticalTail.MASS_COEFFICIENT,
    meta_data=_MetaData,
    historical_name={"GASP": 'INGASP.SKZ', "FLOPS": None, "LEAPS1": None},
    units="unitless",
    desc='mass trend coefficient of the vertical tail',
    default_value=0.0,
)

add_meta_data(
    Aircraft.VerticalTail.MASS_SCALER,
    meta_data=_MetaData,
    historical_name={
        "GASP": None,
        "FLOPS": 'WTIN.FRVT',  # ['&DEFINE.WTIN.FRVT', 'WTS.FRVT'],
        "LEAPS1": 'aircraft.inputs.L0_overrides.vertical_tail_weight',
    },
    units='unitless',
    desc='mass scaler of the vertical tail structure',
    default_value=1.0,
)

add_meta_data(
    Aircraft.VerticalTail.MOMENT_ARM,
    meta_data=_MetaData,
    historical_name={"GASP": 'INGASP.ELTV', "FLOPS": None, "LEAPS1": None},
    units='ft',
    desc='moment arm of vertical tail',
    default_value=0.0,
)

add_meta_data(
    Aircraft.VerticalTail.MOMENT_RATIO,
    meta_data=_MetaData,
    historical_name={"GASP": 'INGASP.BOELTV', "FLOPS": None, "LEAPS1": None},
    units="unitless",
    desc='ratio of wing span to vertical tail moment arm',
)

add_meta_data(
    Aircraft.VerticalTail.NUM_TAILS,
    meta_data=_MetaData,
    historical_name={
        "GASP": None,
        "FLOPS": 'WTIN.NVERT',  # ['&DEFINE.WTIN.NVERT', 'EDETIN.NVERT'],
        "LEAPS1": 'aircraft.inputs.L0_vertical_tails.count',
    },
    units='unitless',
    desc='number of vertical tails',
    types=int,
    option=True,
    default_value=1,
)

add_meta_data(
    Aircraft.VerticalTail.ROOT_CHORD,
    meta_data=_MetaData,
    historical_name={"GASP": 'INGASP.CRCLVT', "FLOPS": None, "LEAPS1": None},
    units='ft',
    desc='root chord of vertical tail',
    default_value=0.0,
)

add_meta_data(
    Aircraft.VerticalTail.SPAN,
    meta_data=_MetaData,
    historical_name={"GASP": 'INGASP.BVT', "FLOPS": None, "LEAPS1": None},
    units='ft',
    desc='span of vertical tail',
    default_value=0.0,
)

add_meta_data(
    Aircraft.VerticalTail.SWEEP,
    meta_data=_MetaData,
    historical_name={
        "GASP": 'INGASP.DWPQCV',
        "FLOPS": 'WTIN.SWPVT',  # ['&DEFINE.WTIN.SWPVT', 'WTS.SWPVT'],
        "LEAPS1": [
            'aircraft.inputs.L0_vertical_tail.sweep_at_quarter_chord',
            'aircraft.cached.L0_vertical_tail.sweep_at_quarter_chord',
        ],
    },
    units='deg',
    desc='quarter-chord sweep of vertical tail',
    default_value=0.0,
)

add_meta_data(
    Aircraft.VerticalTail.TAPER_RATIO,
    meta_data=_MetaData,
    historical_name={
        "GASP": 'INGASP.SLMV',
        "FLOPS": 'WTIN.TRVT',  # ['&DEFINE.WTIN.TRVT', 'EDETIN.TRVT'],
        "LEAPS1": 'aircraft.inputs.L0_vertical_tails.taper_ratio',
    },
    units='unitless',
    desc='vertical tail theoretical taper ratio',
    default_value=0.0,
)

add_meta_data(
    Aircraft.VerticalTail.THICKNESS_TO_CHORD,
    meta_data=_MetaData,
    historical_name={
        "GASP": 'INGASP.TCVT',
        "FLOPS": 'WTIN.TCVT',  # ['&DEFINE.WTIN.TCVT', 'EDETIN.TCVT', ],
        "LEAPS1": [
            'aircraft.inputs.L0_vertical_tails.thickness_to_chord_ratio',
            'aircraft.cached.L0_vertical_tails.thickness_to_chord_ratio',
        ],
    },
    units='unitless',
    desc='vertical tail thickness-chord ratio',
    default_value=0.0,
)

add_meta_data(
    Aircraft.VerticalTail.VOLUME_COEFFICIENT,
    meta_data=_MetaData,
    historical_name={"GASP": 'INGASP.VBARVX', "FLOPS": None, "LEAPS1": None},
    units="unitless",
    desc='tail volume coefficient of the vertical tail',
)

add_meta_data(
    # Note user override
    #    - see also: Aircraft.VerticalTail.WETTED_AREA_SCALER
    Aircraft.VerticalTail.WETTED_AREA,
    meta_data=_MetaData,
    historical_name={
        "GASP": None,
        "FLOPS": None,  # ['ACTWET.SWTVT', 'MISSA.SWET[3]', ],
        "LEAPS1": [
            'aircraft.outputs.L0_aerodynamics.vertical_tail_wetted_area',
            'aircraft.outputs.L0_aerodynamics.mission_component_wetted_area_table[2]',
            'aircraft.cached.L0_aerodynamics.mission_component_wetted_area_table[2]',
        ],
    },
    units='ft**2',
    desc='vertical tails wetted area',
    default_value=0.0,
)

add_meta_data(
    Aircraft.VerticalTail.WETTED_AREA_SCALER,
    meta_data=_MetaData,
    historical_name={
        "GASP": None,
        "FLOPS": 'AERIN.SWETV',  # ['&DEFINE.AERIN.SWETV', 'AWETO.SWETV', ],
        "LEAPS1": 'aircraft.inputs.L0_aerodynamics.vertical_tail_wetted_area',
    },
    units='unitless',
    desc='vertical tail wetted area scaler',
    default_value=1.0,
)

# __          __  _
# \ \        / / (_)
#  \ \  /\  / /   _   _ __     __ _
#   \ \/  \/ /   | | | '_ \   / _` |
#    \  /\  /    | | | | | | | (_| |
#     \/  \/     |_| |_| |_|  \__, |
#                              __/ |
#                             |___/
# ==================================

add_meta_data(
    Aircraft.Wing.AEROELASTIC_TAILORING_FACTOR,
    meta_data=_MetaData,
    historical_name={
        "GASP": None,
        # ['&DEFINE.WTIN.FAERT', 'WTS.FAERT', '~WWGHT.FAERT', '~BNDMAT.FAERT'],
        "FLOPS": 'WTIN.FAERT',
        "LEAPS1": 'aircraft.inputs.L0_wing.aeroelastic_fraction',
    },
    units='unitless',
    desc='Define the decimal fraction of amount of aeroelastic tailoring used '
    'in design of wing where: 0.0 == no aeroelastic tailoring; '
    '1.0 == maximum aeroelastic tailoring.',
    default_value=0.0,
)

add_meta_data(
    Aircraft.Wing.AIRFOIL_TECHNOLOGY,
    meta_data=_MetaData,
    historical_name={
        "GASP": None,
        "FLOPS": 'AERIN.AITEK',
        #  [  # inputs
        #      '&DEFINE.AERIN.AITEK', 'EDETIN.AITEK',
        #      # outputs
        #      'MISSA.AITEK', 'MISSA.AITEKX',
        #  ],
        "LEAPS1": [
            'aircraft.inputs.L0_aerodynamics.airfoil',
            'aircraft.outputs.L0_aerodynamics.mission_airfoil',
            'aircraft.cached.L0_aerodynamics.mission_airfoil',
        ],
    },
    units='unitless',
    desc='Airfoil technology parameter. Limiting values are: 1.0 represents '
    'conventional technology wing (Default); 2.0 represents advanced '
    'technology wing.',
    default_value=1.0,
    option=True,
)

add_meta_data(
    Aircraft.Wing.AREA,
    meta_data=_MetaData,
    historical_name={
        "GASP": 'INGASP.SW',
        "FLOPS": 'CONFIN.SW',
        #  [  # inputs
        #      '&DEFINE.CONFIN.SW', 'PARVAR.DVD(1,4)',
        #      # outputs
        #      'CONFIG.SW', 'CONFIG.DVA(4)', '~FLOPS.DVA(4)', '~ANALYS.DVA(4)',
        #      '~TOFF.SW', '~LNDING.SW', '~PROFIL.SW', '~INMDAT.SW', '~WWGHT.SW',
        #      # other
        #      'MISSA.SREF', '~CDCC.SREF',
        #  ],
        "LEAPS1": [
            'aircraft.inputs.L0_design_variables.wing_ref_area',
            'aircraft.outputs.L0_design_variables.wing_ref_area',
            'aircraft.outputs.L0_design_variables.mission_wing_ref_area',
        ],
    },
    units='ft**2',
    desc='reference wing area',
    default_value=0.0,
)

add_meta_data(
    Aircraft.Wing.ASPECT_RATIO,
    meta_data=_MetaData,
    historical_name={
        "GASP": 'INGASP.AR',
        "FLOPS": 'CONFIN.AR',
        #  [  # inputs
        #      '&DEFINE.CONFIN.AR', 'PARVAR.DVD(1, 2)', '~BUFFET.AR', '~CDPP.AR',
        #      '~DPREP.ARX',
        #      # outputs
        #      'CONFIG.AR', 'CONFIG.DVA(2)', '~FLOPS.DVA(2)', '~ANALYS.DVA(2)',
        #      '~TOFF.ARN', '~LNDING.ARN', '~PROFIL.ARN', '~WWGHT.ARN', '~INERT.ARN',
        #      # other
        #      'MISSA.AR', 'MISSA.ARX', '~CDCC.AR', '~CLDESN.AR', '~MDESN.AR',
        #  ],
        "LEAPS1": [
            'aircraft.inputs.L0_design_variables.wing_aspect_ratio',
            'aircraft.outputs.L0_design_variables.wing_aspect_ratio',
            'aircraft.outputs.L0_design_variables.mission_wing_aspect_ratio',
        ],
    },
    units='unitless',
    desc='ratio of the wing span to its mean chord',
    default_value=0.0,
)

add_meta_data(
    Aircraft.Wing.ASPECT_RATIO_REF,
    meta_data=_MetaData,
    historical_name={
        "GASP": None,
        "FLOPS": 'WTIN.ARREF',  # ['&DEFINE.WTIN.ARREF'],
        "LEAPS1": 'aircraft.inputs.L0_detailed_wing.ref_aspect_ratio',
    },
    units='unitless',
    desc='Reference aspect ratio, used for detailed wing mass estimation.',
    default_value=0.0,
)

add_meta_data(
    Aircraft.Wing.AVERAGE_CHORD,
    meta_data=_MetaData,
    historical_name={"GASP": 'INGASP.CBARW', "FLOPS": None, "LEAPS1": None},
    units='ft',
    desc='mean aerodynamic chord of the wing',
    default_value=0.0,
)

add_meta_data(
    Aircraft.Wing.BENDING_MATERIAL_FACTOR,
    meta_data=_MetaData,
    historical_name={
        "GASP": None,
        "FLOPS": None,  # ['~WWGHT.BT', '~BNDMAT.W'],
        "LEAPS1": 'aircraft.outputs.L0_wing.bending_material_factor',
    },
    units='unitless',
    desc='Wing bending material factor with sweep adjustment. Used to compute '
    'Aircraft.Wing.BENDING_MATERIAL_MASS',
    default_value=0.0,
)

add_meta_data(
    # Note user override
    #    - see also: Aircraft.Wing.BENDING_MATERIAL_MASS_SCALER
    Aircraft.Wing.BENDING_MATERIAL_MASS,
    meta_data=_MetaData,
    historical_name={
        "GASP": None,
        "FLOPS": None,  # '~WWGHT.W1',
        "LEAPS1": 'aircraft.outputs.L0_wing.bending_mat_weight',
    },
    units='lbm',
    desc='wing mass breakdown term 1',
    default_value=0.0,
)

add_meta_data(
    Aircraft.Wing.BENDING_MATERIAL_MASS_SCALER,
    meta_data=_MetaData,
    historical_name={
        "GASP": None,
        "FLOPS": 'WTIN.FRWI1',  # ['&DEFINE.WTIN.FRWI1', 'WIOR3.FRWI1'],
        "LEAPS1": 'aircraft.inputs.L0_overrides.wing_bending_mat_weight',
    },
    units='unitless',
    desc='mass scaler of the bending wing mass term',
    default_value=1.0,
)

add_meta_data(
    # Note user override
    #    - see also: Aircraft.Wing.BWB_AFTBODY_MASS_SCALER
    Aircraft.Wing.BWB_AFTBODY_MASS,
    meta_data=_MetaData,
    historical_name={
        "GASP": None,
        "FLOPS": None,  # '~WWGHT.W4',
        "LEAPS1": 'aircraft.outputs.L0_wing.bwb_aft_body_weight',
    },
    units='lbm',
    desc='wing mass breakdown term 4',
    default_value=0.0,
)

add_meta_data(
    Aircraft.Wing.BWB_AFTBODY_MASS_SCALER,
    meta_data=_MetaData,
    historical_name={
        "GASP": None,
        "FLOPS": 'WTIN.FRWI4',  # ['&DEFINE.WTIN.FRWI4', 'WIOR3.FRWI4'],
        "LEAPS1": 'aircraft.inputs.L0_overrides.bwb_aft_body_weight',
    },
    units='unitless',
    desc='mass scaler of the blended-wing-body aft-body wing mass term',
    default_value=1.0,
)

add_meta_data(
    Aircraft.Wing.CENTER_CHORD,
    meta_data=_MetaData,
    historical_name={"GASP": 'INGASP.CRCLW', "FLOPS": None, "LEAPS1": None},
    units='ft',
    desc='wing chord at fuselage centerline',
    default_value=0.0,
)

add_meta_data(
    Aircraft.Wing.CENTER_DISTANCE,
    meta_data=_MetaData,
    historical_name={"GASP": 'INGASP.XWQLF', "FLOPS": None, "LEAPS1": None},
    units='unitless',
    desc='distance (percent fuselage length) from nose to the wing '
    'aerodynamic center',
)

add_meta_data(
    Aircraft.Wing.CHARACTERISTIC_LENGTH,
    meta_data=_MetaData,
    historical_name={
        "GASP": None,
        "FLOPS": None,  # 'MISSA.EL[1]',
        "LEAPS1": [
            'aircraft.outputs.L0_aerodynamics.mission_component_char_len_table[0]',
            'aircraft.cached.L0_aerodynamics.mission_component_char_len_table[0]',
        ],
    },
    units='ft',
    desc='Reynolds characteristic length for the wing',
    default_value=0.0,
)

add_meta_data(
    Aircraft.Wing.CHOOSE_FOLD_LOCATION,
    meta_data=_MetaData,
    historical_name={"GASP": None, "FLOPS": None, "LEAPS1": None},
    units="unitless",
    default_value=True,
    types=bool,
    option=True,
    desc='if true, fold location is based on your chosen value, otherwise it is '
    'based on strut location. In GASP this depended on STRUT or YWFOLD',
)

add_meta_data(
    # see also: station_chord_lengths
    Aircraft.Wing.CHORD_PER_SEMISPAN_DIST,
    meta_data=_MetaData,
    historical_name={
        "GASP": None,
        "FLOPS": 'WTIN.CHD',  # ['&DEFINE.WTIN.CHD', 'WDEF.CHD'],
        "LEAPS1": 'aircraft.inputs.L0_detailed_wing.wing_station_chord_lengths',
    },
    units='unitless',
    desc='chord lengths as fractions of semispan at station locations; '
    'overwrites station_chord_lengths',
    default_value=0.0,
)

add_meta_data(
    Aircraft.Wing.COMPOSITE_FRACTION,
    meta_data=_MetaData,
    historical_name={
        "GASP": None,
        # ['&DEFINE.WTIN.FCOMP', 'WTS.FCOMP', '~WWGHT.FCOMP'],
        "FLOPS": 'WTIN.FCOMP',
        "LEAPS1": 'aircraft.inputs.L0_wing.composite_fraction',
    },
    units='unitless',
    desc='Define the decimal fraction of amount of composites used in wing '
    'structure where: 0.0 == no composites; 1.0 == maximum use of composites, '
    'approximately equivalent bending_mat_weight=.6, '
    'struct_weights=.83, misc_weight=.7 '
    '(not necessarily all composite).',
    default_value=0.0,
)

add_meta_data(
    Aircraft.Wing.CONTROL_SURFACE_AREA,
    meta_data=_MetaData,
    historical_name={
        "GASP": None,
        "FLOPS": None,  # '~WEIGHT.SFLAP',  # TODO ~WWGHT.SFLAP: similar, but separate calculation
        "LEAPS1": [
            # TODO ~WingWeight.__call__.flap_ratio: see ~WWGHT.SFLAP
            '~WeightABC._pre_surface_ctrls.surface_flap_area',
            '~WeightABC.calc_surface_ctrls.surface_flap_area',
        ],
    },
    units='ft**2',
    desc='area of wing control surfaces',
    default_value=0.0,
)

add_meta_data(
    Aircraft.Wing.CONTROL_SURFACE_AREA_RATIO,
    meta_data=_MetaData,
    historical_name={
        "GASP": None,
        # ['&DEFINE.WTIN.FLAPR', 'WTS.FLAPR', '~WWGHT.FLAPR'],
        "FLOPS": 'WTIN.FLAPR',
        "LEAPS1": 'aircraft.inputs.L0_wing.flap_ratio',
    },
    units='unitless',
    desc='Defines the ratio of total moveable wing control surface areas '
    '(flaps, elevators, spoilers, etc.) to reference wing area.',
    default_value=0.0,
)

add_meta_data(
    Aircraft.Wing.DETAILED_WING,
    meta_data=_MetaData,
    historical_name={"GASP": None, "FLOPS": None, "LEAPS1": None},
    units='unitless',
    desc='use a detailed wing model',
    option=True,
    types=bool,
    default_value=False,
)

add_meta_data(
    Aircraft.Wing.DIHEDRAL,
    meta_data=_MetaData,
    historical_name={
        "GASP": None,
        "FLOPS": 'WTIN.DIH',  # ['&DEFINE.WTIN.DIH', 'WTS.DIH', ],
        "LEAPS1": [
            'aircraft.inputs.L0_wing.dihedral',
            # unit converted value for reporting
            'aircraft.cached.L0_wing.dihedral',
        ],
    },
    units='deg',
    desc='wing dihedral (positive) or anhedral (negative) angle',
    default_value=0.0,
)

add_meta_data(
    Aircraft.Wing.ENG_POD_INERTIA_FACTOR,
    meta_data=_MetaData,
    historical_name={
        "GASP": None,
        "FLOPS": None,  # '~WWGHT.CAYE',
        "LEAPS1": 'aircraft.outputs.L0_wing.engine_inertia_relief_factor',
    },
    units='unitless',
    desc='Engine inertia relief factor for wingspan inboard of engine locations. Used '
    'to compute Aircraft.Wing.BENDING_MATERIAL_MASS',
    default_value=0.0,
)

add_meta_data(
    Aircraft.Wing.FINENESS,
    meta_data=_MetaData,
    historical_name={
        "GASP": None,
        "FLOPS": None,  # 'MISSA.FR[1]',
        "LEAPS1": [
            'aircraft.outputs.L0_aerodynamics.mission_fineness_ratio_table[0]',
            'aircraft.cached.L0_aerodynamics.mission_fineness_ratio_table[0]',
        ],
    },
    units='unitless',
    desc='wing fineness ratio',
    default_value=0.0,
)

add_meta_data(
    Aircraft.Wing.FLAP_CHORD_RATIO,
    meta_data=_MetaData,
    historical_name={"GASP": 'INGASP.CFOC', "FLOPS": None, "LEAPS1": None},
    units='unitless',
    desc='ratio of flap chord to wing chord',
    default_value=0.0,
)

add_meta_data(
    Aircraft.Wing.FLAP_DEFLECTION_LANDING,
    meta_data=_MetaData,
    historical_name={"GASP": 'INGASP.DFLPLD', "FLOPS": None, "LEAPS1": None},
    units='deg',
    desc='Deflection of flaps for landing',
)

add_meta_data(
    Aircraft.Wing.FLAP_DEFLECTION_TAKEOFF,
    meta_data=_MetaData,
    historical_name={"GASP": 'INGASP.DFLPTO', "FLOPS": None, "LEAPS1": None},
    units='deg',
    desc='Deflection of flaps for takeoff',
)

add_meta_data(
    Aircraft.Wing.FLAP_DRAG_INCREMENT_OPTIMUM,
    meta_data=_MetaData,
    historical_name={"GASP": 'INGASP.DCDOTE', "FLOPS": None, "LEAPS1": None},
    units="unitless",
    desc='drag coefficient increment due to optimally deflected trailing edge flaps (default depends on flap type)',
)

add_meta_data(
    Aircraft.Wing.FLAP_LIFT_INCREMENT_OPTIMUM,
    meta_data=_MetaData,
    historical_name={"GASP": 'INGASP.DCLMTE', "FLOPS": None, "LEAPS1": None},
    units="unitless",
    desc='lift coefficient increment due to optimally deflected trailing edge flaps (default depends on flap type)',
)

add_meta_data(
    Aircraft.Wing.FLAP_SPAN_RATIO,
    meta_data=_MetaData,
    historical_name={"GASP": 'INGASP.BTEOB', "FLOPS": None, "LEAPS1": None},
    units="unitless",
    desc='fraction of wing trailing edge with flaps',
    default_value=0.65,
)

add_meta_data(
    Aircraft.Wing.FLAP_TYPE,
    meta_data=_MetaData,
    historical_name={"GASP": 'INGASP.JFLTYP', "FLOPS": None, "LEAPS1": None},
    units="unitless",
    default_value=FlapType.DOUBLE_SLOTTED,
    types=(FlapType, int, str),
    multivalue=True,
    option=True,
    desc='Set the flap type. Available choices are: plain, split, single_slotted, '
    'double_slotted, triple_slotted, fowler, and double_slotted_fowler. '
    'In GASP this was JFLTYP and was provided as an int from 1-7',
)

add_meta_data(
    Aircraft.Wing.FOLD_DIMENSIONAL_LOCATION_SPECIFIED,
    meta_data=_MetaData,
    historical_name={"GASP": None, "FLOPS": None, "LEAPS1": None},
    units="unitless",
    default_value=False,
    types=bool,
    option=True,
    desc='if true, fold location from the chosen input is an actual fold span, '
    'if false it is normalized to the half span. In GASP this depended on STRUT or YWFOLD',
)

add_meta_data(
    Aircraft.Wing.FOLD_MASS,
    meta_data=_MetaData,
    historical_name={"GASP": 'INGASP.WWFOLD', "FLOPS": None, "LEAPS1": None},
    units='lbm',
    desc='mass of the folding area of the wing',
    default_value=0,
)

add_meta_data(
    Aircraft.Wing.FOLD_MASS_COEFFICIENT,
    meta_data=_MetaData,
    historical_name={"GASP": 'INGASP.SKWFOLD', "FLOPS": None, "LEAPS1": None},
    units="unitless",
    desc='mass trend coefficient of the wing fold',
    default_value=0,
)

add_meta_data(
    Aircraft.Wing.FOLDED_SPAN,
    meta_data=_MetaData,
    historical_name={"GASP": 'INGASP.YWFOLD', "FLOPS": None, "LEAPS1": None},
    units='ft',
    desc='folded wingspan',
    default_value=0,
)

add_meta_data(
    Aircraft.Wing.FOLDED_SPAN_DIMENSIONLESS,
    meta_data=_MetaData,
    historical_name={"GASP": None, "FLOPS": None, "LEAPS1": None},
    units="unitless",
    desc='folded wingspan',
    default_value=1,
)

add_meta_data(
    Aircraft.Wing.FOLDING_AREA,
    meta_data=_MetaData,
    historical_name={"GASP": 'INGASP.SWFOLD', "FLOPS": None, "LEAPS1": None},
    units='ft**2',
    desc='wing area of folding part of wings',
    default_value=0.0,
)

add_meta_data(
    Aircraft.Wing.FORM_FACTOR,
    meta_data=_MetaData,
    historical_name={"GASP": 'INGASP.CKW', "FLOPS": None, "LEAPS1": None},
    units='unitless',
    desc='wing form factor',
    default_value=1.25,
)

add_meta_data(
    Aircraft.Wing.FUSELAGE_INTERFERENCE_FACTOR,
    meta_data=_MetaData,
    historical_name={"GASP": 'INGASP.CKI', "FLOPS": None, "LEAPS1": None},
    units='unitless',
    desc='wing/fuselage interference factor',
    default_value=1.1,
)

add_meta_data(
    Aircraft.Wing.GLOVE_AND_BAT,
    meta_data=_MetaData,
    historical_name={
        "GASP": None,
        "FLOPS": 'WTIN.GLOV',
        # ['&DEFINE.WTIN.GLOV', 'EDETIN.GLOV', '~TOFF.GLOV', '~LNDING.GLOV',
        #    '~PROFIL.GLOV'
        #    ],
        "LEAPS1": 'aircraft.inputs.L0_wing.glove_and_bat',
    },
    units='ft**2',
    desc='total glove and bat area beyond theoretical wing',
    default_value=0.0,
)

add_meta_data(
    Aircraft.Wing.HAS_FOLD,
    meta_data=_MetaData,
    historical_name={"GASP": None, "FLOPS": None, "LEAPS1": None},
    units="unitless",
    option=True,
    desc='if true a fold will be included in the wing',
    default_value=False,
    types=bool,
)

add_meta_data(
    Aircraft.Wing.HAS_STRUT,
    meta_data=_MetaData,
    historical_name={"GASP": None, "FLOPS": None, "LEAPS1": None},
    option=True,
    units="unitless",
    default_value=False,
    types=bool,
    desc='if true then aircraft has a strut. In GASP this depended on STRUT',
)

add_meta_data(
    Aircraft.Wing.HEIGHT,
    meta_data=_MetaData,
    historical_name={"GASP": 'INGASP.HTG', "FLOPS": None, "LEAPS1": None},
    units='ft',
    desc='wing height above ground during ground run, measured at roughly '
    'location of mean aerodynamic chord at the mid plane of the wing',
)

add_meta_data(
    Aircraft.Wing.HIGH_LIFT_MASS,
    meta_data=_MetaData,
    historical_name={"GASP": 'INGASP.WHLDEV', "FLOPS": None, "LEAPS1": None},
    units='lbm',
    desc='mass of the high lift devices',
    default_value=0.0,
)

add_meta_data(
    Aircraft.Wing.HIGH_LIFT_MASS_COEFFICIENT,
    meta_data=_MetaData,
    historical_name={"GASP": 'INGASP.WCFLAP', "FLOPS": None, "LEAPS1": None},
    units="unitless",
    desc='mass trend coefficient of high lift devices (default depends on flap type)',
    default_value=0.0,
)

add_meta_data(
    Aircraft.Wing.INCIDENCE,
    meta_data=_MetaData,
    historical_name={"GASP": 'INGASP.EYEW', "FLOPS": None, "LEAPS1": None},
    units='deg',
    desc='incidence angle of the wings with respect to the fuselage',
    default_value=0.0,
)

add_meta_data(
    # see also: station_locations
    # NOTE required for blended-wing-body type aircraft
    Aircraft.Wing.INPUT_STATION_DIST,
    meta_data=_MetaData,
    historical_name={
        "GASP": None,
        "FLOPS": 'WTIN.ETAW',  # ['&DEFINE.WTIN.ETAW', 'WDEF.ETAW'],
        "LEAPS1": 'aircraft.inputs.L0_detailed_wing.wing_station_locations',
    },
    units='unitless',
    desc='wing station locations as fractions of semispan; overwrites '
    'station_locations',
    option=True,
    default_value=None,
)

add_meta_data(
    Aircraft.Wing.LAMINAR_FLOW_LOWER,
    meta_data=_MetaData,
    historical_name={
        "GASP": None,
        "FLOPS": 'AERIN.TRLW',  # ['&DEFINE.AERIN.TRLW', 'XLAM.TRLW', ],
        "LEAPS1": 'aircraft.inputs.L0_aerodynamics.wing_percent_laminar_flow_lower_surface',
    },
    units='unitless',
    desc='define percent laminar flow for wing lower surface',
    default_value=0.0,
)

add_meta_data(
    Aircraft.Wing.LAMINAR_FLOW_UPPER,
    meta_data=_MetaData,
    historical_name={
        "GASP": None,
        "FLOPS": 'AERIN.TRUW',  # ['&DEFINE.AERIN.TRUW', 'XLAM.TRUW', ],
        "LEAPS1": 'aircraft.inputs.L0_aerodynamics.wing_percent_laminar_flow_upper_surface',
    },
    units='unitless',
    desc='define percent laminar flow for wing upper surface',
    default_value=0.0,
)

add_meta_data(
    Aircraft.Wing.LEADING_EDGE_SWEEP,
    meta_data=_MetaData,
    historical_name={"GASP": 'INGASP.SWPLE', "FLOPS": None, "LEAPS1": None},
    units='rad',
    desc='sweep angle at leading edge of wing',
    default_value=0.0,
)

add_meta_data(
    Aircraft.Wing.LOAD_DISTRIBUTION_CONTROL,
    meta_data=_MetaData,
    historical_name={
        "GASP": None,
        "FLOPS": 'WTIN.PDIST',  # ['&DEFINE.WTIN.PDIST', 'WDEF.PDIST'],
        "LEAPS1": 'aircraft.inputs.L0_detailed_wing.pressure_dist',
    },
    units='unitless',
    desc='controls spatial distribution of integratin stations for detailed' ' wing',
    default_value=2.0,
    option=True,
)

add_meta_data(
    Aircraft.Wing.LOAD_FRACTION,
    meta_data=_MetaData,
    historical_name={
        "GASP": None,
        "FLOPS": 'WTIN.PCTL',  # ['&DEFINE.WTIN.PCTL', 'WDEF.PCTL'],
        "LEAPS1": 'aircraft.inputs.L0_detailed_wing.carried_load_fraction',
    },
    units='unitless',
    desc='fraction of load carried by defined wing',
    default_value=1.0,
)

add_meta_data(
    Aircraft.Wing.LOAD_PATH_SWEEP_DIST,
    meta_data=_MetaData,
    historical_name={
        "GASP": None,
        "FLOPS": 'WTIN.SWL',  # ['&DEFINE.WTIN.SWL', 'WDEF.SWL'],
        "LEAPS1": 'aircraft.inputs.L0_detailed_wing.wing_station_load_path_sweeps',
    },
    units='deg',
    desc='Define the sweep of load path at station locations. Typically '
    'parallel to rear spar tending toward max t/c of airfoil. The Ith value '
    'is used between wing stations I and I+1.',
    default_value=0.0,
)

add_meta_data(
    Aircraft.Wing.LOADING,
    meta_data=_MetaData,
    historical_name={
        "GASP": ['INGASP.WGS', 'INGASP.WOS'],
        "FLOPS": None,
        "LEAPS1": None,
    },
    units='lbf/ft**2',
    desc='wing loading',
    default_value=0.0,
)

add_meta_data(
    Aircraft.Wing.LOADING_ABOVE_20,
    meta_data=_MetaData,
    historical_name={"GASP": None, "FLOPS": None, "LEAPS1": None},
    units="unitless",
    desc='if true the wing loading is stated to be above 20 psf. In GASP this depended on WGS',
    option=True,
    default_value=True,
    types=bool,
)

add_meta_data(
    # Note user override
    #    - see also: Aircraft.Wing.MASS_SCALER
    Aircraft.Wing.MASS,
    meta_data=_MetaData,
    historical_name={
        "GASP": None,
        # ['WTS.WSP(1, 2)', '~WEIGHT.WWING', '~WTSTAT.WSP(1, 2)', '~WWGHT.WWING'],
        "FLOPS": None,
        "LEAPS1": [
            '(WeightABC)self._total_wing_weight',
            'aircraft.outputs.L0_weights_summary.total_wing_weight',
        ],
    },
    units='lbm',
    desc='wing total mass',
    default_value=0.0,
)

add_meta_data(
    Aircraft.Wing.MASS_COEFFICIENT,
    meta_data=_MetaData,
    historical_name={"GASP": 'INGASP.SKWW', "FLOPS": None, "LEAPS1": None},
    units="unitless",
    desc='mass trend coefficient of the wing without high lift devices',
    default_value=0.0,
)

add_meta_data(
    Aircraft.Wing.MASS_SCALER,
    meta_data=_MetaData,
    historical_name={
        "GASP": None,
        "FLOPS": 'WTIN.FRWI',  # ['&DEFINE.WTIN.FRWI', 'WTS.FRWI'],
        "LEAPS1": 'aircraft.inputs.L0_overrides.total_wing_weight',
    },
    units='unitless',
    desc='mass scaler of the overall wing',
    default_value=1.0,
)

add_meta_data(
    Aircraft.Wing.MATERIAL_FACTOR,
    meta_data=_MetaData,
    historical_name={"GASP": 'INGASP.SKNO', "FLOPS": None, "LEAPS1": None},
    units="unitless",
    desc='correction factor for the use of non optimum material',
    default_value=0,
)

add_meta_data(
    Aircraft.Wing.MAX_CAMBER_AT_70_SEMISPAN,
    meta_data=_MetaData,
    historical_name={
        "GASP": None,
        "FLOPS": 'AERIN.CAM',
        #  [  # inputs
        #      '&DEFINE.AERIN.CAM', 'EDETIN.CAM',
        #      # outputs
        #      'MISSA.CAM', 'MISSA.CAMX',
        #  ],
        "LEAPS1": [
            'aircraft.inputs.L0_aerodynamics.max_camber_at_70_semispan',
            'aircraft.outputs.L0_aerodynamics.mission_max_camber_at_70_semispan',
        ],
    },
    units='unitless',
    desc='Maximum camber at 70 percent semispan, percent of local chord',
    default_value=0.0,
)

add_meta_data(
    Aircraft.Wing.MAX_LIFT_REF,
    meta_data=_MetaData,
    historical_name={"GASP": 'INGASP.RCLMAX', "FLOPS": None, "LEAPS1": None},
    units="unitless",
    desc='input reference maximum lift coefficient for basic wing',
)

add_meta_data(
    Aircraft.Wing.MAX_SLAT_DEFLECTION_LANDING,
    meta_data=_MetaData,
    historical_name={"GASP": 'INGASP.DELLED', "FLOPS": None, "LEAPS1": None},
    units='deg',
    desc='leading edge slat deflection during landing',
    default_value=10,
)

add_meta_data(
    Aircraft.Wing.MAX_SLAT_DEFLECTION_TAKEOFF,
    meta_data=_MetaData,
    historical_name={"GASP": 'INGASP.DELLED', "FLOPS": None, "LEAPS1": None},
    units='deg',
    desc='leading edge slat deflection during takeoff',
    default_value=10,
)

add_meta_data(
    Aircraft.Wing.MAX_THICKNESS_LOCATION,
    meta_data=_MetaData,
    historical_name={"GASP": 'INGASP.XCTCMX', "FLOPS": None, "LEAPS1": None},
    units='unitless',
    desc='location (percent chord) of max wing thickness',
)

add_meta_data(
    Aircraft.Wing.MIN_PRESSURE_LOCATION,
    meta_data=_MetaData,
    historical_name={"GASP": 'INGASP.XCPS', "FLOPS": None, "LEAPS1": None},
    units='unitless',
    desc='location (percent chord) of peak suction',
)

add_meta_data(
    # NOTE: user override
    #    - see also: Aircraft.Wing.MISC_MASS_SCALER
    Aircraft.Wing.MISC_MASS,
    meta_data=_MetaData,
    historical_name={
        "GASP": None,
        "FLOPS": None,  # '~WWGHT.W3',
        "LEAPS1": 'aircraft.outputs.L0_wing.misc_weight',
    },
    units='lbm',
    desc='wing mass breakdown term 3',
    default_value=0.0,
)

add_meta_data(
    Aircraft.Wing.MISC_MASS_SCALER,
    meta_data=_MetaData,
    historical_name={
        "GASP": None,
        "FLOPS": 'WTIN.FRWI3',  # ['&DEFINE.WTIN.FRWI3', 'WIOR3.FRWI3'],
        "LEAPS1": 'aircraft.inputs.L0_overrides.wing_misc_weight',
    },
    units='unitless',
    desc='mass scaler of the miscellaneous wing mass term',
    default_value=1.0,
)

add_meta_data(
    Aircraft.Wing.NUM_FLAP_SEGMENTS,
    meta_data=_MetaData,
    historical_name={"GASP": 'INGASP.FLAPN', "FLOPS": None, "LEAPS1": None},
    units="unitless",
    desc='number of flap segments per wing panel',
    types=int,
    option=True,
    default_value=2,
)

add_meta_data(
    Aircraft.Wing.NUM_INTEGRATION_STATIONS,
    meta_data=_MetaData,
    historical_name={
        "GASP": None,
        # ['&DEFINE.WTIN.NSTD', 'WDEF.NSTD', '~BNDMAT.NSD', '~DETA.NSD'],
        "FLOPS": 'WTIN.NSTD',
        "LEAPS1": 'aircraft.inputs.L0_detailed_wing.integration_station_count',
    },
    units='unitless',
    desc='number of integration stations',
    types=int,
    option=True,
    default_value=50,
)

add_meta_data(
    Aircraft.Wing.OPTIMUM_FLAP_DEFLECTION,
    meta_data=_MetaData,
    historical_name={"GASP": 'INGASP.DELTEO', "FLOPS": None, "LEAPS1": None},
    units='deg',
    desc='optimum flap deflection angle (default depends on flap type)',
)

add_meta_data(
    Aircraft.Wing.OPTIMUM_SLAT_DEFLECTION,
    meta_data=_MetaData,
    historical_name={"GASP": 'INGASP.DELLEO', "FLOPS": None, "LEAPS1": None},
    units='deg',
    desc='optimum slat deflection angle',
    default_value=20,
)

add_meta_data(
    Aircraft.Wing.ROOT_CHORD,
    meta_data=_MetaData,
    historical_name={
        "GASP": ['INGASP.CROOT', 'INGASP.CROOTW'],
        "FLOPS": None,
        "LEAPS1": None,
    },
    units='ft',
    desc='wing chord length at wing root',
    default_value=0.0,
)

add_meta_data(
    # NOTE: user override
    #    - see also: Aircraft.Wing.SHEAR_CONTROL_MASS_SCALER
    Aircraft.Wing.SHEAR_CONTROL_MASS,
    meta_data=_MetaData,
    historical_name={
        "GASP": None,
        "FLOPS": None,  # '~WWGHT.W2',
        "LEAPS1": 'aircraft.outputs.L0_wing.struct_weight',
    },
    units='lbm',
    desc='wing mass breakdown term 2',
    default_value=0.0,
)

add_meta_data(
    Aircraft.Wing.SHEAR_CONTROL_MASS_SCALER,
    meta_data=_MetaData,
    historical_name={
        "GASP": None,
        "FLOPS": 'WTIN.FRWI2',  # ['&DEFINE.WTIN.FRWI2', 'WIOR3.FRWI2'],
        "LEAPS1": 'aircraft.inputs.L0_overrides.wing_struct_weights',
    },
    units='unitless',
    desc='mass scaler of the shear and control term',
    default_value=1.0,
)

add_meta_data(
    Aircraft.Wing.SLAT_CHORD_RATIO,
    meta_data=_MetaData,
    historical_name={"GASP": 'INGASP.CLEOC', "FLOPS": None, "LEAPS1": None},
    units="unitless",
    desc='ratio of slat chord to wing chord',
    default_value=0.0,
)

add_meta_data(
    Aircraft.Wing.SLAT_LIFT_INCREMENT_OPTIMUM,
    meta_data=_MetaData,
    historical_name={"GASP": 'INGASP.DCLMLE', "FLOPS": None, "LEAPS1": None},
    units="unitless",
    desc='lift coefficient increment due to optimally deflected LE slats',
)

add_meta_data(
    Aircraft.Wing.SLAT_SPAN_RATIO,
    meta_data=_MetaData,
    historical_name={"GASP": 'INGASP.BLEOB', "FLOPS": None, "LEAPS1": None},
    units="unitless",
    desc='fraction of wing leading edge with slats',
    default_value=0.0,
)

add_meta_data(
    Aircraft.Wing.SPAN,
    meta_data=_MetaData,
    historical_name={
        "GASP": 'INGASP.B',
        "FLOPS": 'WTIN.SPAN',
        #  [  # inputs
        #      '&DEFINE.WTIN.SPAN',
        #      # outputs
        #      '~WEIGHT.B', '~WWGHT.B', '~GESURF.B'
        #  ],
        "LEAPS1": [
            'aircraft.inputs.L0_wing.span',
            'aircraft.outputs.L0_wing.span',
            'BasicTransportWeight.wing_span',
        ],
    },
    units='ft',
    desc='span of main wing',
    default_value=0.0,
)

add_meta_data(
    Aircraft.Wing.SPAN_EFFICIENCY_FACTOR,
    meta_data=_MetaData,
    historical_name={
        "GASP": None,
        "FLOPS": 'AERIN.E',  # ['&DEFINE.AERIN.E', 'OSWALD.E', ],
        "LEAPS1": 'aircraft.inputs.L0_aerodynamics.wing_span_efficiency_factor',
    },
    units='unitless',
    desc='coefficient for calculating span efficiency for extreme taper ratios',
    default_value=1.0,
)

add_meta_data(
    Aircraft.Wing.SPAN_EFFICIENCY_REDUCTION,
    meta_data=_MetaData,
    historical_name={
        "GASP": None,
        "FLOPS": 'AERIN.MIKE',  # ['&DEFINE.AERIN.MIKE', 'MIMOD.MIKE'],
        "LEAPS1": 'aircraft.inputs.L0_aerodynamics.wing_span_efficiency_reduction',
    },
    units='unitless',
    desc='Define a switch for span efficiency reduction for extreme taper '
    'ratios: True == a span efficiency factor '
    '(*wing_span_efficiency_factor0*) is calculated based on wing taper ratio '
    'and aspect ratio; False == a span efficiency factor '
    '(*wing_span_efficiency_factor0*) is set to 1.0.',
    option=True,
    types=bool,
    default_value=False,
)

add_meta_data(
    Aircraft.Wing.STRUT_BRACING_FACTOR,
    meta_data=_MetaData,
    historical_name={
        "GASP": None,
        # ['&DEFINE.WTIN.FSTRT', 'WTS.FSTRT', '~WWGHT.FSTRT', '~BNDMAT.FSTRT'],
        "FLOPS": 'WTIN.FSTRT',
        "LEAPS1": 'aircraft.inputs.L0_wing.struct_bracing_factor',
    },
    units='unitless',
    desc='Define the wing strut-bracing factor where: 0.0 == no wing-strut; '
    '1.0 == full benefit from strut bracing.',
    default_value=0.0,
)

add_meta_data(
    # Note user override
    #    - see also: Aircraft.Wing.SURFACE_CONTROL_MASS_SCALER
    Aircraft.Wing.SURFACE_CONTROL_MASS,
    meta_data=_MetaData,
    historical_name={
        "GASP": None,
        # ['WTS.WSP(16, 2)', '~WEIGHT.WSC', '~WTSTAT.WSP(16, 2)'],
        "FLOPS": None,
        "LEAPS1": [
            '(WeightABC)self._surface_ctrls_weight',
            'aircraft.outputs.L0_weights_summary.surface_ctrls_weight',
        ],
    },
    units='lbm',
    desc='mass of surface controls',
    default_value=0.0,
)

add_meta_data(
    Aircraft.Wing.SURFACE_CONTROL_MASS_COEFFICIENT,
    meta_data=_MetaData,
    historical_name={"GASP": 'INGASP.SKFW', "FLOPS": None, "LEAPS1": None},
    units="unitless",
    desc='Surface controls weight coefficient',
    default_value=0.0,
)

add_meta_data(
    Aircraft.Wing.SURFACE_CONTROL_MASS_SCALER,
    meta_data=_MetaData,
    historical_name={
        "GASP": None,
        "FLOPS": 'WTIN.FRSC',  # ['&DEFINE.WTIN.FRSC', 'WTS.FRSC'],
        "LEAPS1": 'aircraft.inputs.L0_overrides.surface_ctrls_weight',
    },
    units='unitless',
    desc='Surface controls mass scaler',
    default_value=1.0,
)

add_meta_data(
    Aircraft.Wing.SWEEP,
    meta_data=_MetaData,
    historical_name={
        "GASP": 'INGASP.DLMC4',
        "FLOPS": "CONFIN.SWEEP",
        #  [  # inputs
        #      '&DEFINE.CONFIN.SWEEP', 'PARVAR.DVD(1,6)',
        #      # outputs
        #      'CONFIG.SWEEP', 'CONFIG.DVA(6)', '~FLOPS.DVA(6)', '~ANALYS.DVA(6)',
        #      '~WWGHT.SWEEP', '~INERT.SWEEP',
        #      # other
        #      'MISSA.SW25', '~BUFFET.SW25', '~CDCC.SW25', '~CLDESN.SW25',
        #      '~MDESN.SW25',
        #  ],
        "LEAPS1": [
            'aircraft.inputs.L0_design_variables.wing_sweep_at_quarter_chord',
            'aircraft.outputs.L0_design_variables.wing_sweep_at_quarter_chord',
            'aircraft.outputs.L0_design_variables.mission_wing_sweep_at_quarter_chord',
        ],
    },
    units='deg',
    desc='quarter-chord sweep angle of the wing',
    default_value=0.0,  # TODO required.
)

add_meta_data(
    Aircraft.Wing.TAPER_RATIO,
    meta_data=_MetaData,
    historical_name={
        "GASP": 'INGASP.SLM',
        "FLOPS": "CONFIN.TR",
        #  [  # inputs
        #      '&DEFINE.CONFIN.TR', 'PARVAR.DVD(1,5)',
        #      # outputs
        #      'CONFIG.TR', 'CONFIG.DVA(5)', 'CONFIG.TR1', '~FLOPS.DVA(5)',
        #      '~ANALYS.DVA(5)', '~GESURF.TR', '~WWGHT.TR', '~INERT.TR',
        #      # other
        #      'MISSA.TAPER', '~CDCC.TAPER', '~MDESN.TAPER',
        #  ],
        "LEAPS1": [
            'aircraft.inputs.L0_design_variables.wing_taper_ratio',
            'aircraft.outputs.L0_design_variables.wing_taper_ratio',
            'aircraft.outputs.L0_design_variables.mission_wing_taper_ratio',
        ],
    },
    units='unitless',
    desc='taper ratio of the wing',
    default_value=0.0,  # TODO required.
)

add_meta_data(
    Aircraft.Wing.THICKNESS_TO_CHORD,
    meta_data=_MetaData,
    historical_name={
        "GASP": None,
        "FLOPS": 'CONFIN.TCA',
        #  [  # inputs
        #      '&DEFINE.CONFIN.TCA', 'PARVAR.DVD(1,7)',
        #      # outputs
        #      'CONFIG.TCA', 'CONFIG.DVA(7)', '~FLOPS.DVA(7)', '~ANALYS.DVA(7)',
        #      '~WWGHT.TCA',
        #      # other
        #      'MISSA.TC', '~BUFFET.TC', '~CDCC.TC', '~CDPP.TC', '~CLDESN.TC',
        #      '~MDESN.TC',
        #  ],
        "LEAPS1": [
            'aircraft.inputs.L0_design_variables.wing_thickness_to_chord_ratio',
            'aircraft.outputs.L0_design_variables.wing_thickness_to_chord_ratio',
            'aircraft.outputs.L0_design_variables.mission_wing_thickness_to_chord_ratio',
        ],
    },
    units='unitless',
    desc='wing thickness-chord ratio (weighted average)',
    default_value=0.0,  # TODO required
)

add_meta_data(
    Aircraft.Wing.THICKNESS_TO_CHORD_DIST,
    meta_data=_MetaData,
    historical_name={
        "GASP": None,
        "FLOPS": 'WTIN.TOC',  # ['&DEFINE.WTIN.TOC', 'WDEF.TOC'],
        "LEAPS1": 'aircraft.inputs.L0_detailed_wing.wing_station_thickness_to_chord_ratios',
    },
    units='unitless',
    desc='the thickeness-chord ratios at station locations',
    default_value=0.0,
)

add_meta_data(
    Aircraft.Wing.THICKNESS_TO_CHORD_REF,
    meta_data=_MetaData,
    historical_name={
        "GASP": None,
        "FLOPS": 'WTIN.TCREF',  # ['&DEFINE.WTIN.TCREF'],
        "LEAPS1": 'aircraft.inputs.L0_detailed_wing.ref_thickness_to_chord_ratio',
    },
    units='unitless',
    desc='Reference thickness-to-chord ratio, used for detailed wing mass estimation.',
    default_value=0.0,
)

add_meta_data(
    Aircraft.Wing.THICKNESS_TO_CHORD_ROOT,
    meta_data=_MetaData,
    historical_name={"GASP": 'INGASP.TCR', "FLOPS": None, "LEAPS1": None},
    units='unitless',
    desc='thickness-to-chord ratio at the root of the wing',
    default_value=0.0,
)

add_meta_data(
    Aircraft.Wing.THICKNESS_TO_CHORD_TIP,
    meta_data=_MetaData,
    historical_name={"GASP": 'INGASP.TCT', "FLOPS": None, "LEAPS1": None},
    units='unitless',
    desc='thickness-to-chord ratio at the tip of the wing',
    default_value=0.0,
)

add_meta_data(
    Aircraft.Wing.THICKNESS_TO_CHORD_UNWEIGHTED,
    meta_data=_MetaData,
    historical_name={"GASP": 'INGASP.TC', "FLOPS": None, "LEAPS1": None},
    units='unitless',
    desc='wing thickness-chord ratio at the wing station of the mean aerodynamic chord',
    default_value=0.0,
)

add_meta_data(
    Aircraft.Wing.ULTIMATE_LOAD_FACTOR,
    meta_data=_MetaData,
    historical_name={
        "GASP": 'INGASP.ULF',
        # ['&DEFINE.WTIN.ULF', 'WTS.ULF', '~WWGHT.ULF'],
        "FLOPS": 'WTIN.ULF',
        "LEAPS1": 'aircraft.inputs.L0_weights.struct_ult_load_factor',
    },
    units='unitless',
    desc='structural ultimate load factor',
    default_value=0.0,
)

add_meta_data(
    Aircraft.Wing.VAR_SWEEP_MASS_PENALTY,
    meta_data=_MetaData,
    historical_name={
        "GASP": None,
        # ['&DEFINE.WTIN.VARSWP', 'FAWT.VARSWP', '~WWGHT.VARSWP'],
        "FLOPS": 'WTIN.VARSWP',
        "LEAPS1": 'aircraft.inputs.L0_wing.var_sweep_weight_penalty',
    },
    units='unitless',
    desc='Define the fraction of wing variable sweep mass penalty where: '
    '0.0 == fixed-geometry wing; 1.0 == full variable-sweep wing.',
    default_value=0.0,
)

add_meta_data(
    Aircraft.Wing.VERTICAL_MOUNT_LOCATION,
    meta_data=_MetaData,
    historical_name={"GASP": 'INGASP.HWING', "FLOPS": None, "LEAPS1": None},
    units='unitless',
    desc='vertical wing mount location on fuselage (0 = low wing, 1 = high wing). It is continuous variable between 0 and 1 are acceptable.',
    default_value=0.0,
)

add_meta_data(
    # Note user override
    #    - see also: Aircraft.Wing.WETTED_AREA_SCALER
    Aircraft.Wing.WETTED_AREA,
    meta_data=_MetaData,
    historical_name={
        "GASP": None,
        "FLOPS": None,  # ['ACTWET.SWTWG', 'MISSA.SWET[1]'],
        "LEAPS1": [
            'aircraft.outputs.L0_aerodynamics.wing_wetted_area',
            'aircraft.outputs.L0_aerodynamics.mission_component_wetted_area_table[0]',
            'aircraft.cached.L0_aerodynamics.mission_component_wetted_area_table[0]',
        ],
    },
    units='ft**2',
    desc='wing wetted area',
    default_value=0.0,
)

add_meta_data(
    Aircraft.Wing.WETTED_AREA_SCALER,
    meta_data=_MetaData,
    historical_name={
        "GASP": None,
        "FLOPS": 'AERIN.SWETW',  # ['&DEFINE.AERIN.SWETW', 'AWETO.SWETW', ],
        "LEAPS1": 'aircraft.inputs.L0_aerodynamics.wing_wetted_area',
    },
    units='unitless',
    desc='wing wetted area scaler',
    default_value=1.0,
)

add_meta_data(
    Aircraft.Wing.ZERO_LIFT_ANGLE,
    meta_data=_MetaData,
    historical_name={"GASP": 'INGASP.ALPHL0', "FLOPS": None, "LEAPS1": None},
    units='deg',
    desc='zero lift angle of attack',
)

# ============================================================================================================================================
#  .----------------.  .----------------.  .-----------------. .----------------.  .----------------.  .----------------.  .----------------.
# | .--------------. || .--------------. || .--------------. || .--------------. || .--------------. || .--------------. || .--------------. |
# | |  ________    | || |  ____  ____  | || | ____  _____  | || |      __      | || | ____    ____ | || |     _____    | || |     ______   | |
# | | |_   ___ `.  | || | |_  _||_  _| | || ||_   \|_   _| | || |     /  \     | || ||_   \  /   _|| || |    |_   _|   | || |   .' ___  |  | |
# | |   | |   `. \ | || |   \ \  / /   | || |  |   \ | |   | || |    / /\ \    | || |  |   \/   |  | || |      | |     | || |  / .'   \_|  | |
# | |   | |    | | | || |    \ \/ /    | || |  | |\ \| |   | || |   / ____ \   | || |  | |\  /| |  | || |      | |     | || |  | |         | |
# | |  _| |___.' / | || |    _|  |_    | || | _| |_\   |_  | || | _/ /    \ \_ | || | _| |_\/_| |_ | || |     _| |_    | || |  \ `.___.'\  | |
# | | |________.'  | || |   |______|   | || ||_____|\____| | || ||____|  |____|| || ||_____||_____|| || |    |_____|   | || |   `._____.'  | |
# | |              | || |              | || |              | || |              | || |              | || |              | || |              | |
# | '--------------' || '--------------' || '--------------' || '--------------' || '--------------' || '--------------' || '--------------' |
#  '----------------'  '----------------'  '----------------'  '----------------'  '----------------'  '----------------'  '----------------'
# ============================================================================================================================================

#              _                                       _
#      /\     | |                                     | |
#     /  \    | |_   _ __ ___     ___    ___   _ __   | |__     ___   _ __    ___
#    / /\ \   | __| | '_ ` _ \   / _ \  / __| | '_ \  | '_ \   / _ \ | '__|  / _ \
#   / ____ \  | |_  | | | | | | | (_) | \__ \ | |_) | | | | | |  __/ | |    |  __/
#  /_/    \_\  \__| |_| |_| |_|  \___/  |___/ | .__/  |_| |_|  \___| |_|     \___|
#                                             | |
#                                             |_|
# ================================================================================

add_meta_data(
    Dynamic.Atmosphere.DENSITY,
    meta_data=_MetaData,
    historical_name={"GASP": None, "FLOPS": None, "LEAPS1": None},
    units='lbm/ft**3',
    desc="Atmospheric density at the vehicle's current altitude",
)

add_meta_data(
    Dynamic.Atmosphere.DYNAMIC_PRESSURE,
    meta_data=_MetaData,
    historical_name={"GASP": None, "FLOPS": None, "LEAPS1": None},
    units='lbf/ft**2',
    desc="Atmospheric dynamic pressure at the vehicle's current flight condition",
)

add_meta_data(
    Dynamic.Atmosphere.KINEMATIC_VISCOSITY,
    meta_data=_MetaData,
    historical_name={"GASP": 'XKV', "FLOPS": None, "LEAPS1": None},
    units='ft**2/s',
    desc="Atmospheric kinematic viscosity at the vehicle's current flight condition",
)

add_meta_data(
    Dynamic.Atmosphere.MACH,
    meta_data=_MetaData,
    historical_name={"GASP": None, "FLOPS": None, "LEAPS1": None},
    units='unitless',
    desc='Current Mach number of the vehicle',
)

add_meta_data(
    Dynamic.Atmosphere.MACH_RATE,
    meta_data=_MetaData,
    historical_name={"GASP": None, "FLOPS": None, "LEAPS1": None},
    units='unitless',
    desc='Current rate at which the Mach number of the vehicle is changing',
)

add_meta_data(
    Dynamic.Atmosphere.SPEED_OF_SOUND,
    meta_data=_MetaData,
    historical_name={"GASP": None, "FLOPS": None, "LEAPS1": None},
    units='ft/s',
    desc="Atmospheric speed of sound at vehicle's current flight condition",
)

add_meta_data(
    Dynamic.Atmosphere.STATIC_PRESSURE,
    meta_data=_MetaData,
    historical_name={"GASP": None, "FLOPS": None, "LEAPS1": None},
    units='lbf/ft**2',
    desc="Atmospheric static pressure at the vehicle's current flight condition",
)

add_meta_data(
    Dynamic.Atmosphere.TEMPERATURE,
    meta_data=_MetaData,
    historical_name={"GASP": None, "FLOPS": None, "LEAPS1": None},
    units='degR',
    desc="Atmospheric temperature at vehicle's current flight condition",
)


#  __  __   _               _
# |  \/  | (_)             (_)
# | \  / |  _   ___   ___   _    ___    _ __
# | |\/| | | | / __| / __| | |  / _ \  | '_ \
# | |  | | | | \__ \ \__ \ | | | (_) | | | | |
# |_|  |_| |_| |___/ |___/ |_|  \___/  |_| |_|
# ============================================
add_meta_data(
    Dynamic.Mission.ALTITUDE,
    meta_data=_MetaData,
    historical_name={"GASP": None, "FLOPS": None, "LEAPS1": None},
    units='ft',
    desc='Current altitude of the vehicle',
)

add_meta_data(
    Dynamic.Mission.ALTITUDE_RATE,
    meta_data=_MetaData,
    historical_name={"GASP": None, "FLOPS": None, "LEAPS1": None},
    units='ft/s',
    desc='Current rate of altitude change (climb rate) of the vehicle',
)

add_meta_data(
    Dynamic.Mission.ALTITUDE_RATE_MAX,
    meta_data=_MetaData,
    historical_name={"GASP": None, "FLOPS": None, "LEAPS1": None},
    units='ft/s',
    desc='Current maximum possible rate of altitude change (climb rate) of the vehicle '
    '(at hypothetical maximum thrust condition)',
)

add_meta_data(
    Dynamic.Mission.DISTANCE,
    meta_data=_MetaData,
    historical_name={"GASP": None, "FLOPS": 'range', "LEAPS1": None},
    units='NM',
    desc="The total distance the vehicle has traveled since brake release at the current time",
)

add_meta_data(
    Dynamic.Mission.DISTANCE_RATE,
    meta_data=_MetaData,
    historical_name={"GASP": None, "FLOPS": 'range_rate', "LEAPS1": None},
    units='NM/s',
    desc="The rate at which the distance traveled is changing at the current time",
)

add_meta_data(
    Dynamic.Mission.FLIGHT_PATH_ANGLE,
    meta_data=_MetaData,
    historical_name={"GASP": None, "FLOPS": None, "LEAPS1": None},
    units='rad',
    desc='Current flight path angle',
)

add_meta_data(
    Dynamic.Mission.FLIGHT_PATH_ANGLE_RATE,
    meta_data=_MetaData,
    historical_name={"GASP": None, "FLOPS": None, "LEAPS1": None},
    units='rad/s',
    desc='Current rate at which flight path angle is changing',
)

add_meta_data(
    Dynamic.Mission.SPECIFIC_ENERGY,
    meta_data=_MetaData,
    historical_name={"GASP": None, "FLOPS": None, "LEAPS1": None},
    units='m/s',
    desc='Rate of change in specific energy (energy per unit weight) of the vehicle at current '
    'flight condition',
)

add_meta_data(
    Dynamic.Mission.SPECIFIC_ENERGY_RATE,
    meta_data=_MetaData,
    historical_name={"GASP": None, "FLOPS": None, "LEAPS1": None},
    units='m/s',
    desc='Rate of change in specific energy (specific power) of the vehicle at current '
    'flight condition',
)

add_meta_data(
    Dynamic.Mission.SPECIFIC_ENERGY_RATE_EXCESS,
    meta_data=_MetaData,
    historical_name={"GASP": None, "FLOPS": None, "LEAPS1": None},
    units='m/s',
    desc='Specific excess power of the vehicle at current flight condition and at '
    'hypothetical maximum thrust',
)

add_meta_data(
    Dynamic.Mission.VELOCITY,
    meta_data=_MetaData,
    historical_name={"GASP": None, "FLOPS": None, "LEAPS1": None},
    units='ft/s',
    desc='Current velocity of the vehicle along its body axis',
)

add_meta_data(
    Dynamic.Mission.VELOCITY_RATE,
    meta_data=_MetaData,
    historical_name={"GASP": None, "FLOPS": None, "LEAPS1": None},
    units='ft/s**2',
    desc='Current rate of change in velocity (acceleration) of the vehicle along its '
    'body axis',
)

#  __      __         _       _          _
#  \ \    / /        | |     (_)        | |
#   \ \  / /    ___  | |__    _    ___  | |   ___
#    \ \/ /    / _ \ | '_ \  | |  / __| | |  / _ \
#     \  /    |  __/ | | | | | | | (__  | | |  __/
#      \/      \___| |_| |_| |_|  \___| |_|  \___|
# ================================================

add_meta_data(
    Dynamic.Vehicle.ANGLE_OF_ATTACK,
    meta_data=_MetaData,
    historical_name={"GASP": None, "FLOPS": None, "LEAPS1": None},
    units='deg',
    desc="Angle between aircraft wing cord and relative wind",
)

add_meta_data(
    Dynamic.Vehicle.BATTERY_STATE_OF_CHARGE,
    meta_data=_MetaData,
    historical_name={"GASP": None, "FLOPS": None, "LEAPS1": None},
    units='unitless',
    desc="battery's current state of charge",
)

add_meta_data(
    Dynamic.Vehicle.CUMULATIVE_ELECTRIC_ENERGY_USED,
    meta_data=_MetaData,
    historical_name={"GASP": None, "FLOPS": None, "LEAPS1": None},
    units='kJ',
    desc='Total amount of electric energy consumed by the vehicle up until this point in the mission',
)

add_meta_data(
    Dynamic.Vehicle.DRAG,
    meta_data=_MetaData,
    historical_name={"GASP": None, "FLOPS": None, "LEAPS1": None},
    units='lbf',
    desc='Current total drag experienced by the vehicle',
)

add_meta_data(
    Dynamic.Vehicle.LIFT,
    meta_data=_MetaData,
    historical_name={"GASP": None, "FLOPS": None, "LEAPS1": None},
    units='lbf',
    desc='Current total lift produced by the vehicle',
)

add_meta_data(
    Dynamic.Vehicle.MASS,
    meta_data=_MetaData,
    historical_name={"GASP": None, "FLOPS": None, "LEAPS1": None},
    units='lbm',
    desc='Current total mass of the vehicle',
)

add_meta_data(
    Dynamic.Vehicle.MASS_RATE,
    meta_data=_MetaData,
    historical_name={"GASP": None, "FLOPS": None, "LEAPS1": None},
    units='lbm/s',
    desc='Current rate at which the mass of the vehicle is changing',
)

#   ___                             _        _
#  | _ \  _ _   ___   _ __   _  _  | |  ___ (_)  ___   _ _
#  |  _/ | '_| / _ \ | '_ \ | || | | | (_-< | | / _ \ | ' \
#  |_|   |_|   \___/ | .__/  \_,_| |_| /__/ |_| \___/ |_||_|
#                    |_|
# ==========================================================

add_meta_data(
    Dynamic.Vehicle.Propulsion.ELECTRIC_POWER_IN,
    meta_data=_MetaData,
    historical_name={"GASP": None, "FLOPS": None, "LEAPS1": None},
    units='kW',
    desc='Current electric power consumption of each engine',
)

add_meta_data(
    Dynamic.Vehicle.Propulsion.ELECTRIC_POWER_IN_TOTAL,
    meta_data=_MetaData,
    historical_name={"GASP": None, "FLOPS": None, "LEAPS1": None},
    units='kW',
    desc='Current total electric power consumption of the vehicle',
)

# add_meta_data(
#     Dynamic.Vehicle.Propulsion.EXIT_AREA,
#     meta_data=_MetaData,
#     historical_name={"GASP": None,
#                     "FLOPS": None,
#                     "LEAPS1": None
#                     },
#     units='kW',
#     desc='Current nozzle exit area of engines, per single instance of each '
#          'engine model'
# )

add_meta_data(
    Dynamic.Vehicle.Propulsion.FUEL_FLOW_RATE,
    meta_data=_MetaData,
    historical_name={"GASP": None, "FLOPS": None, "LEAPS1": None},
    units='lbm/h',
    desc='Current rate of fuel consumption of the vehicle, per single instance of '
    'each engine model. Consumption (i.e. mass reduction) of fuel is defined as '
    'positive.',
)

add_meta_data(
    Dynamic.Vehicle.Propulsion.FUEL_FLOW_RATE_NEGATIVE,
    meta_data=_MetaData,
    historical_name={"GASP": None, "FLOPS": None, "LEAPS1": None},
    units='lbm/h',
    desc='Current rate of fuel consumption of the vehicle, per single instance of each '
    'engine model. Consumption (i.e. mass reduction) of fuel is defined as negative.',
)

add_meta_data(
    Dynamic.Vehicle.Propulsion.FUEL_FLOW_RATE_NEGATIVE_TOTAL,
    meta_data=_MetaData,
    historical_name={"GASP": None, "FLOPS": None, "LEAPS1": None},
    units='lbm/h',
    desc='Current rate of total fuel consumption of the vehicle. Consumption (i.e. '
    'mass reduction) of fuel is defined as negative.',
)

add_meta_data(
    Dynamic.Vehicle.Propulsion.FUEL_FLOW_RATE_TOTAL,
    meta_data=_MetaData,
    historical_name={"GASP": None, "FLOPS": None, "LEAPS1": None},
    units='lbm/h',
    desc='Current rate of total fuel consumption of the vehicle. Consumption (i.e. '
    'mass reduction) of fuel is defined as positive.',
)

add_meta_data(
    Dynamic.Vehicle.Propulsion.HYBRID_THROTTLE,
    meta_data=_MetaData,
    historical_name={"GASP": None, "FLOPS": None, "LEAPS1": None},
    units='unitless',
    desc='Current secondary throttle setting of each individual engine model on the '
    'vehicle, used as an additional degree of control for hybrid engines',
)

add_meta_data(
    Dynamic.Vehicle.Propulsion.NOX_RATE,
    meta_data=_MetaData,
    historical_name={"GASP": None, "FLOPS": None, "LEAPS1": None},
    units='lbm/h',
    desc='Current rate of nitrous oxide (NOx) production by the vehicle, per single '
    'instance of each engine model',
)

add_meta_data(
    Dynamic.Vehicle.Propulsion.NOX_RATE_TOTAL,
    meta_data=_MetaData,
    historical_name={"GASP": None, "FLOPS": None, "LEAPS1": None},
    units='lbm/h',
    desc='Current total rate of nitrous oxide (NOx) production by the vehicle',
)

add_meta_data(
    Dynamic.Vehicle.Propulsion.PROPELLER_TIP_SPEED,
    meta_data=_MetaData,
    historical_name={"GASP": None, "FLOPS": None, "LEAPS1": None},
    units='ft/s',
    desc='linear propeller tip speed due to rotation (not airspeed at propeller tip)',
    default_value=500.0,
)

add_meta_data(
    Dynamic.Vehicle.Propulsion.RPM,
    meta_data=_MetaData,
    historical_name={"GASP": ['RPM', 'RPMe'], "FLOPS": None, "LEAPS1": None},
    units='rpm',
    desc='Rotational rate of shaft, per engine.',
)

add_meta_data(
    Dynamic.Vehicle.Propulsion.SHAFT_POWER,
    meta_data=_MetaData,
    historical_name={"GASP": ['SHP, EHP'], "FLOPS": None, "LEAPS1": None},
    units='hp',
    desc='current shaft power, per engine',
)

add_meta_data(
    Dynamic.Vehicle.Propulsion.SHAFT_POWER_MAX,
    meta_data=_MetaData,
    historical_name={"GASP": None, "FLOPS": None, "LEAPS1": None},
    units='hp',
    desc='The maximum possible shaft power currently producible, per engine',
)

add_meta_data(
    Dynamic.Vehicle.Propulsion.TEMPERATURE_T4,
    meta_data=_MetaData,
    historical_name={"GASP": None, "FLOPS": None, "LEAPS1": None},
    units='degR',
    desc='Current turbine exit temperature (T4) of turbine engines on vehicle, per '
    'single instance of each engine model',
)

add_meta_data(
    Dynamic.Vehicle.Propulsion.THROTTLE,
    meta_data=_MetaData,
    historical_name={"GASP": None, "FLOPS": None, "LEAPS1": None},
    units='unitless',
    desc='Current throttle setting for each individual engine model on the vehicle',
)

add_meta_data(
    Dynamic.Vehicle.Propulsion.THRUST,
    meta_data=_MetaData,
    historical_name={"GASP": None, "FLOPS": None, "LEAPS1": None},
    units='lbf',
    desc='Current net thrust produced by engines, per single instance of each engine '
    'model',
)

add_meta_data(
    Dynamic.Vehicle.Propulsion.THRUST_MAX,
    meta_data=_MetaData,
    historical_name={"GASP": None, "FLOPS": None, "LEAPS1": None},
    units='lbf',
    desc="Hypothetical maximum possible net thrust that can be produced per single "
    "instance of each engine model at the vehicle's current flight condition",
)

add_meta_data(
    Dynamic.Vehicle.Propulsion.THRUST_MAX_TOTAL,
    meta_data=_MetaData,
    historical_name={"GASP": None, "FLOPS": None, "LEAPS1": None},
    units='lbf',
    desc='Hypothetical maximum possible net thrust produced by the vehicle at its '
    'current flight condition',
)

add_meta_data(
    Dynamic.Vehicle.Propulsion.THRUST_TOTAL,
    meta_data=_MetaData,
    historical_name={"GASP": None, "FLOPS": None, "LEAPS1": None},
    units='lbf',
    desc='Current total net thrust produced by the vehicle',
)

add_meta_data(
    Dynamic.Vehicle.Propulsion.TORQUE,
    meta_data=_MetaData,
    historical_name={"GASP": 'TORQUE', "FLOPS": None, "LEAPS1": None},
    units='N*m',
    desc='Current torque being produced, per engine',
)

add_meta_data(
    Dynamic.Vehicle.Propulsion.TORQUE_MAX,
    meta_data=_MetaData,
    historical_name={"GASP": None, "FLOPS": None, "LEAPS1": None},
    units='N*m',
    desc='Hypothetical maximum possible torque being produced at the current flight '
    'condition, per engine',
)

# ============================================================================================================================================
#  .----------------.  .----------------.  .----------------.  .----------------.  .----------------.  .----------------.  .-----------------.
# | .--------------. || .--------------. || .--------------. || .--------------. || .--------------. || .--------------. || .--------------. |
# | | ____    ____ | || |     _____    | || |    _______   | || |    _______   | || |     _____    | || |     ____     | || | ____  _____  | |
# | ||_   \  /   _|| || |    |_   _|   | || |   /  ___  |  | || |   /  ___  |  | || |    |_   _|   | || |   .'    `.   | || ||_   \|_   _| | |
# | |  |   \/   |  | || |      | |     | || |  |  (__ \_|  | || |  |  (__ \_|  | || |      | |     | || |  /  .--.  \  | || |  |   \ | |   | |
# | |  | |\  /| |  | || |      | |     | || |   '.___`-.   | || |   '.___`-.   | || |      | |     | || |  | |    | |  | || |  | |\ \| |   | |
# | | _| |_\/_| |_ | || |     _| |_    | || |  |`\____) |  | || |  |`\____) |  | || |     _| |_    | || |  \  `--'  /  | || | _| |_\   |_  | |
# | ||_____||_____|| || |    |_____|   | || |  |_______.'  | || |  |_______.'  | || |    |_____|   | || |   `.____.'   | || ||_____|\____| | |
# | |              | || |              | || |              | || |              | || |              | || |              | || |              | |
# | '--------------' || '--------------' || '--------------' || '--------------' || '--------------' || '--------------' || '--------------' |
#  '----------------'  '----------------'  '----------------'  '----------------'  '----------------'  '----------------'  '----------------'
#  ============================================================================================================================================

#   _____                         _                    _           _
#  / ____|                       | |                  (_)         | |
# | |        ___    _ __    ___  | |_   _ __    __ _   _   _ __   | |_   ___
# | |       / _ \  | '_ \  / __| | __| | '__|  / _` | | | | '_ \  | __| / __|
# | |____  | (_) | | | | | \__ \ | |_  | |    | (_| | | | | | | | | |_  \__ \
#  \_____|  \___/  |_| |_| |___/  \__| |_|     \__,_| |_| |_| |_|  \__| |___/
# ===========================================================================

add_meta_data(
    Mission.Constraints.GEARBOX_SHAFT_POWER_RESIDUAL,
    meta_data=_MetaData,
    historical_name={"GASP": None, "FLOPS": None, "LEAPS1": None},
    units='kW',
    desc='Must be zero or positive to ensure that the gearbox is sized large enough to handle the maximum shaft power the engine could output during any part of the mission',
)

add_meta_data(
    Mission.Constraints.MASS_RESIDUAL,
    meta_data=_MetaData,
    historical_name={"GASP": None, "FLOPS": None, "LEAPS1": None},
    units='lbm',
    desc='residual to make sure aircraft mass closes on actual '
    'gross takeoff mass, value should be zero at convergence '
    '(within acceptable tolerance)',
)

add_meta_data(
    Mission.Constraints.MAX_MACH,
    meta_data=_MetaData,
    historical_name={
        "GASP": None,
        "FLOPS": 'WTIN.VMMO',
        #  [  # inputs
        #      '&DEFINE.WTIN.VMMO', 'VLIMIT.VMMO',
        #      # outputs
        #      'VLIMIT.VMAX',
        #  ],
        "LEAPS1": [
            'aircraft.inputs.L0_weights.max_mach',
            'aircraft.outputs.L0_weights.max_mach',
        ],
    },
    units='unitless',
    desc='aircraft cruise mach number',
    # TODO: derived default value: Mission.Summary.CRUISE_MACH ???
    default_value=None,
    option=True,
)

add_meta_data(
    Mission.Constraints.RANGE_RESIDUAL,
    meta_data=_MetaData,
    historical_name={"GASP": None, "FLOPS": None, "LEAPS1": None},
    units='NM',
    desc='residual to make sure aircraft range is equal to the targeted '
    'range, value should be zero at convergence (within acceptable '
    'tolerance)',
)

add_meta_data(
    Mission.Constraints.RANGE_RESIDUAL_RESERVE,
    meta_data=_MetaData,
    historical_name={"GASP": None, "FLOPS": None, "LEAPS1": None},
    units='NM',
    desc='residual to make sure aircraft reserve mission range is equal to the targeted '
    'range, value should be zero at convergence (within acceptable '
    'tolerance)',
)

#  _____                 _
# |  __ \               (_)
# | |  | |   ___   ___   _    __ _   _ __
# | |  | |  / _ \ / __| | |  / _` | | '_ \
# | |__| | |  __/ \__ \ | | | (_| | | | | |
# |_____/   \___| |___/ |_|  \__, | |_| |_|
#                             __/ |
#                            |___/
# =========================================

add_meta_data(
    Mission.Design.CRUISE_ALTITUDE,
    meta_data=_MetaData,
    historical_name={"GASP": 'INGASP.CRALT', "FLOPS": None, "LEAPS1": None},
    units='ft',
    option=True,
    default_value=25000.0,
    desc='design mission cruise altitude',
)

add_meta_data(
    Mission.Design.CRUISE_RANGE,
    meta_data=_MetaData,
    historical_name={"GASP": None, "FLOPS": None, "LEAPS1": None},
    units='NM',
    desc='the distance flown by the aircraft during cruise',
    default_value=0.0,
)

add_meta_data(
    Mission.Design.FUEL_MASS,
    meta_data=_MetaData,
    historical_name={
        "GASP": "INGASP.WFADES",
        "FLOPS": None,  # ['WSP(38, 2)', '~WEIGHT.FUELM', '~INERT.FUELM'],
        "LEAPS1": [
            '(WeightABC)self._fuel_weight',
            'aircraft.outputs.L0_weights_summary.fuel_weight',
        ],
    },
    units='lbm',
    desc='fuel carried by the aircraft when it is on the ramp at the '
    'beginning of the design mission',
    default_value=0.0,
)

add_meta_data(
    Mission.Design.FUEL_MASS_REQUIRED,
    meta_data=_MetaData,
    historical_name={"GASP": "INGASP.WFAREQ", "FLOPS": None, "LEAPS1": None},
    units='lbm',
    desc='fuel carried by the aircraft when it is on the ramp at the '
    'beginning of the design mission',
    default_value=0.0,
)

add_meta_data(
    Mission.Design.GROSS_MASS,
    meta_data=_MetaData,
    historical_name={
        "GASP": 'INGASP.WG',
        # ['&DEFINE.WTIN.DGW', 'WTS.DGW', '~WEIGHT.DG', '~WWGHT.DG'],
        "FLOPS": 'WTIN.DGW',
        "LEAPS1": [  # TODO: 'aircraft.inputs.L0_weights.design_ramp_weight_fraction' ???
            #    - design_ramp_weight_fraction has a default: 1.0
            #    - design_ramp_weight does not have an explicit default
            #        - design_ramp_weight has an implicit default, by way of
            #          design_ramp_weight_fraction:
            #          [L0_design_variables] ramp_weight
            'aircraft.inputs.L0_weights.design_ramp_weight',
            '(weightABC)self._design_gross_weight',
        ],
    },
    units='lbm',
    desc='design gross mass of the aircraft',
    default_value=0.0,
)

add_meta_data(
    # NOTE: user override (no scaling)
    Mission.Design.LIFT_COEFFICIENT,
    meta_data=_MetaData,
    historical_name={
        "GASP": None,
        "FLOPS": 'AERIN.FCLDES',
        #  [  # inputs
        #      '&DEFINE.AERIN.FCLDES', 'OSWALD.FCLDES',
        #      # outputs
        #      '~EDET.CLDES', '~CLDESN.CLDES', '~MDESN.CLDES'
        #  ],
        "LEAPS1": [
            'aircraft.inputs.L0_aerodynamics.design_lift_coeff',
            'aircraft.outputs.L0_aerodynamics.design_lift_coeff',
        ],
    },
    units='unitless',
    desc='Fixed design lift coefficient. If input, overrides design lift '
    'coefficient computed by EDET.',
    default_value=None,
)

add_meta_data(
    Mission.Design.LIFT_COEFFICIENT_MAX_FLAPS_UP,
    meta_data=_MetaData,
    historical_name={
        "GASP": ['INGASP.CLMWFU', 'INGASP.CLMAX'],
        "FLOPS": None,
        "LEAPS1": None,
    },
    units='unitless',
    desc='maximum lift coefficient from flaps model when flaps are up '
    '(not deployed)',
)

add_meta_data(
    # NOTE: user override (no scaling)
    Mission.Design.MACH,
    meta_data=_MetaData,
    historical_name={
        "GASP": 'INGASP.CRMACH',
        "FLOPS": 'AERIN.FMDES',
        #  [  # inputs
        #      '&DEFINE.AERIN.FMDES', 'OSWALD.FMDES'
        #      # outputs
        #      '~EDET.DESM', '~MDESN.DESM'
        #  ],
        "LEAPS1": [
            'aircraft.inputs.L0_design_variables.design_mach',
            'aircraft.outputs.L0_design_variables.design_mach',
        ],
    },
    units='unitless',
    desc='aircraft design Mach number',
    default_value=0.0,
)

add_meta_data(
    Mission.Design.RANGE,
    meta_data=_MetaData,
    historical_name={
        "GASP": 'INGASP.ARNGE',
        # ['&DEFINE.CONFIN.DESRNG', 'CONFIG.DESRNG'],
        "FLOPS": 'CONFIN.DESRNG',
        "LEAPS1": 'aircraft.inputs.L0_configuration.design_range',
    },
    units='NM',
    desc='the aircraft target distance',
    default_value=0.0,
)

add_meta_data(
    Mission.Design.RATE_OF_CLIMB_AT_TOP_OF_CLIMB,
    meta_data=_MetaData,
    historical_name={"GASP": 'INGASP.ROCTOC', "FLOPS": None, "LEAPS1": None},
    option=True,
    units='ft/min',
    desc='The required rate of climb at top of climb',
    default_value=0.0,
)

add_meta_data(
    Mission.Design.RESERVE_FUEL,
    meta_data=_MetaData,
    historical_name={"GASP": None, "FLOPS": None, "LEAPS1": None},
    units="lbm",
    desc='the total fuel reserves which is the sum of: '
    'RESERVE_FUEL_BURNED, RESERVE_FUEL_ADDITIONAL, RESERVE_FUEL_FRACTION',
    default_value=0,
)

add_meta_data(
    # TODO move to Engine?
    Mission.Design.THRUST_TAKEOFF_PER_ENG,
    meta_data=_MetaData,
    historical_name={
        "GASP": None,
        # FLOPS may scale the input value as it resizes the engine if requested by
        # the user
        # ['&DEFINE.AERIN.THROFF', 'LANDG.THROF', 'LANDG.THROFF'],
        "FLOPS": 'AERIN.THROFF',
        # LEAPS1 uses the average thrust_takeoff of all operational engines
        # actually on the airplane, possibly after resizing (as with FLOPS)
        "LEAPS1": [
            'aircraft.inputs.L0_engine.thrust_takeoff',
            '(SimpleTakeoff)self.thrust',
        ],
    },
    units='lbf',
    # need better description of what state. rolling takeoff condition? alt? mach?
    desc='thrust on the aircraft for takeoff',
    default_value=0.0,
)

#  _                            _   _
# | |                          | | (_)
# | |        __ _   _ __     __| |  _   _ __     __ _
# | |       / _` | | '_ \   / _` | | | | '_ \   / _` |
# | |____  | (_| | | | | | | (_| | | | | | | | | (_| |
# |______|  \__,_| |_| |_|  \__,_| |_| |_| |_|  \__, |
#                                                __/ |
#                                               |___/
# ====================================================

add_meta_data(
    Mission.Landing.AIRPORT_ALTITUDE,
    meta_data=_MetaData,
    historical_name={"GASP": 'INGASP.ALTLND', "FLOPS": None, "LEAPS1": None},
    units='ft',
    desc='altitude of airport where aircraft lands',
    default_value=0,
)

add_meta_data(
    Mission.Landing.BRAKING_DELAY,
    meta_data=_MetaData,
    historical_name={"GASP": 'INGASP.TDELAY', "FLOPS": None, "LEAPS1": None},
    units='s',
    desc='time delay between touchdown and the application of brakes',
    default_value=1,
)

add_meta_data(
    Mission.Landing.BRAKING_FRICTION_COEFFICIENT,
    meta_data=_MetaData,
    # NOTE: FLOPS uses the same value for both takeoff and landing
    # historical_name={
    #     'FLOPS': ['&DEFTOL.TOLIN.BRAKMU', 'BALFLD.BRAKMU'],
    #     'GASP': None,
    #     'LEAPS1': 'aircraft.inputs.L0_takeoff_and_landing.braking_mu'},
    historical_name={'FLOPS': None, 'GASP': None, 'LEAPS1': None},
    default_value=0.3,
    units='unitless',
    desc='landing coefficient of friction, with brakes on',
)

add_meta_data(
    Mission.Landing.DRAG_COEFFICIENT_FLAP_INCREMENT,
    meta_data=_MetaData,
    historical_name={"GASP": 'INGASP.DCD', "FLOPS": None, "LEAPS1": None},
    units='unitless',
    desc='drag coefficient increment at landing due to flaps',
)

add_meta_data(
    Mission.Landing.DRAG_COEFFICIENT_MIN,
    meta_data=_MetaData,
    historical_name={
        "GASP": None,
        "FLOPS": 'AERIN.CDMLD',  # ['&DEFINE.AERIN.CDMLD', 'LANDG.CDMLD'],
        "LEAPS1": None,
    },
    units='unitless',
    desc='Minimum drag coefficient for takeoff. Typically this is CD at zero lift.',
    default_value=0.0,
)

add_meta_data(
    Mission.Landing.FIELD_LENGTH,
    meta_data=_MetaData,
    historical_name={
        "GASP": None,
        "FLOPS": None,  # '~ANALYS.FARLDG',
        "LEAPS1": '(SimpleLanding)self.landing_distance',
    },
    units='ft',
    desc='FAR landing field length',
)

add_meta_data(
    Mission.Landing.FLARE_RATE,
    meta_data=_MetaData,
    historical_name={"GASP": None, "FLOPS": 'TOLIN.VANGLD', "LEAPS1": None},
    units="deg/s",
    desc='flare rate in detailed landing',
    default_value=2.0,
)

add_meta_data(
    Mission.Landing.GLIDE_TO_STALL_RATIO,
    meta_data=_MetaData,
    historical_name={"GASP": 'INGASP.VRATT', "FLOPS": None, "LEAPS1": None},
    units="unitless",
    desc='ratio of glide (approach) speed to stall speed',
    default_value=1.3,
)

add_meta_data(
    Mission.Landing.GROUND_DISTANCE,
    meta_data=_MetaData,
    historical_name={
        "GASP": 'INGASP.DLT',  # Is DLT actual landing distance or field length?
        "FLOPS": None,
        "LEAPS1": None,
    },
    units='ft',
    desc='distance covered over the ground during landing',
)

add_meta_data(
    Mission.Landing.INITIAL_ALTITUDE,
    meta_data=_MetaData,
    historical_name={"GASP": 'INGASP.HIN', "FLOPS": None, "LEAPS1": None},
    units='ft',
    desc='altitude where landing calculations begin',
)

add_meta_data(
    Mission.Landing.INITIAL_MACH,
    meta_data=_MetaData,
    historical_name={"GASP": None, "FLOPS": None, "LEAPS1": None},
    units="unitless",
    desc='approach mach number',
    default_value=0.1,
)

add_meta_data(
    Mission.Landing.INITIAL_VELOCITY,
    meta_data=_MetaData,
    historical_name={
        "GASP": "INGASP.VGL",
        "FLOPS": 'AERIN.VAPPR',
        "LEAPS1": '(SimpleLanding)self.vapp',
    },
    units='ft/s',
    desc='approach velocity',
)

add_meta_data(
    Mission.Landing.LIFT_COEFFICIENT_FLAP_INCREMENT,
    meta_data=_MetaData,
    historical_name={"GASP": 'INGASP.DCL', "FLOPS": None, "LEAPS1": None},
    units='unitless',
    desc='lift coefficient increment at landing due to flaps',
)

add_meta_data(
    # TODO: missing &DEFINE.AERIN.CLAPP ???
    #    - NOTE: there is a relationship in FLOPS/LEAPS1 between CLAPP and
    #      CLLDM (this variable)
    Mission.Landing.LIFT_COEFFICIENT_MAX,
    meta_data=_MetaData,
    historical_name={
        "GASP": 'INGASP.CLMWLD',
        "FLOPS": 'AERIN.CLLDM',  # ['&DEFINE.AERIN.CLLDM', 'LANDG.CLLDM'],
        "LEAPS1": 'aircraft.inputs.L0_takeoff_and_landing.max_landing_lift_coeff',
    },
    units='unitless',
    desc='maximum lift coefficient for landing',
    default_value=0.0,
)

add_meta_data(
    Mission.Landing.MAXIMUM_FLARE_LOAD_FACTOR,
    meta_data=_MetaData,
    historical_name={"GASP": 'INGASP.XLFMX', "FLOPS": None, "LEAPS1": None},
    units="unitless",
    desc='maximum load factor during landing flare',
    default_value=1.15,
)

add_meta_data(
    Mission.Landing.MAXIMUM_SINK_RATE,
    meta_data=_MetaData,
    historical_name={"GASP": 'INGASP.RSMX', "FLOPS": None, "LEAPS1": None},
    units='ft/min',
    desc='maximum rate of sink during glide',
    default_value=1000,
)

add_meta_data(
    Mission.Landing.OBSTACLE_HEIGHT,
    meta_data=_MetaData,
    historical_name={"GASP": 'INGASP.HAPP', "FLOPS": None, "LEAPS1": None},
    units='ft',
    desc='landing obstacle height above the ground at airport altitude',
    default_value=50,
)

add_meta_data(
    Mission.Landing.ROLLING_FRICTION_COEFFICIENT,
    meta_data=_MetaData,
    # historical_name={"GASP": None,
    #                  "FLOPS": ['&DEFTOL.TOLIN.ROLLMU', 'BALFLD.ROLLMU'],
    #                  "LEAPS1": ['aircraft.inputs.L0_takeoff_and_landing.rolling_mu',
    #                             '(GroundRoll)self.mu',
    #                             '(Rotate)self.mu',
    #                             '(GroundBrake)self.rolling_mu',
    #                             ]
    #                  },
    historical_name={'FLOPS': None, 'GASP': None, 'LEAPS1': None},
    units='unitless',
    desc='coefficient of rolling friction for groundroll ' 'portion of takeoff',
    default_value=0.025,
)

add_meta_data(
    Mission.Landing.SPOILER_DRAG_COEFFICIENT,
    meta_data=_MetaData,
    # historical_name={"GASP": None,
    #                  "FLOPS": '&DEFTOL.TOLIN.CDSPOL',
    #                  "LEAPS1": None
    #                  },
    historical_name={'FLOPS': None, 'GASP': None, 'LEAPS1': None},
    units='unitless',
    desc='drag coefficient for spoilers during landing rollout',
    default_value=0.0,
)

add_meta_data(
    Mission.Landing.SPOILER_LIFT_COEFFICIENT,
    meta_data=_MetaData,
    # historical_name={"GASP": None,
    #                  "FLOPS": '&DEFTOL.TOLIN.CLSPOL',
    #                  "LEAPS1": None
    #                  },
    historical_name={'FLOPS': None, 'GASP': None, 'LEAPS1': None},
    units='unitless',
    desc='lift coefficient for spoilers during landing rollout',
    default_value=0.0,
)

add_meta_data(
    Mission.Landing.STALL_VELOCITY,
    meta_data=_MetaData,
    historical_name={"GASP": 'INGASP.VST', "FLOPS": None, "LEAPS1": None},
    units='ft/s',
    desc='stall speed during approach',
)

add_meta_data(
    Mission.Landing.TOUCHDOWN_MASS,
    meta_data=_MetaData,
    historical_name={
        "GASP": None,
        "FLOPS": None,  # ['~ANALYS.WLDG', '~LNDING.GROSWT'],
        "LEAPS1": '(SimpleLanding)self.weight',
    },
    units='lbm',
    desc='computed mass of aircraft for landing, is only '
    'required to be equal to Aircraft.Design.TOUCHDOWN_MASS '
    'when the design case is being run '
    'for HEIGHT_ENERGY missions this is the mass at the end of the last regular phase (non-reserve phase)',
)

add_meta_data(
    Mission.Landing.TOUCHDOWN_SINK_RATE,
    meta_data=_MetaData,
    historical_name={"GASP": 'INGASP.SINKTD', "FLOPS": None, "LEAPS1": None},
    units='ft/s',
    desc='sink rate at touchdown',
    default_value=3,
)

#   ____    _         _                 _     _
#  / __ \  | |       (_)               | |   (_)
# | |  | | | |__      _    ___    ___  | |_   _  __   __   ___   ___
# | |  | | | '_ \    | |  / _ \  / __| | __| | | \ \ / /  / _ \ / __|
# | |__| | | |_) |   | | |  __/ | (__  | |_  | |  \ V /  |  __/ \__ \
#  \____/  |_.__/    | |  \___|  \___|  \__| |_|   \_/    \___| |___/
#                   _/ |
#                  |__/
# ===================================================================

add_meta_data(
    Mission.Objectives.FUEL,
    meta_data=_MetaData,
    historical_name={"GASP": None, "FLOPS": None, "LEAPS1": None},
    units='unitless',
    desc='regularized objective that minimizes total fuel mass subject '
    'to other necessary additions',
)

add_meta_data(
    Mission.Objectives.RANGE,
    meta_data=_MetaData,
    historical_name={"GASP": None, "FLOPS": None, "LEAPS1": None},
    units='unitless',
    desc='regularized objective that maximizes range subject to other '
    'necessary additions',
)

#   _____
#  / ____|
# | (___    _   _   _ __ ___    _ __ ___     __ _   _ __   _   _
#  \___ \  | | | | | '_ ` _ \  | '_ ` _ \   / _` | | '__| | | | |
#  ____) | | |_| | | | | | | | | | | | | | | (_| | | |    | |_| |
# |_____/   \__,_| |_| |_| |_| |_| |_| |_|  \__,_| |_|     \__, |
#                                                           __/ |
#                                                          |___/
# ===============================================================

add_meta_data(
    Mission.Summary.CRUISE_MACH,
    meta_data=_MetaData,
    historical_name={
        "GASP": None,
        "FLOPS": 'CONFIN.VCMN',
        #  [  # inputs
        #      '&DEFINE.CONFIN.VCMN', 'PARVAR.DVD(1,8)',
        #      # outputs
        #      'CONFIG.VCMN', 'CONFIG.DVA(8)', '~FLOPS.DVA(8)', '~ANALYS.DVA(8)',
        #      # other
        #      'MISSA.VCMIN',
        #  ],
        "LEAPS1": [
            'aircraft.inputs.L0_design_variables.cruise_mach',
            'aircraft.outputs.L0_design_variables.cruise_mach',
            'aircraft.outputs.L0_design_variables.mission_cruise_mach',
        ],
    },
    units='unitless',
    desc='aircraft cruise mach number',
    default_value=0.0,  # TODO: required
)

add_meta_data(
    Mission.Summary.CRUISE_MASS_FINAL,
    meta_data=_MetaData,
    historical_name={"GASP": None, "FLOPS": None, "LEAPS1": None},
    units='lbm',
    desc='mass of the aircraft at the end of cruise',
    default_value=0.0,
)

add_meta_data(
    Mission.Summary.FUEL_BURNED,
    meta_data=_MetaData,
    historical_name={"GASP": None, "FLOPS": None, "LEAPS1": None},
    units='lbm',
    desc='fuel burned during regular phases, this '
    'does not include fuel burned in reserve phases',
)

# NOTE if per-mission level scaling is not best mapping for GASP's 'CKFF', map
#      to FFFSUB/FFFSUP
# CKFF is consistent for one aircraft over all missions, once the vehicle is sized
# can we map it to both FFFSUB and FFFSUP?
add_meta_data(
    Mission.Summary.FUEL_FLOW_SCALER,
    meta_data=_MetaData,
    historical_name={
        "GASP": 'INGASP.CKFF',
        "FLOPS": 'MISSIN.FACT',  # ['&DEFMSS.MISSIN.FACT', 'TRNSF.FACT'],
        "LEAPS1": ['aircraft.inputs.L0_fuel_flow.overall_factor'],
    },
    units='unitless',
    desc='scale factor on overall fuel flow',
    default_value=1.0,
    option=True,
)

add_meta_data(
    Mission.Summary.GROSS_MASS,
    meta_data=_MetaData,
    historical_name={"GASP": None, "FLOPS": None, "LEAPS1": None},
    units='lbm',
    desc='gross takeoff mass of aircraft for that specific mission, not '
    'necessarily the value for the aircraft`s design mission',
)

add_meta_data(
    Mission.Summary.RANGE,
    meta_data=_MetaData,
    historical_name={"GASP": None, "FLOPS": None, "LEAPS1": None},
    units='NM',
    desc='actual range that the aircraft flies, whether '
    'it is a design case or an off design case. Equal '
    'to Mission.Design.RANGE value in the design case.',
)

add_meta_data(
    Mission.Summary.RESERVE_FUEL_BURNED,
    meta_data=_MetaData,
    historical_name={"GASP": None, "FLOPS": None, "LEAPS1": None},
    units='lbm',
    desc='fuel burned during reserve phases, this '
    'does not include fuel burned in regular phases',
    default_value=0.0,
)

add_meta_data(
    Mission.Summary.TOTAL_FUEL_MASS,
    meta_data=_MetaData,
    historical_name={"GASP": "INGASP.WFA", "FLOPS": None, "LEAPS1": None},
    units='lbm',
    desc='total fuel carried at the beginnning of a mission '
    'includes fuel burned in the mission, reserve fuel '
    'and fuel margin',
)


#  _______           _                      __    __
# |__   __|         | |                    / _|  / _|
#    | |      __ _  | | __   ___    ___   | |_  | |_
#    | |     / _` | | |/ /  / _ \  / _ \  |  _| |  _|
#    | |    | (_| | |   <  |  __/ | (_) | | |   | |
#    |_|     \__,_| |_|\_\  \___|  \___/  |_|   |_|
# ===================================================

add_meta_data(
    Mission.Takeoff.AIRPORT_ALTITUDE,
    meta_data=_MetaData,
    historical_name={"GASP": None, "FLOPS": None, "LEAPS1": None},
    units='ft',
    desc='altitude of airport where aircraft takes off',
)

add_meta_data(
    Mission.Takeoff.ANGLE_OF_ATTACK_RUNWAY,
    meta_data=_MetaData,
    historical_name={
        # ['&DEFTOL.TOLIN.ALPRUN', 'BALFLD.ALPRUN', '~CLGRAD.ALPRUN'],
        'FLOPS': 'TOLIN.ALPRUN',
        'GASP': None,
        'LEAPS1': 'aircraft.inputs.L0_takeoff_and_landing.alpha_runway',
    },
    option=True,
    default_value=0.0,
    units='deg',
    desc='angle of attack on ground',
)

add_meta_data(
    Mission.Takeoff.ASCENT_DURATION,
    meta_data=_MetaData,
    historical_name={"GASP": None, "FLOPS": None, "LEAPS1": None},
    units='s',
    desc='duration of the ascent phase of takeoff',
)

add_meta_data(
    Mission.Takeoff.ASCENT_T_INTIIAL,
    meta_data=_MetaData,
    historical_name={"GASP": None, "FLOPS": None, "LEAPS1": None},
    units='s',
    desc='time that the ascent phase of takeoff starts at',
    default_value=10,
)

add_meta_data(
    Mission.Takeoff.BRAKING_FRICTION_COEFFICIENT,
    meta_data=_MetaData,
    # NOTE: FLOPS uses the same value for both takeoff and landing
    historical_name={
        'FLOPS': 'TOLIN.BRAKMU',  # ['&DEFTOL.TOLIN.BRAKMU', 'BALFLD.BRAKMU'],
        'GASP': None,
        'LEAPS1': 'aircraft.inputs.L0_takeoff_and_landing.braking_mu',
    },
    default_value=0.3,
    units='unitless',
    desc='takeoff coefficient of friction, with brakes on',
)

add_meta_data(
    Mission.Takeoff.DECISION_SPEED_INCREMENT,
    meta_data=_MetaData,
    historical_name={"GASP": 'INGASP.DV1', "FLOPS": None, "LEAPS1": None},
    units='kn',
    desc='increment of engine failure decision speed above stall speed',
    default_value=5,
)

add_meta_data(
    Mission.Takeoff.DRAG_COEFFICIENT_FLAP_INCREMENT,
    meta_data=_MetaData,
    historical_name={"GASP": 'INGASP.DCD', "FLOPS": None, "LEAPS1": None},
    units='unitless',
    desc='drag coefficient increment at takeoff due to flaps',
)

add_meta_data(
    Mission.Takeoff.DRAG_COEFFICIENT_MIN,
    meta_data=_MetaData,
    historical_name={
        "GASP": None,
        "FLOPS": 'AERIN.CDMTO',  # ['&DEFINE.AERIN.CDMTO', 'LANDG.CDMTO'],
        "LEAPS1": None,
    },
    units='unitless',
    desc='Minimum drag coefficient for takeoff. Typically this is CD at zero lift.',
    default_value=0.0,
)

add_meta_data(
    Mission.Takeoff.FIELD_LENGTH,
    meta_data=_MetaData,
    historical_name={
        "GASP": None,
        "FLOPS": None,  # '~ANALYS.FAROFF',
        "LEAPS1": '(SimpleTakeoff)self.takeoff_distance',
    },
    units='ft',
    desc='FAR takeoff field length',
)

add_meta_data(
    Mission.Takeoff.FINAL_ALTITUDE,
    meta_data=_MetaData,
    historical_name={
        "GASP": None,
        # ['&DEFTOL.TOLIN.OBSTO', 'TOCOMM.OBSTO', 'TOCOMM.DUMC(8)'],
        "FLOPS": 'TOLIN.OBSTO',
        "LEAPS1": 'aircraft.inputs.L0_takeoff_and_landing.obstacle_height',
    },
    units='ft',
    desc='altitude of aircraft at the end of takeoff',
    # Note default value is aircraft type dependent
    #    - transport: 35 ft
    # assume transport for now
    default_value=35.0,
)

add_meta_data(
    Mission.Takeoff.FINAL_MACH,
    meta_data=_MetaData,
    historical_name={
        "GASP": None,
        "FLOPS": None,
        "LEAPS1": None,
    },
    units='unitless',
    desc='Mach number of aircraft after taking off and ' 'clearing a 35 foot obstacle',
)

add_meta_data(
    Mission.Takeoff.FINAL_MASS,
    meta_data=_MetaData,
    historical_name={"GASP": None, "FLOPS": None, "LEAPS1": None},
    units='lbm',
    desc='mass after aircraft has cleared 35 ft obstacle',
)

add_meta_data(
    # TODO FLOPS/LEAPS1 implementation is different from Aviary
    #    - correct variable reference?
    #    - correct Aviary equations?
    Mission.Takeoff.FINAL_VELOCITY,
    meta_data=_MetaData,
    historical_name={
        "GASP": None,
        "FLOPS": None,  # '~TOFF.V2',
        "LEAPS1": '(ClimbToObstacle)self.V2',
    },
    units='m/s',
    desc='velocity of aircraft after taking off and ' 'clearing a 35 foot obstacle',
)

add_meta_data(
    # Note user override (no scaling)
    # Note FLOPS/LEAPS1 calculated as part of mission analysis, and not as
    # part of takeoff
    Mission.Takeoff.FUEL_SIMPLE,
    meta_data=_MetaData,
    historical_name={
        "GASP": None,
        # ['&DEFMSS.MISSIN.FTKOFL', 'FFLALL.FTKOFL', '~MISSON.TAKOFL'],
        "FLOPS": 'MISSIN.FTKOFL',
        "LEAPS1": [
            'aircraft.inputs.L0_mission.fixed_takeoff_fuel',
            'aircraft.outputs.L0_takeoff_and_landing.takeoff_fuel',
        ],
    },
    units='lbm',
    desc='fuel burned during simple takeoff calculation',
    default_value=None,
)

add_meta_data(
    Mission.Takeoff.GROUND_DISTANCE,
    meta_data=_MetaData,
    historical_name={"GASP": None, "FLOPS": None, "LEAPS1": None},
    units='ft',
    desc='ground distance covered by takeoff with all engines operating',
)

add_meta_data(
    Mission.Takeoff.LIFT_COEFFICIENT_FLAP_INCREMENT,
    meta_data=_MetaData,
    historical_name={"GASP": 'INGASP.DCL', "FLOPS": None, "LEAPS1": None},
    units='unitless',
    desc='lift coefficient increment at takeoff due to flaps',
)

add_meta_data(
    Mission.Takeoff.LIFT_COEFFICIENT_MAX,
    meta_data=_MetaData,
    historical_name={
        "GASP": 'INGASP.CLMWTO',
        # ['&DEFINE.AERIN.CLTOM', 'LANDG.CLTOM', '~DEFTOL.CLTOA'],
        "FLOPS": 'AERIN.CLTOM',
        "LEAPS1": 'aircraft.inputs.L0_takeoff_and_landing.max_takeoff_lift_coeff',
    },
    units='unitless',
    desc='maximum lift coefficient for takeoff',
    default_value=2.0,
)

add_meta_data(
    Mission.Takeoff.LIFT_OVER_DRAG,
    meta_data=_MetaData,
    historical_name={
        "GASP": None,
        "FLOPS": None,  # '~ANALYS.CLOD',
        "LEAPS1": '(SimpleTakeoff)self.lift_over_drag_ratio',
    },
    units='unitless',
    desc='ratio of lift to drag at takeoff',
)

add_meta_data(
    Mission.Takeoff.OBSTACLE_HEIGHT,
    meta_data=_MetaData,
    # historical_name={
    #     'GASP': None,
    #     'FLOPS': ['&DEFTOL.TOLIN.OBSTO', 'TOCOMM.OBSTO', 'TOCOMM.DUMC(8)'],
    #     'LEAPS1': 'aircraft.inputs.L0_takeoff_and_landing.obstacle_height'},
    historical_name={'GASP': None, 'FLOPS': None, 'LEAPS1': None},
    option=True,
    # Note default value is aircraft type dependent
    #    - transport: 35 ft
    # assume transport for now
    default_value=35.0,
    units='ft',
    desc='takeoff obstacle height above the ground at airport altitude',
)

add_meta_data(
    Mission.Takeoff.ROLLING_FRICTION_COEFFICIENT,
    meta_data=_MetaData,
    historical_name={
        "GASP": None,
        # ['&DEFTOL.TOLIN.ROLLMU', 'BALFLD.ROLLMU'],
        "FLOPS": 'TOLIN.ROLLMU',
        "LEAPS1": [
            'aircraft.inputs.L0_takeoff_and_landing.rolling_mu',
            '(GroundRoll)self.mu',
            '(Rotate)self.mu',
            '(GroundBrake)self.rolling_mu',
        ],
    },
    units='unitless',
    desc='coefficient of rolling friction for groundroll ' 'portion of takeoff',
    default_value=0.025,
)

add_meta_data(
    Mission.Takeoff.ROTATION_SPEED_INCREMENT,
    meta_data=_MetaData,
    historical_name={"GASP": 'INGASP.DVR', "FLOPS": None, "LEAPS1": None},
    units='kn',
    desc='increment of takeoff rotation speed above engine failure decision speed',
    default_value=5,
)

add_meta_data(
    Mission.Takeoff.ROTATION_VELOCITY,
    meta_data=_MetaData,
    historical_name={"GASP": 'INGASP.VR', "FLOPS": None, "LEAPS1": None},
    units='kn',
    desc='rotation velocity',
)

add_meta_data(
    Mission.Takeoff.SPOILER_DRAG_COEFFICIENT,
    meta_data=_MetaData,
    historical_name={
        "GASP": None,
        "FLOPS": 'TOLIN.CDSPOL',  # '&DEFTOL.TOLIN.CDSPOL',
        "LEAPS1": None,
    },
    units='unitless',
    desc='drag coefficient for spoilers during takeoff abort',
    default_value=0.0,
)

add_meta_data(
    Mission.Takeoff.SPOILER_LIFT_COEFFICIENT,
    meta_data=_MetaData,
    historical_name={
        "GASP": None,
        "FLOPS": 'TOLIN.CLSPOL',  # '&DEFTOL.TOLIN.CLSPOL',
        "LEAPS1": None,
    },
    units='unitless',
    desc='lift coefficient for spoilers during takeoff abort',
    default_value=0.0,
)

add_meta_data(
    Mission.Takeoff.THRUST_INCIDENCE,
    meta_data=_MetaData,
    historical_name={
        'FLOPS': 'TOLIN.TINC',  # ['&DEFTOL.TOLIN.TINC', 'BALFLD.TINC', '~CLGRAD.TINC'],
        'GASP': None,
        'LEAPS1': 'aircraft.inputs.L0_takeoff_and_landing.thrust_incidence_angle',
    },
    option=True,
    default_value=0.0,
    units='deg',
    desc='thrust incidence on ground',
)

#   _______                  _
#  |__   __|                (_)
#     | |      __ _  __  __  _
#     | |     / _` | \ \/ / | |
#     | |    | (_| |  >  <  | |
#     |_|     \__,_| /_/\_\ |_|
# =============================

add_meta_data(
    Mission.Taxi.DURATION,
    meta_data=_MetaData,
    historical_name={"GASP": 'INGASP.DELTT', "FLOPS": None, "LEAPS1": None},
    units='h',
    desc='time spent taxiing before takeoff',
    option=True,
    default_value=0.167,
)

add_meta_data(
    Mission.Taxi.MACH,
    meta_data=_MetaData,
    historical_name={"GASP": None, "FLOPS": None, "LEAPS1": None},
    units="unitless",
    desc='speed during taxi, must be nonzero if pycycle is enabled',
    option=True,
    default_value=0.0001,
)

#  .----------------.  .----------------.  .----------------.  .----------------.  .----------------.  .-----------------. .----------------.  .----------------.
# | .--------------. || .--------------. || .--------------. || .--------------. || .--------------. || .--------------. || .--------------. || .--------------. |
# | |    _______   | || |  _________   | || |  _________   | || |  _________   | || |     _____    | || | ____  _____  | || |    ______    | || |    _______   | |
# | |   /  ___  |  | || | |_   ___  |  | || | |  _   _  |  | || | |  _   _  |  | || |    |_   _|   | || ||_   \|_   _| | || |  .' ___  |   | || |   /  ___  |  | |
# | |  |  (__ \_|  | || |   | |_  \_|  | || | |_/ | | \_|  | || | |_/ | | \_|  | || |      | |     | || |  |   \ | |   | || | / .'   \_|   | || |  |  (__ \_|  | |
# | |   '.___`-.   | || |   |  _|  _   | || |     | |      | || |     | |      | || |      | |     | || |  | |\ \| |   | || | | |    ____  | || |   '.___`-.   | |
# | |  |`\____) |  | || |  _| |___/ |  | || |    _| |_     | || |    _| |_     | || |     _| |_    | || | _| |_\   |_  | || | \ `.___]  _| | || |  |`\____) |  | |
# | |  |_______.'  | || | |_________|  | || |   |_____|    | || |   |_____|    | || |    |_____|   | || ||_____|\____| | || |  `._____.'   | || |  |_______.'  | |
# | |              | || |              | || |              | || |              | || |              | || |              | || |              | || |              | |
# | '--------------' || '--------------' || '--------------' || '--------------' || '--------------' || '--------------' || '--------------' || '--------------' |
#  '----------------'  '----------------'  '----------------'  '----------------'  '----------------'  '----------------'  '----------------'  '----------------'

add_meta_data(
    Settings.EQUATIONS_OF_MOTION,
    meta_data=_MetaData,
    historical_name={"GASP": None, "FLOPS": None, "LEAPS1": None},
    desc='Sets which equations of motion Aviary will use in mission analysis',
    option=True,
    types=EquationsOfMotion,
    default_value=None,
)

add_meta_data(
    Settings.MASS_METHOD,
    meta_data=_MetaData,
    historical_name={"GASP": None, "FLOPS": None, "LEAPS1": None},
    desc="Sets which legacy code's methods will be used for mass estimation",
    option=True,
    types=LegacyCode,
    default_value=None,
)

add_meta_data(
    Settings.PROBLEM_TYPE,
    meta_data=_MetaData,
    historical_name={"GASP": None, "FLOPS": None, "LEAPS1": None},
    desc="Select from Aviary's built in problem types: Sizing, Alternate, and Fallout",
    option=True,
    types=ProblemType,
    default_value=None,
)

add_meta_data(
    Settings.VERBOSITY,
    meta_data=_MetaData,
    historical_name={"GASP": None, "FLOPS": None, "LEAPS1": None},
    desc='Sets how much information Aviary outputs when run. Options include:'
    '0. QUIET: All output except errors are suppressed'
    '1. BRIEF: Only important information is output, in human-readable format'
    '2. VERBOSE: All user-relevant information is output, in human-readable format'
    '3. DEBUG: Any information can be outtputed, including warnings, intermediate calculations, etc., with no formatting requirement',
    option=True,
    types=Verbosity,
    default_value=Verbosity.BRIEF,
)

# here we create a copy of the Aviary-core metadata. The reason for this
# copy is that if we simply imported the Aviary _MetaData in all the
# external subsystem extensions, we would be modifying the original and
# the original _MetaData in the core of Aviary could get altered in
# undesirable ways. By importing this copy to the API the user modifies a
# new MetaData designed just for their purposes.
CoreMetaData = deepcopy(_MetaData)<|MERGE_RESOLUTION|>--- conflicted
+++ resolved
@@ -358,20 +358,6 @@
 )
 
 add_meta_data(
-<<<<<<< HEAD
-    Aircraft.BWB.IS_BWB,
-    meta_data=_MetaData,
-    historical_name={"GASP": ['INGASP.IHWB'], "FLOPS": None, "LEAPS1": None},
-    units='unitless',
-    types=bool,
-    option=True,
-    default_value=False,
-    desc='a flag for BWB',
-)
-
-add_meta_data(
-=======
->>>>>>> dc71809c
     Aircraft.BWB.NUM_BAYS,
     meta_data=_MetaData,
     historical_name={
