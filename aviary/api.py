--- conflicted
+++ resolved
@@ -230,65 +230,6 @@
 from aviary.subsystems.propulsion.engine_deck import EngineDeck
 from aviary.subsystems.propulsion.engine_model import EngineModel
 from aviary.subsystems.propulsion.propulsion_builder import (
-<<<<<<< HEAD
-    CorePropulsionBuilder,
-    PropulsionBuilderBase,
-)
-from aviary.subsystems.propulsion.utils import build_engine_deck
-from aviary.subsystems.subsystem_builder_base import SubsystemBuilderBase
-from aviary.subsystems.test.subsystem_tester import (
-    TestSubsystemBuilderBase,
-    skipIfMissingDependencies,
-)
-from aviary.utils.aviary_values import AviaryValues
-from aviary.utils.csv_data_file import read_data_file, write_data_file
-from aviary.utils.data_interpolator_builder import build_data_interpolator
-from aviary.utils.develop_metadata import add_meta_data, update_meta_data
-from aviary.utils.engine_deck_conversion import convert_engine_deck
-from aviary.utils.fortran_to_aviary import fortran_to_aviary
-from aviary.utils.functions import (
-    Null,
-    add_opts2vals,
-    create_opts2vals,
-    get_path,
-    set_aviary_initial_values,
-    set_aviary_input_defaults,
-    top_dir,
-)
-from aviary.utils.merge_hierarchies import merge_hierarchies
-from aviary.utils.merge_variable_metadata import merge_meta_data
-from aviary.utils.named_values import NamedValues, get_items, get_keys, get_values
-from aviary.utils.options import list_options
-from aviary.utils.preprocessors import (
-    preprocess_crewpayload,
-    preprocess_options,
-    preprocess_propulsion,
-)
-from aviary.utils.process_input_decks import create_vehicle
-from aviary.variable_info.enums import (
-    AlphaModes,
-    AnalysisScheme,
-    EquationsOfMotion,
-    FlapType,
-    GASPEngineType,
-    LegacyCode,
-    ProblemType,
-    SpeedType,
-    Verbosity,
-)
-from aviary.variable_info.functions import (
-    add_aviary_input,
-    add_aviary_output,
-    get_units,
-    override_aviary_vars,
-    setup_model_options,
-    setup_trajectory_params,
-)
-from aviary.variable_info.options import get_option_defaults, is_option
-from aviary.variable_info.variable_meta_data import CoreMetaData
-from aviary.variable_info.variables import Aircraft, Dynamic, Mission, Settings
-=======
     PropulsionBuilderBase,
     CorePropulsionBuilder,
-)
->>>>>>> 3e7e1504
+)