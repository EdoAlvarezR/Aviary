import argparse
import glob
import json
import os
from pathlib import Path
import pathlib
import shutil
import importlib.util

import numpy as np
from bokeh.palettes import Category10
import hvplot.pandas  # noqa # need this ! Otherwise hvplot using DataFrames does not work
import pandas as pd
import panel as pn
from panel.theme import DefaultTheme

import openmdao.api as om
from openmdao.utils.general_utils import env_truthy

pn.extension(sizing_mode="stretch_width")

# Constants - # Can't get using CSS to work with frames and the raw_css for the template so going with
#    this for now
iframe_css = (
    "width=100% height=4000vh overflow=hidden margin=0px padding=0px border=none"
)
aviary_variables_json_file_name = "aviary_vars.json"


def _dashboard_setup_parser(parser):
    """
    Set up the aviary subparser for the 'aviary dashboard' command.

    Parameters
    ----------
    parser : argparse subparser
        The parser we're adding options to.
    """
    parser.add_argument(
        "script_name",
        type=str,
        help="Name of aviary script that was run (not including .py).",
    )

    parser.add_argument(
        "--problem_recorder",
        type=str,
        help="Problem case recorder file name",
        dest="problem_recorder",
        default="aviary_history.db",
    )
    parser.add_argument(
        "--driver_recorder",
        type=str,
        help="Driver case recorder file name",
        dest="driver_recorder",
        default=None,
    )
    parser.add_argument(
        "--port",
        dest="port",
        type=int,
        default=5000,
        help="dashboard server port ID (default is 5000)",
    )

    # For future use
    parser.add_argument(
        "-d",
        "--debug",
        action="store_true",
        dest="debug_output",
        help="show debugging output",
    )


def _dashboard_cmd(options, user_args):
    """
    Run the dashboard command.

    Parameters
    ----------
    options : argparse Namespace
        Command line options.
    user_args : list of str
        Args to be passed to the user script.
    """
    dashboard(
        options.script_name,
        options.problem_recorder,
        options.driver_recorder,
        options.port,
    )


def create_report_frame(format, text_filepath):
    """
    Create a Panel Pane that contains an embedded external file in HTML, Markdown, or text format.

    Parameters
    ----------
    format : str
        Format of the file to be embeded. Options are 'html', 'text', 'markdown'.
    text_file_name : str
        Name of the report text file.

    Returns
    -------
    pane : Panel.Pane or None
        A Panel Pane object to be displayed in the dashboard. Or None if the file
        does not exist.
    """
    if os.path.exists(text_filepath):
        if format == "html":
            report_pane = pn.pane.HTML(
                f"<iframe {iframe_css} src=/home/{text_filepath}></iframe>"
            )
        elif format in ["markdown", "text"]:
            with open(text_filepath, "rb") as f:
                file_text = f.read()
                # need to deal with some encoding errors
                file_text = file_text.decode("latin-1")
            if format == "markdown":
                report_pane = pn.pane.Markdown(file_text)
            elif format == "text":
                report_pane = pn.pane.Markdown(f"```\n{file_text}\n```\n")
        else:
            raise RuntimeError(f"Report format of {format} is not supported.")
    else:
        report_pane = None
    return report_pane


def create_aviary_variables_table_data_nested(script_name, recorder_file):
    """
    Create a JSON file with information about Aviary variables.

    The JSON file has one level of hierarchy of the variables. The file
    is written to aviary_vars.json. That file is then read in by the
    aviary/visualization/assets/aviary_vars/script.js script. That is inside the
    aviary/visualization/assets/aviary_vars/index.html file that is embedded in the
    dashboard.

    The information about the variables comes from a case recorder file.

    Parameters
    ----------
    recorder_file : str
        Name of the recorder file containing the Problem cases.

    Returns
    -------
    table_data_nested
        A nested list of information about the Aviary variables.

    """
    cr = om.CaseReader(recorder_file)
<<<<<<< HEAD
    case = cr.get_case("final")
    outputs = case.list_outputs(
        explicit=True,
        implicit=True,
        val=True,
        residuals=True,
        residuals_tol=None,
        units=True,
        shape=True,
        bounds=True,
        desc=True,
        scaling=False,
        hierarchical=True,
        print_arrays=True,
        out_stream=None,
        return_format="dict",
    )
=======
    if 'final' not in cr.list_cases():
        return None

    case = cr.get_case('final')
    outputs = case.list_outputs(explicit=True, implicit=True, val=True,
                                residuals=True, residuals_tol=None,
                                units=True, shape=True, bounds=True, desc=True,
                                scaling=False, hierarchical=True, print_arrays=True,
                                out_stream=None, return_format='dict')
>>>>>>> 910878fb

    sorted_abs_names = sorted(outputs.keys())

    grouped = {}
    for s in sorted_abs_names:
        prefix = s.split(":")[0]
        if prefix not in grouped:
            grouped[prefix] = []
        grouped[prefix].append(s)

    sorted_group_names = sorted(grouped.keys())

    table_data_nested = []
    for group_name in sorted_group_names:
        if len(grouped[group_name]) == 1:  # a list of one var.
            var_info = grouped[group_name][0]
            table_data_nested.append(
                {
                    "abs_name": group_name,
                    "prom_name": outputs[var_info]["prom_name"],
                    "value": str(outputs[var_info]["val"]),
                }
            )
        else:
            # create children
            children_list = []
            for children_name in grouped[group_name]:
                var_info = outputs[children_name]
                children_list.append(
                    {
                        "abs_name": children_name,
                        "prom_name": outputs[children_name]["prom_name"],
                        "value": str(outputs[children_name]["val"]),
                    }
                )
            table_data_nested.append(  # not a real var, just a group of vars so no values
                {
                    "abs_name": group_name,
                    "prom_name": "",
                    "value": "",
                    "_children": children_list,
                }
            )

    aviary_variables_file_path = (
        f"reports/{script_name}/aviary_vars/{aviary_variables_json_file_name}"
    )
    with open(aviary_variables_file_path, "w") as fp:
        json.dump(table_data_nested, fp)

    return table_data_nested


def convert_case_recorder_file_to_df(recorder_file_name):
    """
    Convert a case recorder file into a Pandas data frame.

    Parameters
    ----------
    recorder_file_name : str
        Name of the case recorder file.
    """
    cr = om.CaseReader(recorder_file_name)
    driver_cases = cr.list_cases("driver", out_stream=None)

    df = None
    for i, case in enumerate(driver_cases):
        driver_case = cr.get_case(case)

        desvars = driver_case.get_design_vars(scaled=False)
        objectives = driver_case.get_objectives(scaled=False)
        constraints = driver_case.get_constraints(scaled=False)

        if i == 0:  # Only need to get header of the data frame once
            # Need to worry about the fact that a variable can be in more than one of
            #  desvars, cons, and obj. So filter out the dupes
            initial_desvars_names = list(desvars.keys())
            initial_constraints_names = list(constraints.keys())
            objectives_names = list(objectives.keys())

            # Start with obj, then cons, then desvars
            # Give priority to having a duplicate being in the obj and cons
            #  over being in the desvars
            all_var_names = objectives_names.copy()
            constraints_names = []
            for name in initial_constraints_names:
                if name not in all_var_names:
                    constraints_names.append(name)
                    all_var_names.append(name)
            desvars_names = []
            for name in initial_desvars_names:
                if name not in all_var_names:
                    desvars_names.append(name)
                    all_var_names.append(name)
            header = ["iter_count"] + all_var_names
            df = pd.DataFrame(columns=header)

        # Now fill up a row
        row = [
            i,
        ]
        # important to do in this order since that is the order added to the header
        for varname in objectives_names:
            value = objectives[varname]
            if not np.isscalar(value):
                value = np.linalg.norm(value)
            row.append(value)

        for varname in constraints_names:
            value = constraints[varname]
            if not np.isscalar(value):
                value = np.linalg.norm(value)
            row.append(value)

        for varname in desvars_names:
            value = desvars[varname]
            if not np.isscalar(value):
                value = np.linalg.norm(value)
            row.append(value)
        df.loc[i] = row

    return df


def dashboard(script_name, problem_recorder, driver_recorder, port):
    """
    Generate the dashboard app display.

    Parameters
    ----------
    script_name : str
        Name of the script file whose results will be displayed by this dashboard.
    problem_recorder : str
        Name of the recorder file containing the Problem cases.
    driver_recorder : str
        Name of the recorder file containing the Driver cases.
    """
    reports_dir = f"reports/{script_name}/"

    if not Path(reports_dir).is_dir():
        raise ValueError(
            f"The script name, '{script_name}', does not have a reports folder associated with it. "
            f"The directory '{reports_dir}' does not exist."
        )

    # TODO - use lists and functions to do this with a lot less code

    ####### Model Tab #######
    model_tabs_list = []

    # Inputs
    inputs_pane = create_report_frame("html", f"{reports_dir}/inputs.html")
    if inputs_pane:
        model_tabs_list.append(('Inputs', inputs_pane))

    #  Debug Input List
    input_list_pane = create_report_frame("text", "input_list.txt")
    if input_list_pane:
        model_tabs_list.append(('Debug Input List', input_list_pane))

    #  Debug Output List
    output_list_pane = create_report_frame("text", "output_list.txt")
    if output_list_pane:
        model_tabs_list.append(('Debug Output List', output_list_pane))

    # N2
    n2_pane = create_report_frame("html", f"{reports_dir}/n2.html")
    if n2_pane:
        model_tabs_list.append(('N2', n2_pane))

    # Trajectory Linkage
    traj_linkage_report_pane = create_report_frame(
        "html", f"{reports_dir}/traj_linkage_report.html"
    )
    if traj_linkage_report_pane:
        model_tabs_list.append(('Trajectory Linkage Report',
                                traj_linkage_report_pane))

    ####### Optimization Tab #######
    optimization_tabs_list = []

    # Driver scaling
    driver_scaling_report_pane = create_report_frame(
        "html", f"{reports_dir}/driver_scaling_report.html"
    )
    if driver_scaling_report_pane:
        optimization_tabs_list.append(
            ("Driver Scaling Report", driver_scaling_report_pane)
        )

    # Coloring report
    coloring_report_pane = create_report_frame(
        "html", f"{reports_dir}/total_coloring.html"
    )
    if coloring_report_pane:
        optimization_tabs_list.append(("Total Coloring Report", coloring_report_pane))

    # Optimization report
    opt_report_pane = create_report_frame("html", f"{reports_dir}/opt_report.html")
    if opt_report_pane:
        optimization_tabs_list.append(("Optimization Report", opt_report_pane))

    # IPOPT report
    ipopt_pane = create_report_frame("text", f"{reports_dir}/IPOPT.out")
    if ipopt_pane:
        optimization_tabs_list.append(("IPOPT Output", ipopt_pane))

    # SNOPT report
    snopt_pane = create_report_frame("text", f"{reports_dir}/SNOPT_print.out")
    if snopt_pane:
        optimization_tabs_list.append(("SNOPT Output", snopt_pane))

    # SNOPT summary
    snopt_summary_pane = create_report_frame("text", f"{reports_dir}/SNOPT_summary.out")
    if snopt_summary_pane:
        optimization_tabs_list.append(("SNOPT Summary", snopt_summary_pane))

    # PyOpt report
    pyopt_solution_pane = create_report_frame(
        "text", f"{reports_dir}/pyopt_solution.txt"
    )
    if pyopt_solution_pane:
        optimization_tabs_list.append(("PyOpt Solution", pyopt_solution_pane))

    # Desvars, cons, opt interactive plot
    if driver_recorder:
        if os.path.exists(driver_recorder):
            df = convert_case_recorder_file_to_df(f"{driver_recorder}")
            if df is not None:
                variables = pn.widgets.CheckBoxGroup(
                    name="Variables",
                    options=list(df.columns),
                    # just so all of them aren't plotted from the beginning. Skip the iter count
                    value=list(df.columns)[1:2],
                )
                ipipeline = df.interactive()
                ihvplot = ipipeline.hvplot(
                    y=variables,
                    responsive=True,
                    min_height=400,
                    color=list(Category10[10]),
                    yformatter="%.0f",
                    title="Model Optimization using OpenMDAO",
                )
                optimization_plot_pane = pn.Column(
                    pn.Row(
                        pn.Column(
                            variables,
                            pn.VSpacer(height=30),
                            pn.VSpacer(height=30),
                            width=300,
                        ),
                        ihvplot.panel(),
                    )
                )
                optimization_tabs_list.append(
                    ("Desvars, cons, opt", optimization_plot_pane)
                )
            else:
                optimization_tabs_list.append(
                    (
                        "Desvars, cons, opt",
                        pn.pane.Markdown(
                            f"# Recorder file '{driver_recorder}' does not have Driver case recordings"
                        ),
                    )
                )
        else:
            optimization_tabs_list.append(
                (
                    "Desvars, cons, opt",
                    pn.pane.Markdown(f"# Recorder file '{driver_recorder}' not found"),
                )
            )

    ####### Results Tab #######
    results_tabs_list = []

    # Trajectory results
    traj_results_report_pane = create_report_frame(
        "html", f"{reports_dir}/traj_results_report.html"
    )
    if traj_results_report_pane:
        results_tabs_list.append(
            ("Trajectory Results Report", traj_results_report_pane)
        )

    # Make the Aviary variables table pane
    if problem_recorder:
        if os.path.exists(problem_recorder):
            # Make dir reports/script_name/aviary_vars if needed
            aviary_vars_dir = pathlib.Path(f"reports/{script_name}/aviary_vars")
            aviary_vars_dir.mkdir(parents=True, exist_ok=True)

            # copy index.html file to reports/script_name/aviary_vars/index.html
            aviary_dir = pathlib.Path(importlib.util.find_spec("aviary").origin).parent

            shutil.copy(
                aviary_dir.joinpath("visualization/assets/aviary_vars/index.html"),
                aviary_vars_dir.joinpath("index.html"),
            )
            shutil.copy(
                aviary_dir.joinpath("visualization/assets/aviary_vars/script.js"),
                aviary_vars_dir.joinpath("script.js"),
            )
            # copy script.js file to reports/script_name/aviary_vars/index.html.
            # mod the script.js file to point at the json file
            # create the json file and put it in reports/script_name/aviary_vars/aviary_vars.json
<<<<<<< HEAD
            create_aviary_variables_table_data_nested(
                script_name, problem_recorder
            )  # create the json file
            aviary_vars_pane = create_report_frame(
                "html", f"{reports_dir}/aviary_vars/index.html"
            )

            results_tabs_list.append(("Aviary Variables", aviary_vars_pane))
=======
            table_data_nested = create_aviary_variables_table_data_nested(
                script_name, problem_recorder)
            if table_data_nested:
                aviary_vars_pane = create_report_frame('html',
                                                       f'{reports_dir}/aviary_vars/index.html')

                results_tabs_list.append(('Aviary Variables', aviary_vars_pane))
>>>>>>> 910878fb

    ####### Subsystems Tab #######
    subsystem_tabs_list = []

    # Look through subsystems directory for markdown files
    for md_file in Path(f"{reports_dir}subsystems").glob("*.md"):
        example_subsystems_pane = create_report_frame("markdown", str(md_file))
        subsystem_tabs_list.append((md_file.stem, example_subsystems_pane))

    model_tabs = pn.Tabs(*model_tabs_list, stylesheets=['assets/aviary_styles.css'])
    optimization_tabs = pn.Tabs(*optimization_tabs_list,
                                stylesheets=['assets/aviary_styles.css'])
    results_tabs = pn.Tabs(*results_tabs_list, stylesheets=['assets/aviary_styles.css'])
    if subsystem_tabs_list:
        subsystem_tabs = pn.Tabs(*subsystem_tabs_list,
                                 stylesheets=['assets/aviary_styles.css'])

    # Add subtabs to tabs
    high_level_tabs = []
    high_level_tabs.append(('Model', model_tabs))
    high_level_tabs.append(('Optimization', optimization_tabs))
    high_level_tabs.append(('Results', results_tabs))
    if subsystem_tabs_list:
        high_level_tabs.append(('Subsystems', subsystem_tabs))
    tabs = pn.Tabs(*high_level_tabs, stylesheets=['assets/aviary_styles.css'])

    template = pn.template.FastListTemplate(
        title=f"Aviary Dashboard for {script_name}",
        logo="assets/aviary_logo.png",
        favicon="assets/aviary_logo.png",
        main=[tabs],
        accent_base_color="black",
        header_background="rgb(0, 212, 169)",
        background_color="white",
        theme=DefaultTheme,
        theme_toggle=False,
        main_layout=None,
        css_files=['assets/aviary_styles.css']
    )

    if env_truthy("TESTFLO_RUNNING"):
        show = False
        threaded = True
    else:
        show = True
        threaded = False

    assets_dir = pathlib.Path(
        importlib.util.find_spec("aviary").origin
    ).parent.joinpath("visualization/assets/")
    home_dir = "."
    server = pn.serve(
        template,
        port=port,
        address="localhost",
        websocket_origin=f"localhost:{port}",
        show=show,
        threaded=threaded,
        static_dirs={
            "reports": reports_dir,
            "home": home_dir,
            "assets": assets_dir,
        },
    )
    server.stop()


if __name__ == "__main__":
    parser = argparse.ArgumentParser()
    _dashboard_setup_parser(parser)
    args = parser.parse_args()
    _dashboard_cmd(args, None)<|MERGE_RESOLUTION|>--- conflicted
+++ resolved
@@ -155,25 +155,6 @@
 
     """
     cr = om.CaseReader(recorder_file)
-<<<<<<< HEAD
-    case = cr.get_case("final")
-    outputs = case.list_outputs(
-        explicit=True,
-        implicit=True,
-        val=True,
-        residuals=True,
-        residuals_tol=None,
-        units=True,
-        shape=True,
-        bounds=True,
-        desc=True,
-        scaling=False,
-        hierarchical=True,
-        print_arrays=True,
-        out_stream=None,
-        return_format="dict",
-    )
-=======
     if 'final' not in cr.list_cases():
         return None
 
@@ -183,7 +164,6 @@
                                 units=True, shape=True, bounds=True, desc=True,
                                 scaling=False, hierarchical=True, print_arrays=True,
                                 out_stream=None, return_format='dict')
->>>>>>> 910878fb
 
     sorted_abs_names = sorted(outputs.keys())
 
@@ -492,7 +472,6 @@
             # copy script.js file to reports/script_name/aviary_vars/index.html.
             # mod the script.js file to point at the json file
             # create the json file and put it in reports/script_name/aviary_vars/aviary_vars.json
-<<<<<<< HEAD
             create_aviary_variables_table_data_nested(
                 script_name, problem_recorder
             )  # create the json file
@@ -501,15 +480,6 @@
             )
 
             results_tabs_list.append(("Aviary Variables", aviary_vars_pane))
-=======
-            table_data_nested = create_aviary_variables_table_data_nested(
-                script_name, problem_recorder)
-            if table_data_nested:
-                aviary_vars_pane = create_report_frame('html',
-                                                       f'{reports_dir}/aviary_vars/index.html')
-
-                results_tabs_list.append(('Aviary Variables', aviary_vars_pane))
->>>>>>> 910878fb
 
     ####### Subsystems Tab #######
     subsystem_tabs_list = []
