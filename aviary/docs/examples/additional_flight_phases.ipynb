--- conflicted
+++ resolved
@@ -236,12 +236,7 @@
    "outputs": [],
    "source": [
     "# Testing Cell\n",
-<<<<<<< HEAD
-    "from aviary.docs.tests.utils import glue_keys\n",
-    "# make all phase_info keys available for later use (e.g. optimize_mach and target_range below)\n",
-=======
     "from aviary.utils.doctape import glue_keys\n",
->>>>>>> ead32de1
     "glue_keys(phase_info, display=False)\n"
    ]
   },
