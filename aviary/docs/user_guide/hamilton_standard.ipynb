{
 "cells": [
  {
   "cell_type": "code",
   "execution_count": null,
   "metadata": {
    "tags": [
     "remove-cell"
    ]
   },
   "outputs": [],
   "source": [
    "# Testing Cell\n",
    "from aviary.api import Aircraft\n",
    "from aviary.subsystems.propulsion.propeller.hamilton_standard import (\n",
    "    PreHamiltonStandard, HamiltonStandard, PostHamiltonStandard)\n",
    "from aviary.subsystems.propulsion.propeller.propeller_performance import InstallLoss\n",
    "from aviary.utils.doctape import check_value, get_variable_name, glue_variable\n",
    "from aviary.subsystems.atmosphere.atmosphere import Atmosphere\n",
    "\n",
    "check_value(Aircraft.Engine.Propeller.COMPUTE_INSTALLATION_LOSS,'aircraft:engine:propeller:compute_installation_loss')\n",
    "glue_variable(get_variable_name(Aircraft.Engine.Propeller.COMPUTE_INSTALLATION_LOSS), md_code=True)\n",
    "glue_variable(Atmosphere.__name__, md_code=True)\n",
    "glue_variable(InstallLoss.__name__, md_code=True)\n",
    "glue_variable(PreHamiltonStandard.__name__, md_code=True)\n",
    "glue_variable(HamiltonStandard.__name__, md_code=True)\n",
    "glue_variable(PostHamiltonStandard.__name__, md_code=True)\n"
   ]
  },
  {
   "cell_type": "markdown",
   "metadata": {},
   "source": [
    "# Hamilton Standard Propulsion Model\n",
    "\n",
    "In the 1970s, NASA contracted Hamilton Standard to forecast into the future mid-80s to the 90s what they thought advanced propellers would look like.\n",
    "The result is what we call “Hamilton Standard model” used in Aviary today.\n",
    "The [Hamilton Standard Documentation](https://ntrs.nasa.gov/api/citations/19720010354/downloads/19720010354.pdf) is publicly available.\n",
    "You can find the definitions, methodology, and Fortran code in the document.\n",
    "In Aviary, we implement only one of the computation options: the code computes the corresponding thrust for a given horsepower.\n",
    "\n",
    "Below is an XDSM diagram of Hamilton Standard model (assuming {glue:md}`Aircraft.Engine.Propeller.COMPUTE_INSTALLATION_LOSS` is `True`):\n",
    "\n",
    "![Hamilton Standard Diagram](images/hamilton_standard.png)\n",
    "\n",
    "The inputs are grouped in three aspects:\n",
    "\n",
    "Geometric inputs:\n",
    "\n",
    "- Propeller diameter\n",
    "- Activity factor per blade (range: 80 to 200, baseline: 150)\n",
    "- Number of blades (range: 2 to 8)\n",
    "\n",
    "Power inputs:\n",
    "\n",
    "- Shaft power to propeller (hp)\n",
    "- Installation loss factor (0 to 1)\n",
    "\n",
    "Performance inputs:\n",
    "\n",
    "- Operating altitude (ft)\n",
    "- True airspeed (knots)\n",
    "- Propeller tip speed (Usually < 800 ft/s)\n",
    "- Integrated lift coefficient (range: 0.3 to 0.8, baseline: 0.5)\n",
    "\n",
    "Some of the inputs are valid for limited ranges.\n",
    "When using an odd number of blades, the Hamilton Standard model interpolates using the 2, 4, 6 and 8 blade data.\n",
    "The corresponding outputs are:\n",
    "\n",
    "Geometric outputs:\n",
    "\n",
    "- Design blade pitch angle (at 0.75 Radius)\n",
    "\n",
    "Power outputs:\n",
    "\n",
    "- Installation loss factor\n",
    "- Tip compressibility loss factor\n",
    "- Power coefficient\n",
    "- Thrust coefficient (rho=const, no losses)\n",
    "\n",
    "Performance outputs:\n",
    "\n",
    "- Flight Mach number\n",
    "- Propeller tip Mach number\n",
    "- Advance ratio\n",
    "- Tip compressibility loss factor\n",
    "- Thrust\n",
    "- Propeller efficiency with compressibility losses\n",
    "- Propeller efficiency with compressibility and installation losses\n",
    "\n",
    "When shaft power is zero, propeller efficiencies are undefined. We set them as 0.0.\n",
    "\n",
    "As shown in the above XDSM diagram, the model is an OpenMDAO group that is composed of three components and two groups:\n",
    "\n",
    "- {glue:md}`Atmosphere` (group)\n",
    "- {glue:md}`PreHamiltonStandard`\n",
    "- {glue:md}`HamiltonStandard`\n",
    "- {glue:md}`InstallLoss` (group)\n",
    "- {glue:md}`PostHamiltonStandard`"
   ]
  },
  {
   "cell_type": "code",
   "execution_count": null,
   "metadata": {
    "tags": [
     "remove-cell"
    ]
   },
   "outputs": [],
   "source": [
    "# Testing Cell\n",
    "import openmdao.api as om\n",
    "from aviary.subsystems.atmosphere.atmosphere import Atmosphere\n",
    "from aviary.subsystems.propulsion.propeller.propeller_performance import PropellerPerformance, InstallLoss\n",
    "import aviary.subsystems.propulsion.propeller.hamilton_standard as hs\n",
    "from aviary.variable_info.options import get_option_defaults\n",
    "import aviary.api as av\n",
    "\n",
    "options = get_option_defaults()\n",
    "options.set_val(av.Aircraft.Engine.Propeller.COMPUTE_INSTALLATION_LOSS, val=True, units='unitless')\n",
    "options.set_val(av.Aircraft.Engine.Propeller.NUM_BLADES, val=4, units='unitless')\n",
    "options.set_val(av.Aircraft.Engine.GENERATE_FLIGHT_IDLE, False)\n",
    "options.set_val(av.Aircraft.Engine.DATA_FILE, 'models/engines/turboshaft_4465hp.deck')\n",
    "\n",
    "prob = om.Problem()\n",
    "group = prob.model\n",
    "for name in ('traj','cruise','rhs_all'):\n",
    "    group = group.add_subsystem(name, om.Group())\n",
    "var_names = [\n",
    "    (av.Aircraft.Engine.Propeller.TIP_SPEED_MAX,0,{'units':'ft/s'}),\n",
    "    # (av.Dynamic.Mission.PERCENT_ROTOR_RPM_CORRECTED,0,{'units':'unitless'}),\n",
    "    (av.Aircraft.Engine.Propeller.ACTIVITY_FACTOR,0,{'units':'unitless'}),\n",
    "    (av.Aircraft.Engine.Propeller.INTEGRATED_LIFT_COEFFICIENT,0,{'units':'unitless'}),\n",
    "    ]\n",
    "group.add_subsystem('ivc',om.IndepVarComp(var_names),promotes=['*'])\n",
    "\n",
    "prob.model.add_subsystem(\n",
    "    name='atmosphere',\n",
    "    subsys=Atmosphere(num_nodes=1),\n",
    "    promotes=['*']\n",
    ")\n",
    "\n",
    "pp = prob.model.add_subsystem(\n",
    "    'pp',\n",
    "    PropellerPerformance(aviary_options=options),\n",
    "    promotes_inputs=['*'],\n",
    "    promotes_outputs=[\"*\"],\n",
    ")\n",
    "pp.set_input_defaults(av.Aircraft.Engine.Propeller.DIAMETER, 10, units=\"ft\")\n",
    "pp.set_input_defaults(av.Dynamic.Atmosphere.MACH, .7, units=\"unitless\")\n",
    "# pp.set_input_defaults(av.Dynamic.Atmosphere.TEMPERATURE, 650, units=\"degR\")\n",
    "pp.set_input_defaults(av.Dynamic.Vehicle.Propulsion.PROPELLER_TIP_SPEED, 800, units=\"ft/s\")\n",
    "pp.set_input_defaults(av.Dynamic.Mission.VELOCITY, 100, units=\"knot\")\n",
    "prob.setup()\n",
    "\n",
    "subsyses = {\n",
    "    'install_loss':InstallLoss,\n",
    "    'pre_hamilton_standard':hs.PreHamiltonStandard,\n",
    "    'hamilton_standard':hs.HamiltonStandard,\n",
    "    'post_hamilton_standard':hs.PostHamiltonStandard,\n",
    "}\n",
    "\n",
    "for name, component in subsyses.items():\n",
    "    subsys = pp._get_subsystem(name)\n",
    "    if subsys is None:\n",
    "        raise ValueError(f\"couldn't find {name} in PropellerPerformance\")\n",
    "    if not isinstance(subsys, component):\n",
    "        raise TypeError(f'PropellerPerformance component {name} is {type(subsys)}, but should be {component}')"
   ]
  },
  {
   "cell_type": "markdown",
   "metadata": {},
   "source": [
    "The {glue:md}`Atmosphere` component provides the flight conditions.\n",
    "The flight conditions are passed to the {glue:md}`PreHamiltonStandard` component which computes the propeller tip Mach number, advance ratio, and power coefficient.\n",
    "These values are then fed into the {glue:md}`HamiltonStandard` component.\n",
    "\n",
    "{glue:md}`HamiltonStandard` is the core of the model.\n",
    "Given the power coefficient (CP) and advance ratio (J), it finds the blade angle (BL) by a CP-BL chart by tracing the advance ratio.\n",
    "Then with the blade angle, it finds the thrust coefficient (CT) using its CT-BL chart by tracing advance ratio again.\n",
    "This algorithm is shown in the below pair of charts.\n",
    "The CP → BL → CT chart matching algorithm is based on baseline data.\n",
    "If the user-inputted values are not in the valid region, it will first convert them to those baseline parameters by a sequence of interpolations to do the necessary corrections.\n",
    "The newly converted parameters are called “effective parameters” (e.g., CPE and CTE).\n",
    "The outputs are blade angle, thrust coefficient and tip compressibility loss factor.\n",
    "\n",
    "![CP and CT matching](images/CPE_CTE_matching.png)\n",
    "\n",
    "Finally, the thrust is computed in the {glue:md}`PostHamiltonStandard` component based on thrust coefficient and tip compressibility loss factor.\n",
    "\n",
    "The Hamilton Standard model uses wind tunnel test data from uninstalled propellers.\n",
    "When a nacelle is mounted behind the propeller, an installation loss factor is introduced.\n",
    "The installation loss factor can be given by the user or computed.\n",
    "If it is computed, we need another group of components as shown below:\n",
    "\n",
    "![Installation Loss Factor](images/installation_loss_factor.png)\n",
    "\n",
    "This diagram is represented by {glue:md}`InstallLoss` group in the first diagram.\n",
    "Nacelle diameter is needed when installation loss factor is computed.\n",
    "We use the average nacelle diameter.\n",
    "\n",
    "The newly added aviary options and variables are:"
   ]
  },
  {
   "cell_type": "code",
   "execution_count": null,
   "metadata": {
    "tags": [
     "remove-cell"
    ]
   },
   "outputs": [],
   "source": [
    "# Testing Cell\n",
    "import inspect\n",
    "from aviary.api import Aircraft, Dynamic\n",
    "from aviary.subsystems.propulsion.turboprop_model import TurbopropModel\n",
    "from aviary.utils.doctape import glue_variable\n",
    "\n",
    "glue_variable(get_variable_name(TurbopropModel), md_code=True)\n",
    "\n",
    "# glue all arguments of function TurbopropModel.__init__()\n",
    "sigs = inspect.signature(TurbopropModel)\n",
    "parameters = sigs.parameters\n",
    "for name, param in parameters.items():\n",
    "    glue_variable(name, md_code=True)\n",
    "    # print(f'Name: {name}, Default: {param.default}, Kind: {param.kind}')"
   ]
  },
  {
   "cell_type": "code",
   "execution_count": null,
   "metadata": {
    "tags": [
     "remove-output"
    ]
   },
   "outputs": [],
   "source": [
    "Aircraft.Engine.Propeller.DIAMETER\n",
    "Aircraft.Engine.Propeller.INTEGRATED_LIFT_COEFFICIENT\n",
    "Aircraft.Engine.Propeller.ACTIVITY_FACTOR\n",
    "Aircraft.Engine.Propeller.NUM_BLADES\n",
    "Aircraft.Engine.Propeller.COMPUTE_INSTALLATION_LOSS\n",
    "Dynamic.Vehicle.Propulsion.PROPELLER_TIP_SPEED\n",
    "Dynamic.Vehicle.Propulsion.SHAFT_POWER"
   ]
  },
  {
   "cell_type": "markdown",
   "metadata": {},
   "source": [
    "To build a turboprop engine that uses the Hamilton Standard propeller model we use a {glue:md}`TurbopropModel` object without providing a custom {glue:md}`propeller_model`, here it is set to `None` (the default). In this example, we also set {glue:md}`shaft_power_model` to `None`, another default that assumes we are using a turboshaft engine deck:"
   ]
  },
  {
   "cell_type": "code",
   "execution_count": null,
   "metadata": {
    "tags": [
     "remove-output"
    ]
   },
   "outputs": [],
   "source": [
    "engine = TurbopropModel(options=options, shaft_power_model=None, propeller_model=None)"
   ]
  },
  {
   "cell_type": "markdown",
   "metadata": {},
   "source": [
    "Some inputs are options:"
   ]
  },
  {
   "cell_type": "code",
   "execution_count": null,
   "metadata": {
    "tags": [
     "remove-output"
    ]
   },
   "outputs": [],
   "source": [
    "options.set_val(Aircraft.Engine.Propeller.DIAMETER, 10, units='ft')\n",
    "options.set_val(Aircraft.Engine.Propeller.NUM_BLADES, val=4, units='unitless')\n",
    "options.set_val(Aircraft.Engine.Propeller.COMPUTE_INSTALLATION_LOSS, val=True, units='unitless')"
   ]
  },
  {
   "cell_type": "markdown",
   "metadata": {},
   "source": [
    "We set the inputs like the following:"
   ]
  },
  {
   "cell_type": "code",
   "execution_count": null,
   "metadata": {
    "tags": [
     "remove-output"
    ]
   },
   "outputs": [],
   "source": [
    "prob.set_val(f'traj.cruise.rhs_all.{Aircraft.Engine.Propeller.TIP_SPEED_MAX}', 710., units='ft/s')\n",
    "prob.set_val(f'traj.cruise.rhs_all.{Aircraft.Engine.Propeller.ACTIVITY_FACTOR}', 150., units='unitless')\n",
    "prob.set_val(f'traj.cruise.rhs_all.{Aircraft.Engine.Propeller.INTEGRATED_LIFT_COEFFICIENT}', 0.5, units='unitless')"
   ]
  },
  {
   "cell_type": "code",
   "execution_count": null,
   "metadata": {
    "tags": [
     "remove-cell"
    ]
   },
   "outputs": [],
   "source": [
    "# Testing Cell\n",
    "import aviary.api as av\n",
    "from aviary.variable_info.enums import OutMachType\n",
    "from aviary.subsystems.propulsion.propeller.propeller_performance import OutMachs\n",
    "\n",
    "folder_path = av.get_path('models/engines/propellers')\n",
    "propellers_dir = folder_path.relative_to(av.top_dir)\n",
    "glue_variable(propellers_dir, md_code=True)\n",
    "\n",
    "file_path = av.get_path(folder_path / 'general_aviation.prop')\n",
    "glue_variable(file_path.name, md_code=True)\n",
    "\n",
    "map_file_name = file_path.stem + '.map'\n",
    "file_path = av.get_path(folder_path / map_file_name)\n",
    "glue_variable(file_path.name, md_code=True)\n",
    "\n",
    "file_path = av.get_path(folder_path / 'PropFan.prop')\n",
    "glue_variable(file_path.name, md_code=True)\n",
    "\n",
    "map_file_name = file_path.stem + '.map'\n",
    "file_path = av.get_path(folder_path / map_file_name)\n",
    "glue_variable(file_path.name, md_code=True)\n",
    "\n",
    "glue_variable(OutMachType.HELICAL_MACH.value, md_code=True)\n",
    "glue_variable(OutMachType.MACH.value, md_code=True)\n",
    "\n",
    "check_value(Aircraft.Engine.Propeller.DATA_FILE, 'aircraft:engine:propeller:data_file')\n",
    "glue_variable(get_variable_name(Aircraft.Engine.Propeller.DATA_FILE), md_code=True)\n",
    "check_value(Dynamic.Atmosphere.MACH, 'mach')\n",
    "glue_variable(get_variable_name(Dynamic.Atmosphere.MACH), md_code=True)\n",
    "glue_variable(get_variable_name(OutMachs), md_code=True)\n"
   ]
  },
  {
   "cell_type": "markdown",
   "metadata": {},
   "source": [
    "# Propeller Map Alternative\n",
    "\n",
    "The Hamilton Standard model has limitations where it can be applied; for model aircraft design, it is possible that users may want to provide their own data tables. Two sample data sets are provided in {glue:md}`models/engines/propellers` folder: {glue:md}`general_aviation.prop` and {glue:md}`PropFan.prop`. In both cases, they are in `.csv` format and are converted from `GASP` maps: {glue:md}`general_aviation.map` and {glue:md}`PropFan.map` (see [Command Line Tools](aviary_commands.ipynb) for details). The difference between these two samples is that the generatl aviation sample uses helical Mach numbers as input while the propfan sample uses the free stream Mach numbers. Helical Mach numbers appear higher, due to the inclusion of the rotational component of the tip velocity. In our example, they range from 0.7 to 0.95. To determine which mach type in a GASP map is used, please look at the first integer of the first line. If it is 1, it uses helical mach; if it is 2, it uses free stream mach. To determin which mach type is an Aviary propeller file is used, please look at the second column in the header. It is either {glue:md}`helical_mach` or {glue:md}`mach`.\n",
    "\n",
    "To use a propeller map, users can provide the propeller map file path to {glue:md}`Aircraft.Engine.Propeller.DATA_FILE`. If helical Mach numbers are in the propeller map file, then an {glue:md}`OutMachs` component is added to convert helical Mach numbers to flight Mach numbers ({glue:md}`Dynamic.Atmosphere.MACH`).\n",
    "\n",
    "In the Hamilton Standard models, the thrust coefficients do not take compressibility into account. Therefore, propeller tip compressibility loss factor has to be computed and will be used to compute thrust. If a propeller map is used, the compressibility effects should be included in the data provided. Therefore, this factor is assumed to be 1.0 and is supplied to post Hamilton Standard component. Other outputs are computed using the same formulas."
   ]
  }
 ],
 "metadata": {
  "kernelspec": {
<<<<<<< HEAD
   "display_name": "aviary",
=======
   "display_name": "av1",
>>>>>>> 565263d8
   "language": "python",
   "name": "python3"
  },
  "language_info": {
   "codemirror_mode": {
    "name": "ipython",
    "version": 3
   },
   "file_extension": ".py",
   "mimetype": "text/x-python",
   "name": "python",
   "nbconvert_exporter": "python",
   "pygments_lexer": "ipython3",
<<<<<<< HEAD
   "version": "3.12.3"
=======
   "version": "3.9.18"
>>>>>>> 565263d8
  }
 },
 "nbformat": 4,
 "nbformat_minor": 2
}<|MERGE_RESOLUTION|>--- conflicted
+++ resolved
@@ -372,11 +372,7 @@
  ],
  "metadata": {
   "kernelspec": {
-<<<<<<< HEAD
-   "display_name": "aviary",
-=======
    "display_name": "av1",
->>>>>>> 565263d8
    "language": "python",
    "name": "python3"
   },
@@ -390,11 +386,7 @@
    "name": "python",
    "nbconvert_exporter": "python",
    "pygments_lexer": "ipython3",
-<<<<<<< HEAD
-   "version": "3.12.3"
-=======
    "version": "3.9.18"
->>>>>>> 565263d8
   }
  },
  "nbformat": 4,
