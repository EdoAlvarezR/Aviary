from copy import deepcopy
import os
import unittest

import dymos
from openmdao.utils.testing_utils import require_pyoptsparse, use_tempdirs
from packaging import version

from aviary.api import Mission
from aviary.interface.default_phase_info.solved import phase_info
from aviary.interface.methods_for_level2 import AviaryProblem
from aviary.variable_info.enums import EquationsOfMotion


@unittest.skipIf(version.parse(dymos.__version__) <= version.parse("1.8.0"),
                 "Older version of Dymos treats non-time integration variables differently.")
@use_tempdirs
@require_pyoptsparse(optimizer="SNOPT")
class ProblemPhaseTestCase(unittest.TestCase):
    def bench_test_solved_full_mission(self):
        # Build problem
<<<<<<< HEAD

        prob = AviaryProblem()
=======
        local_phase_info = deepcopy(phase_info)
        prob = AviaryProblem(local_phase_info, mission_method="solved",
                             mass_method="GASP", reports='subsystems')

        input_file = 'models/test_aircraft/aircraft_for_bench_GwGm.csv'
        prob.load_inputs(input_file)
>>>>>>> 091fb869

        input_file = 'models/test_aircraft/aircraft_for_bench_GwGm_solved.csv'
        prob.load_inputs(input_file, phase_info)
        prob.aviary_inputs.set_val(Mission.Design.RANGE, 2000.0, units="NM")

        # Have checks for clashing user inputs
        # Raise warnings or errors depending on how clashing the issues are
        prob.check_inputs()

        prob.add_pre_mission_systems()

        prob.add_phases()

        prob.add_post_mission_systems()

        # Link phases and variables
        prob.link_phases()

        prob.add_driver("SNOPT", max_iter=50, use_coloring=True)

        prob.add_design_variables()

        # Load optimization problem formulation
        # Detail which variables the optimizer can control
        prob.add_objective(objective_type="hybrid_objective")

        prob.setup()

        prob.set_initial_guesses()

        prob.run_aviary_problem("dymos_solution.db")


if __name__ == '__main__':
    z = ProblemPhaseTestCase()
    z.bench_test_solved_full_mission()<|MERGE_RESOLUTION|>--- conflicted
+++ resolved
@@ -19,20 +19,11 @@
 class ProblemPhaseTestCase(unittest.TestCase):
     def bench_test_solved_full_mission(self):
         # Build problem
-<<<<<<< HEAD
-
+        local_phase_info = deepcopy(phase_info)
         prob = AviaryProblem()
-=======
-        local_phase_info = deepcopy(phase_info)
-        prob = AviaryProblem(local_phase_info, mission_method="solved",
-                             mass_method="GASP", reports='subsystems')
-
-        input_file = 'models/test_aircraft/aircraft_for_bench_GwGm.csv'
-        prob.load_inputs(input_file)
->>>>>>> 091fb869
 
         input_file = 'models/test_aircraft/aircraft_for_bench_GwGm_solved.csv'
-        prob.load_inputs(input_file, phase_info)
+        prob.load_inputs(input_file, local_phase_info)
         prob.aviary_inputs.set_val(Mission.Design.RANGE, 2000.0, units="NM")
 
         # Have checks for clashing user inputs
