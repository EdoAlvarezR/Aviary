from copy import deepcopy
import unittest

from openmdao.core.problem import _clear_problem_names
from openmdao.utils.assert_utils import assert_near_equal
from openmdao.utils.testing_utils import require_pyoptsparse, use_tempdirs

from aviary.interface.default_phase_info.two_dof import phase_info
from aviary.interface.methods_for_level1 import run_aviary
from aviary.variable_info.enums import AnalysisScheme
from aviary.variable_info.variables import Aircraft, Dynamic, Mission


@use_tempdirs
class ProblemPhaseTestCase(unittest.TestCase):
    """
    Test the setup and run of a large single aisle commercial transport aircraft using
    GASP mass and aero method and TWO_DEGREES_OF_FREEDOM mission method. Expected outputs
    based on 'models/test_aircraft/aircraft_for_bench_FwFm.csv' model.
    """

    def setUp(self):
        _clear_problem_names()  # need to reset these to simulate separate runs

    @require_pyoptsparse(optimizer='IPOPT')
    def test_bench_GwGm(self):
        local_phase_info = deepcopy(phase_info)
        prob = run_aviary(
            "models/test_aircraft/aircraft_for_bench_GwGm.csv",
            local_phase_info,
            optimizer="IPOPT",
            verbosity=0,
        )

        rtol = 1e-3

        # There are no truth values for these.
        assert_near_equal(
            prob.get_val(Mission.Design.GROSS_MASS, units="lbm"),
            173481.8915,
            tolerance=rtol,
        )

        assert_near_equal(
            prob.get_val(Aircraft.Design.OPERATING_MASS, units="lbm"),
            95372.5514,
            tolerance=rtol,
        )

        assert_near_equal(
            prob.get_val(Mission.Summary.TOTAL_FUEL_MASS, units="lbm"),
            42109.3401,
            tolerance=rtol,
        )

        assert_near_equal(
            prob.get_val(Mission.Landing.GROUND_DISTANCE, units="ft"),
            2636.6612,
            tolerance=rtol,
        )

<<<<<<< HEAD
        assert_near_equal(
            prob.get_val(Mission.Summary.RANGE, units="NM"), 3675.0, tolerance=rtol
        )
=======
        assert_near_equal(prob.get_val(Mission.Summary.RANGE, units='NM'), 3675.0, tolerance=rtol)
>>>>>>> 1e29f27c

        assert_near_equal(
            prob.get_val(Mission.Landing.TOUCHDOWN_MASS, units="lbm"),
            136370.5514,
            tolerance=rtol,
        )

    @require_pyoptsparse(optimizer='SNOPT')
    def test_bench_GwGm_SNOPT(self):
        local_phase_info = deepcopy(phase_info)
        prob = run_aviary(
            "models/test_aircraft/aircraft_for_bench_GwGm.csv",
            local_phase_info,
            optimizer="SNOPT",
            verbosity=0,
        )

        rtol = 1e-3

        # There are no truth values for these.
        assert_near_equal(
            prob.get_val(Mission.Design.GROSS_MASS, units="lbm"),
            173479.4770,
            tolerance=rtol,
        )

        assert_near_equal(
            prob.get_val(Aircraft.Design.OPERATING_MASS, units="lbm"),
            95371.9673,
            tolerance=rtol,
        )

        assert_near_equal(
            prob.get_val(Mission.Summary.TOTAL_FUEL_MASS, units="lbm"),
            42107.5096,
            tolerance=rtol,
        )

        assert_near_equal(
            prob.get_val(Mission.Landing.GROUND_DISTANCE, units="ft"),
            2636.6802,
            tolerance=rtol,
        )

<<<<<<< HEAD
        assert_near_equal(
            prob.get_val(Mission.Summary.RANGE, units="NM"), 3675.0, tolerance=rtol
        )
=======
        assert_near_equal(prob.get_val(Mission.Summary.RANGE, units='NM'), 3675.0, tolerance=rtol)
>>>>>>> 1e29f27c

        assert_near_equal(
            prob.get_val(Mission.Landing.TOUCHDOWN_MASS, units="lbm"),
            136369.9673,
            tolerance=rtol,
        )

    @require_pyoptsparse(optimizer='SNOPT')
    def test_bench_GwGm_SNOPT_lbm_s(self):
        local_phase_info = deepcopy(phase_info)
        prob = run_aviary(
            "models/test_aircraft/aircraft_for_bench_GwGm_lbm_s.csv",
            local_phase_info,
            optimizer="SNOPT",
            verbosity=0,
        )

        rtol = 1e-3

        # There are no truth values for these.
        assert_near_equal(
            prob.get_val(Mission.Design.GROSS_MASS, units="lbm"),
            173481.6392,
            tolerance=rtol,
        )

        assert_near_equal(
            prob.get_val(Aircraft.Design.OPERATING_MASS, units="lbm"),
            95372.4904,
            tolerance=rtol,
        )

        assert_near_equal(
            prob.get_val(Mission.Summary.TOTAL_FUEL_MASS, units="lbm"),
            42109.1488,
            tolerance=rtol,
        )

        assert_near_equal(
            prob.get_val(Mission.Landing.GROUND_DISTANCE, units="ft"),
            2636.6632,
            tolerance=rtol,
        )

<<<<<<< HEAD
        assert_near_equal(
            prob.get_val(Mission.Summary.RANGE, units="NM"), 3675.0, tolerance=rtol
        )
=======
        assert_near_equal(prob.get_val(Mission.Summary.RANGE, units='NM'), 3675.0, tolerance=rtol)
>>>>>>> 1e29f27c

        assert_near_equal(
            prob.get_val(Mission.Landing.TOUCHDOWN_MASS, units="lbm"),
            136370.4904,
            tolerance=rtol,
        )

    @unittest.skip(
        "Shooting method is not correctly receiving user-set options, and is currently "
        "using default values for most options"
    )
    @require_pyoptsparse(optimizer='IPOPT')
    def test_bench_GwGm_shooting(self):
<<<<<<< HEAD
        self.skipTest("SGM currently failing this test.")
=======
        self.skipTest('SGM currently failing this test.')
>>>>>>> 1e29f27c

        from aviary.interface.default_phase_info.two_dof_fiti import (
            phase_info,
            phase_info_parameterization,
        )

        local_phase_info = deepcopy(phase_info)
        prob = run_aviary(
            "models/test_aircraft/aircraft_for_bench_GwGm.csv",
            local_phase_info,
            optimizer="IPOPT",
            run_driver=False,
            analysis_scheme=AnalysisScheme.SHOOTING,
            verbosity=0,
            phase_info_parameterization=phase_info_parameterization,
        )

        rtol = 0.01

        assert_near_equal(
            prob.get_val(Mission.Design.RESERVE_FUEL, units="lbm"), 4998, tolerance=rtol
        )

        assert_near_equal(
            prob.get_val(Mission.Design.GROSS_MASS, units="lbm"),
            174039.0,
            tolerance=rtol,
        )

        assert_near_equal(
            prob.get_val(Aircraft.Design.OPERATING_MASS, units="lbm"),
            95509,
            tolerance=rtol,
        )

        assert_near_equal(
            prob.get_val(Mission.Summary.TOTAL_FUEL_MASS, units="lbm"),
            43574.0,
            tolerance=rtol,
        )

        assert_near_equal(
            prob.get_val(Mission.Landing.GROUND_DISTANCE, units="ft"),
            2623.4,
            tolerance=rtol,
        )

<<<<<<< HEAD
        assert_near_equal(
            prob.get_val(Mission.Summary.RANGE, units="NM"), 3765.48, tolerance=rtol
        )
=======
        assert_near_equal(prob.get_val(Mission.Summary.RANGE, units='NM'), 3765.48, tolerance=rtol)
>>>>>>> 1e29f27c

        assert_near_equal(
            prob.get_val(Mission.Landing.TOUCHDOWN_MASS, units="lbm"),
            136823.47,
            tolerance=rtol,
        )

        assert_near_equal(
<<<<<<< HEAD
            prob.get_val(
                "traj.cruise_" + Dynamic.Mission.DISTANCE + "_final", units="nmi"
            ),
=======
            prob.get_val('traj.cruise_' + Dynamic.Mission.DISTANCE + '_final', units='nmi'),
>>>>>>> 1e29f27c
            3668.3,
            tolerance=rtol,
        )


if __name__ == "__main__":
    unittest.main()
    # test = ProblemPhaseTestCase()
    # test.setUp()
    # test.test_bench_GwGm_SNOPT()<|MERGE_RESOLUTION|>--- conflicted
+++ resolved
@@ -26,9 +26,9 @@
     def test_bench_GwGm(self):
         local_phase_info = deepcopy(phase_info)
         prob = run_aviary(
-            "models/test_aircraft/aircraft_for_bench_GwGm.csv",
-            local_phase_info,
-            optimizer="IPOPT",
+            'models/test_aircraft/aircraft_for_bench_GwGm.csv',
+            local_phase_info,
+            optimizer='IPOPT',
             verbosity=0,
         )
 
@@ -36,39 +36,33 @@
 
         # There are no truth values for these.
         assert_near_equal(
-            prob.get_val(Mission.Design.GROSS_MASS, units="lbm"),
+            prob.get_val(Mission.Design.GROSS_MASS, units='lbm'),
             173481.8915,
             tolerance=rtol,
         )
 
         assert_near_equal(
-            prob.get_val(Aircraft.Design.OPERATING_MASS, units="lbm"),
+            prob.get_val(Aircraft.Design.OPERATING_MASS, units='lbm'),
             95372.5514,
             tolerance=rtol,
         )
 
         assert_near_equal(
-            prob.get_val(Mission.Summary.TOTAL_FUEL_MASS, units="lbm"),
+            prob.get_val(Mission.Summary.TOTAL_FUEL_MASS, units='lbm'),
             42109.3401,
             tolerance=rtol,
         )
 
         assert_near_equal(
-            prob.get_val(Mission.Landing.GROUND_DISTANCE, units="ft"),
+            prob.get_val(Mission.Landing.GROUND_DISTANCE, units='ft'),
             2636.6612,
             tolerance=rtol,
         )
 
-<<<<<<< HEAD
-        assert_near_equal(
-            prob.get_val(Mission.Summary.RANGE, units="NM"), 3675.0, tolerance=rtol
-        )
-=======
         assert_near_equal(prob.get_val(Mission.Summary.RANGE, units='NM'), 3675.0, tolerance=rtol)
->>>>>>> 1e29f27c
-
-        assert_near_equal(
-            prob.get_val(Mission.Landing.TOUCHDOWN_MASS, units="lbm"),
+
+        assert_near_equal(
+            prob.get_val(Mission.Landing.TOUCHDOWN_MASS, units='lbm'),
             136370.5514,
             tolerance=rtol,
         )
@@ -77,9 +71,9 @@
     def test_bench_GwGm_SNOPT(self):
         local_phase_info = deepcopy(phase_info)
         prob = run_aviary(
-            "models/test_aircraft/aircraft_for_bench_GwGm.csv",
-            local_phase_info,
-            optimizer="SNOPT",
+            'models/test_aircraft/aircraft_for_bench_GwGm.csv',
+            local_phase_info,
+            optimizer='SNOPT',
             verbosity=0,
         )
 
@@ -87,39 +81,33 @@
 
         # There are no truth values for these.
         assert_near_equal(
-            prob.get_val(Mission.Design.GROSS_MASS, units="lbm"),
+            prob.get_val(Mission.Design.GROSS_MASS, units='lbm'),
             173479.4770,
             tolerance=rtol,
         )
 
         assert_near_equal(
-            prob.get_val(Aircraft.Design.OPERATING_MASS, units="lbm"),
+            prob.get_val(Aircraft.Design.OPERATING_MASS, units='lbm'),
             95371.9673,
             tolerance=rtol,
         )
 
         assert_near_equal(
-            prob.get_val(Mission.Summary.TOTAL_FUEL_MASS, units="lbm"),
+            prob.get_val(Mission.Summary.TOTAL_FUEL_MASS, units='lbm'),
             42107.5096,
             tolerance=rtol,
         )
 
         assert_near_equal(
-            prob.get_val(Mission.Landing.GROUND_DISTANCE, units="ft"),
+            prob.get_val(Mission.Landing.GROUND_DISTANCE, units='ft'),
             2636.6802,
             tolerance=rtol,
         )
 
-<<<<<<< HEAD
-        assert_near_equal(
-            prob.get_val(Mission.Summary.RANGE, units="NM"), 3675.0, tolerance=rtol
-        )
-=======
         assert_near_equal(prob.get_val(Mission.Summary.RANGE, units='NM'), 3675.0, tolerance=rtol)
->>>>>>> 1e29f27c
-
-        assert_near_equal(
-            prob.get_val(Mission.Landing.TOUCHDOWN_MASS, units="lbm"),
+
+        assert_near_equal(
+            prob.get_val(Mission.Landing.TOUCHDOWN_MASS, units='lbm'),
             136369.9673,
             tolerance=rtol,
         )
@@ -128,9 +116,9 @@
     def test_bench_GwGm_SNOPT_lbm_s(self):
         local_phase_info = deepcopy(phase_info)
         prob = run_aviary(
-            "models/test_aircraft/aircraft_for_bench_GwGm_lbm_s.csv",
-            local_phase_info,
-            optimizer="SNOPT",
+            'models/test_aircraft/aircraft_for_bench_GwGm_lbm_s.csv',
+            local_phase_info,
+            optimizer='SNOPT',
             verbosity=0,
         )
 
@@ -138,54 +126,44 @@
 
         # There are no truth values for these.
         assert_near_equal(
-            prob.get_val(Mission.Design.GROSS_MASS, units="lbm"),
+            prob.get_val(Mission.Design.GROSS_MASS, units='lbm'),
             173481.6392,
             tolerance=rtol,
         )
 
         assert_near_equal(
-            prob.get_val(Aircraft.Design.OPERATING_MASS, units="lbm"),
+            prob.get_val(Aircraft.Design.OPERATING_MASS, units='lbm'),
             95372.4904,
             tolerance=rtol,
         )
 
         assert_near_equal(
-            prob.get_val(Mission.Summary.TOTAL_FUEL_MASS, units="lbm"),
+            prob.get_val(Mission.Summary.TOTAL_FUEL_MASS, units='lbm'),
             42109.1488,
             tolerance=rtol,
         )
 
         assert_near_equal(
-            prob.get_val(Mission.Landing.GROUND_DISTANCE, units="ft"),
+            prob.get_val(Mission.Landing.GROUND_DISTANCE, units='ft'),
             2636.6632,
             tolerance=rtol,
         )
 
-<<<<<<< HEAD
-        assert_near_equal(
-            prob.get_val(Mission.Summary.RANGE, units="NM"), 3675.0, tolerance=rtol
-        )
-=======
         assert_near_equal(prob.get_val(Mission.Summary.RANGE, units='NM'), 3675.0, tolerance=rtol)
->>>>>>> 1e29f27c
-
-        assert_near_equal(
-            prob.get_val(Mission.Landing.TOUCHDOWN_MASS, units="lbm"),
+
+        assert_near_equal(
+            prob.get_val(Mission.Landing.TOUCHDOWN_MASS, units='lbm'),
             136370.4904,
             tolerance=rtol,
         )
 
     @unittest.skip(
-        "Shooting method is not correctly receiving user-set options, and is currently "
-        "using default values for most options"
+        'Shooting method is not correctly receiving user-set options, and is currently '
+        'using default values for most options'
     )
     @require_pyoptsparse(optimizer='IPOPT')
     def test_bench_GwGm_shooting(self):
-<<<<<<< HEAD
-        self.skipTest("SGM currently failing this test.")
-=======
         self.skipTest('SGM currently failing this test.')
->>>>>>> 1e29f27c
 
         from aviary.interface.default_phase_info.two_dof_fiti import (
             phase_info,
@@ -194,9 +172,9 @@
 
         local_phase_info = deepcopy(phase_info)
         prob = run_aviary(
-            "models/test_aircraft/aircraft_for_bench_GwGm.csv",
-            local_phase_info,
-            optimizer="IPOPT",
+            'models/test_aircraft/aircraft_for_bench_GwGm.csv',
+            local_phase_info,
+            optimizer='IPOPT',
             run_driver=False,
             analysis_scheme=AnalysisScheme.SHOOTING,
             verbosity=0,
@@ -206,61 +184,49 @@
         rtol = 0.01
 
         assert_near_equal(
-            prob.get_val(Mission.Design.RESERVE_FUEL, units="lbm"), 4998, tolerance=rtol
-        )
-
-        assert_near_equal(
-            prob.get_val(Mission.Design.GROSS_MASS, units="lbm"),
+            prob.get_val(Mission.Design.RESERVE_FUEL, units='lbm'), 4998, tolerance=rtol
+        )
+
+        assert_near_equal(
+            prob.get_val(Mission.Design.GROSS_MASS, units='lbm'),
             174039.0,
             tolerance=rtol,
         )
 
         assert_near_equal(
-            prob.get_val(Aircraft.Design.OPERATING_MASS, units="lbm"),
+            prob.get_val(Aircraft.Design.OPERATING_MASS, units='lbm'),
             95509,
             tolerance=rtol,
         )
 
         assert_near_equal(
-            prob.get_val(Mission.Summary.TOTAL_FUEL_MASS, units="lbm"),
+            prob.get_val(Mission.Summary.TOTAL_FUEL_MASS, units='lbm'),
             43574.0,
             tolerance=rtol,
         )
 
         assert_near_equal(
-            prob.get_val(Mission.Landing.GROUND_DISTANCE, units="ft"),
+            prob.get_val(Mission.Landing.GROUND_DISTANCE, units='ft'),
             2623.4,
             tolerance=rtol,
         )
 
-<<<<<<< HEAD
-        assert_near_equal(
-            prob.get_val(Mission.Summary.RANGE, units="NM"), 3765.48, tolerance=rtol
-        )
-=======
         assert_near_equal(prob.get_val(Mission.Summary.RANGE, units='NM'), 3765.48, tolerance=rtol)
->>>>>>> 1e29f27c
-
-        assert_near_equal(
-            prob.get_val(Mission.Landing.TOUCHDOWN_MASS, units="lbm"),
+
+        assert_near_equal(
+            prob.get_val(Mission.Landing.TOUCHDOWN_MASS, units='lbm'),
             136823.47,
             tolerance=rtol,
         )
 
         assert_near_equal(
-<<<<<<< HEAD
-            prob.get_val(
-                "traj.cruise_" + Dynamic.Mission.DISTANCE + "_final", units="nmi"
-            ),
-=======
             prob.get_val('traj.cruise_' + Dynamic.Mission.DISTANCE + '_final', units='nmi'),
->>>>>>> 1e29f27c
             3668.3,
             tolerance=rtol,
         )
 
 
-if __name__ == "__main__":
+if __name__ == '__main__':
     unittest.main()
     # test = ProblemPhaseTestCase()
     # test.setUp()
