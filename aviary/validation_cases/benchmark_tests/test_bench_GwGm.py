from copy import deepcopy
import os
import unittest

from openmdao.utils.assert_utils import assert_near_equal
from openmdao.utils.testing_utils import require_pyoptsparse, use_tempdirs

from aviary.interface.default_phase_info.two_dof import phase_info
from aviary.interface.methods_for_level1 import run_aviary
from aviary.variable_info.variables import Aircraft, Mission


@use_tempdirs
class ProblemPhaseTestCase(unittest.TestCase):

    @require_pyoptsparse(optimizer="SNOPT")
    def bench_test_swap_2_GwGm(self):
<<<<<<< HEAD
        prob = run_aviary('models/test_aircraft/aircraft_for_bench_GwGm.csv', phase_info)
=======
        local_phase_info = deepcopy(phase_info)
        prob = run_aviary('models/test_aircraft/aircraft_for_bench_GwGm.csv',
                          local_phase_info,
                          mission_method="GASP", mass_method="GASP")
>>>>>>> 091fb869

        rtol = 0.01

        # There are no truth values for these.
        assert_near_equal(prob.get_val(Mission.Design.GROSS_MASS),
                          174039., tolerance=rtol)

        assert_near_equal(prob.get_val(Aircraft.Design.OPERATING_MASS),
                          95509, tolerance=rtol)

        assert_near_equal(prob.get_val(Mission.Summary.TOTAL_FUEL_MASS),
                          42529., tolerance=rtol)

        assert_near_equal(prob.get_val('landing.' + Mission.Landing.GROUND_DISTANCE),
                          2634.8, tolerance=rtol)

        assert_near_equal(prob.get_val("traj.desc2.timeseries.states:distance")[-1],
                          3675.0, tolerance=rtol)


if __name__ == '__main__':
    # unittest.main()
    test = ProblemPhaseTestCase()
    test.bench_test_swap_2_GwGm()<|MERGE_RESOLUTION|>--- conflicted
+++ resolved
@@ -15,14 +15,9 @@
 
     @require_pyoptsparse(optimizer="SNOPT")
     def bench_test_swap_2_GwGm(self):
-<<<<<<< HEAD
-        prob = run_aviary('models/test_aircraft/aircraft_for_bench_GwGm.csv', phase_info)
-=======
         local_phase_info = deepcopy(phase_info)
         prob = run_aviary('models/test_aircraft/aircraft_for_bench_GwGm.csv',
-                          local_phase_info,
-                          mission_method="GASP", mass_method="GASP")
->>>>>>> 091fb869
+                          local_phase_info)
 
         rtol = 0.01
 
