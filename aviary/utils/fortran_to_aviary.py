--- conflicted
+++ resolved
@@ -30,17 +30,12 @@
 from aviary.variable_info.variables import Aircraft, Mission, Settings
 from aviary.variable_info.enums import LegacyCode, Verbosity, ProblemType
 from aviary.utils.functions import get_path
-<<<<<<< HEAD
 from aviary.utils.legacy_code_data.flops_defaults import (
     flops_default_values,
     flops_deprecated_vars,
 )
 from aviary.utils.legacy_code_data.gasp_defaults import (
     gasp_default_values,
-=======
-from aviary.utils.legacy_code_data.deprecated_vars import (
-    flops_deprecated_vars,
->>>>>>> 0eab7f60
     gasp_deprecated_vars,
 )
 
@@ -48,16 +43,9 @@
 GASP = LegacyCode.GASP
 
 
-<<<<<<< HEAD
 def fortran_to_aviary(
     fortran_deck: str,
     legacy_code=None,
-=======
-def create_aviary_deck(
-    fortran_deck: str,
-    legacy_code=None,
-    defaults_deck=None,
->>>>>>> 0eab7f60
     out_file=None,
     force=False,
     verbosity=Verbosity.BRIEF,
@@ -79,10 +67,6 @@
         'input_values': NamedValues(),
         'unused_values': NamedValues(),
         'initialization_guesses': initialization_guesses,
-<<<<<<< HEAD
-=======
-        'verbosity': verbosity,
->>>>>>> 0eab7f60
     }
 
     fortran_deck: Path = get_path(fortran_deck, verbose=False)
@@ -115,7 +99,6 @@
         default_values = flops_default_values
         deprecated_vars = flops_deprecated_vars
 
-<<<<<<< HEAD
     # Convert default data to Aviary names, add to vehicle_data
     for item in default_values:
         name = item[0].split('.')
@@ -145,41 +128,12 @@
 
     # Postprocessing step to handle special cases for conversion (not 1-to-1 match),
     # per legacy code.
-=======
-    if not defaults_deck:
-        defaults_filename = (
-            legacy_code.value.lower() + '_default_values' + default_extension
-        )
-        defaults_deck = (
-            Path(__file__)
-            .parent.resolve()
-            .joinpath('legacy_code_data', defaults_filename)
-        )
-
-    # create dictionary to convert legacy code variables to Aviary variables
-    # key: variable name, value: either None or relevant historical_name
-    aviary_variable_dict = generate_aviary_names([legacy_code.value])
-
-    if defaults_deck:  # If defaults are specified, initialize the vehicle with them
-        vehicle_data = input_parser(
-            defaults_deck,
-            vehicle_data,
-            aviary_variable_dict,
-            deprecated_vars,
-            legacy_code,
-        )
-
-    vehicle_data = input_parser(
-        fortran_deck, vehicle_data, aviary_variable_dict, deprecated_vars, legacy_code
-    )
->>>>>>> 0eab7f60
     if legacy_code is GASP:
         vehicle_data = update_gasp_options(vehicle_data)
     elif legacy_code is FLOPS:
         vehicle_data = update_flops_options(vehicle_data)
     vehicle_data = update_aviary_options(vehicle_data)
 
-<<<<<<< HEAD
     # Add settings
     if legacy_code is FLOPS:
         eom = ['height_energy']
@@ -190,11 +144,8 @@
     vehicle_data['input_values'].set_val(Settings.EQUATIONS_OF_MOTION, eom)
     vehicle_data['input_values'].set_val(Settings.MASS_METHOD, mass)
 
-=======
->>>>>>> 0eab7f60
-    if (
-        not out_file.is_file()
-    ):  # default outputted file to be in same directory as input
+    if not out_file.is_file():
+        # default outputted file to be in same directory as input
         out_file = fortran_deck.parent / out_file
 
     if out_file.is_file():
@@ -291,17 +242,11 @@
                         legacy_code,
                         current_namelist,
                         alternate_names,
-<<<<<<< HEAD
                         default_values,
                         vehicle_data,
                         unused_vars,
                         comment,
                         verbosity,
-=======
-                        vehicle_data,
-                        unused_vars,
-                        comment,
->>>>>>> 0eab7f60
                     )
                 except Exception as err:
                     if current_namelist == '':
@@ -337,17 +282,11 @@
                             legacy_code,
                             current_namelist,
                             alternate_names,
-<<<<<<< HEAD
                             default_values,
                             vehicle_data,
                             unused_vars,
                             comment,
                             verbosity,
-=======
-                            vehicle_data,
-                            unused_vars,
-                            comment,
->>>>>>> 0eab7f60
                         )
                     except Exception as err:
                         if current_namelist == '':
@@ -372,17 +311,11 @@
     legacy_code,
     current_namelist,
     alternate_names,
-<<<<<<< HEAD
     default_values,
     vehicle_data,
     unused_vars,
     comment='',
     verbosity=Verbosity.BRIEF,
-=======
-    vehicle_data,
-    unused_vars,
-    comment='',
->>>>>>> 0eab7f60
 ):
     '''
     process_and_store_data takes in a string that contains the data, the current variable's name and
@@ -411,11 +344,7 @@
         var_values = []
 
     list_of_equivalent_aviary_names, var_ind = update_name(
-<<<<<<< HEAD
         alternate_names, current_namelist + '.' + var_name, verbosity
-=======
-        alternate_names, current_namelist + var_name, vehicle_data['verbosity']
->>>>>>> 0eab7f60
     )
 
     # Fortran uses 1 indexing, Python uses 0 indexing
@@ -423,8 +352,6 @@
     if var_ind is not None:
         var_ind -= fortran_offset
 
-<<<<<<< HEAD
-=======
     # Aviary has a reduction gearbox which is 1/gear ratio of GASP gearbox
     if current_namelist + var_name == 'INPROP.GR':
         var_values = [1 / var for var in var_values]
@@ -436,7 +363,6 @@
             units=data_units,
         )
 
->>>>>>> 0eab7f60
     for name in list_of_equivalent_aviary_names:
         if not skip_variable:
             if name in guess_names and legacy_code is GASP:
@@ -445,7 +371,6 @@
                 continue
 
             elif name in _MetaData:
-<<<<<<< HEAD
                 if current_namelist + '.' + var_name in default_values:
                     data_units = default_values.get_item(
                         current_namelist + '.' + var_name
@@ -458,45 +383,25 @@
                     data_units,
                     vehicle_data['input_values'],
                     var_ind=var_ind,
-=======
-                vehicle_data['input_values'] = set_value(
-                    name,
-                    var_values,
-                    vehicle_data['input_values'],
-                    var_ind=var_ind,
-                    units=data_units,
->>>>>>> 0eab7f60
                 )
                 continue
 
         vehicle_data['unused_values'] = set_value(
             name,
             var_values,
-<<<<<<< HEAD
             data_units,
             vehicle_data['unused_values'],
             var_ind=var_ind,
         )
         if verbosity >= Verbosity.VERBOSE:
-=======
-            vehicle_data['unused_values'],
-            var_ind=var_ind,
-            units=data_units,
-        )
-        if vehicle_data['verbosity'].value >= Verbosity.VERBOSE:
->>>>>>> 0eab7f60
             print('Unused:', name, var_values, comment)
 
     return vehicle_data
 
 
-<<<<<<< HEAD
 def set_value(
     var_name, var_value, units=None, value_dict: NamedValues = None, var_ind=None
 ):
-=======
-def set_value(var_name, var_value, value_dict: NamedValues, var_ind=None, units=None):
->>>>>>> 0eab7f60
     '''
     set_value will update the current value of a variable in a value dictionary that contains a value
     and it's associated units.
@@ -718,7 +623,6 @@
             [[0.12, 0.23, 0.13, 0.23, 0.23, 0.1, 0.15][flap_ind]],
         )
 
-<<<<<<< HEAD
     reserve_fuel_additional = input_values.get_val(
         Aircraft.Design.RESERVE_FUEL_ADDITIONAL, units='lbm'
     )[0]
@@ -730,15 +634,6 @@
             units='unitless',
         )
     elif reserve_fuel_additional >= 10:
-=======
-    res = input_values.get_val(Aircraft.Design.RESERVE_FUEL_ADDITIONAL, units='lbm')[0]
-    if res <= 0:
-        input_values.set_val(Aircraft.Design.RESERVE_FUEL_ADDITIONAL, [0], units='lbm')
-        input_values.set_val(
-            Aircraft.Design.RESERVE_FUEL_FRACTION, [-res], units='unitless'
-        )
-    elif res >= 10:
->>>>>>> 0eab7f60
         input_values.set_val(
             Aircraft.Design.RESERVE_FUEL_FRACTION, [0], units='unitless'
         )
@@ -983,15 +878,6 @@
         help="Name of the legacy code the deck originated from",
         choices=set(LegacyCode),
         required=True,
-<<<<<<< HEAD
-=======
-    )
-    parser.add_argument(
-        "-d",
-        "--defaults_deck",
-        default=None,
-        help="Deck of default values for unspecified variables",
->>>>>>> 0eab7f60
     )
     parser.add_argument(
         "--force",
@@ -1017,15 +903,4 @@
     # convert verbosity from int to enum
     verbosity = Verbosity(args.verbosity)
 
-<<<<<<< HEAD
-    fortran_to_aviary(filepath, args.legacy_code, args.out_file, args.force, verbosity)
-=======
-    create_aviary_deck(
-        filepath,
-        args.legacy_code,
-        args.defaults_deck,
-        args.out_file,
-        args.force,
-        verbosity,
-    )
->>>>>>> 0eab7f60
+    fortran_to_aviary(filepath, args.legacy_code, args.out_file, args.force, verbosity)