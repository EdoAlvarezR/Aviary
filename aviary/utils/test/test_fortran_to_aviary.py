--- conflicted
+++ resolved
@@ -90,15 +90,8 @@
         self.compare_files(comparison_filepath)
 
     def test_bwb_gasp(self):
-<<<<<<< HEAD
-        filepath = 'models/BWB/generic_HWB_GASP.dat'
-        comparison_filepath = 'utils/test/data/converter_test_HWB_GASP.csv'
-=======
         filepath = 'models/BWB/generic_BWB_GASP.dat'
-        comparison_filepath = (
-            'utils/test/data/converter_test_BWB_GASP.csv'
-        )
->>>>>>> 92f19b7c
+        comparison_filepath = 'utils/test/data/converter_test_BWB_GASP.csv'
 
         self.prepare_and_run(
             filepath,
