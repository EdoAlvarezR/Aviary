from typing import Union
from pathlib import Path
import importlib_resources
from contextlib import ExitStack
import atexit
import os

import openmdao.api as om
import numpy as np
from openmdao.utils.units import convert_units

from aviary.utils.aviary_values import AviaryValues, get_items
from aviary.variable_info.enums import ProblemType, EquationsOfMotion, LegacyCode
from aviary.variable_info.functions import add_aviary_output, add_aviary_input
from aviary.variable_info.variable_meta_data import _MetaData


class Null:
    '''
    This can be used to divert outputs, such as stdout, to improve performance
    '''

    def write(self, *args, **kwargs):
        pass

    def flush(self, *args, **kwargs):
        pass


def get_aviary_resource_path(resource_name: str) -> str:
    """
    Get the file path of a resource in the Aviary package.

    Args:
        resource_name (str): The name of the resource.

    Returns:
        str: The file path of the resource.

    """
    file_manager = ExitStack()
    atexit.register(file_manager.close)
    ref = importlib_resources.files('aviary') / resource_name
    path = file_manager.enter_context(
        importlib_resources.as_file(ref))
    return path


def set_aviary_initial_values(prob, aviary_inputs: AviaryValues):
    """
    Sets initial values for all inputs in the aviary inputs.

    This method is mostly used in tests and level 3 scripts.

    Parameters
    ----------
    prob : Problem
        OpenMDAO problem after setup.
    aviary_inputs : AviaryValues
        Instance of AviaryValues containing all initial values.
    """
    for (key, (val, units)) in get_items(aviary_inputs):
        try:
            prob.set_val(key, val, units)

        except:
            # Should be an option or an overridden output.
            continue


def set_aviary_input_defaults(model, inputs, aviary_inputs: AviaryValues,
                              meta_data=_MetaData):
    """
    This function sets the default values and units for any inputs prior to
    setup. This is needed to resolve ambiguities when inputs are promoted
    with the same name, but different units or values.

    This method is mostly used in tests and level 3 scripts.

    Parameters
    ----------
    model : System
        Top level aviary model.
    inputs : list
        List of varibles that are causing promotion problems. This needs to
        be crafted based on the openmdao exception messages.
    aviary_inputs : AviaryValues
        Instance of AviaryValues containing all initial values.
    meta_data : dict
        (Optional) Dictionary of aircraft metadata. Uses Aviary's built-in
        metadata by default.
    """
    for key in inputs:
        if key in aviary_inputs:
            val, units = aviary_inputs.get_item(key)
        else:
            val = meta_data[key]['default_value']
            units = meta_data[key]['units']

        model.set_input_defaults(key, val=val, units=units)


def convert_strings_to_data(string_list):
    """
    convert_strings_to_data will convert a list of strings to usable data.
    Strings that can't be converted to numbers will attempt to store as a logical,
    otherwise they are passed as is
    """
    value_list = [0]*len(string_list)
    for ii, dat in enumerate(string_list):
        dat = dat.strip('[]')
        try:
            # if the value is a number store it as a float or an int as appropriate
            # BUG this returns floats that can be converted to int (e.g. 1.0) as an int (1), even if the variable requires floats
            value_list[ii] = int(float(dat)) if float(
                dat).is_integer() else float(dat)
        except ValueError:
            # store value as a logical if it is a string that represents True or False
            if dat.lower() == 'true':
                value_list[ii] = True
            elif dat.lower() == 'false':
                value_list[ii] = False
            else:
                # if the value isn't a number or a logial, store it as a string
                value_list[ii] = dat
        except Exception as e:
            print('Exception', e)
    return value_list


# TODO this function is only used in a single place (process_input_decks.py), and its
#      functionality can get handled in other places (convert_strings_to_data being able
#      to handle lists/arrays, and other special handling directly present in
#      process_input_decks.py)
def set_value(var_name, var_value, aviary_values: AviaryValues, units=None, is_array=False, meta_data=_MetaData):
    """
    Wrapper for AviaryValues.set_val(). Existing value/units of the provided variable name are used as defaults if
    they exist and not provided in this function. Special list handling provided: if 'is_array' is true, 'var_value' is
    always added to 'aviary_values' as a numpy array. Otherwise, if 'var_value' is a list or numpy array of length
    one and existing value in 'aviary_values' or default value in 'meta_data' is not a list or numpy array,
    individual value is pulled out of 'var_value' to be stored in 'aviary_values'.
    """
    if var_name in aviary_values:
        current_value, current_units = aviary_values.get_item(var_name)
    else:
        current_value = meta_data[var_name]['default_value']
        current_units = meta_data[var_name]['units']

    if units == None:
        if current_units:
            units = current_units
        else:
            units = meta_data[var_name]['units']
        #     raise ValueError("You have specified a new variable without any units")

    if is_array:
        var_value = np.atleast_1d(var_value)
    elif len(var_value) == 1 and not isinstance(current_value, (list, np.ndarray)):
        # if only a single value is provided, don't store it as a list
        var_value = var_value[0]

    # TODO handle enums in an automated method via checking metadata for enum type
    if var_name == 'settings:problem_type':
        var_value = ProblemType(var_value)
    if var_name == 'settings:equations_of_motion':
        var_value = EquationsOfMotion(var_value)
    if var_name == 'settings:mass_method':
        var_value = LegacyCode(var_value)

    aviary_values.set_val(var_name, val=var_value, units=units, meta_data=meta_data)
    return aviary_values


def create_opts2vals(all_options: list, output_units: dict = {}):
    """
    create_opts2vals creates a component that converts options to outputs.

    Parameters
    ----------
    all_options : list of strings
        Each string is the name of an option in aviary_options.
    output_units : dict of units, optional
        This optional input allows the user to specify the units that will be used while
        adding the outputs. Only the outputs that shouldn't use their default units need
        to be specified. Each key should match one of the names in all_options, and each
        value must be a string representing a valid unit in openMDAO.

    Returns
    -------
    OptionsToValues : ExplicitComponent
        An explicit component that takes in an AviaryValues object that contains any
        options that need to be converted to outputs. There are no inputs to this
        component, only outputs. If the resulting component is added directly to a
        Group, the output variables will have the same name as the options they
        represent. If you need to rename them to prevent conflicting names in the
        group, running add_opts2vals will add the prefix "option:" to the name.
    """

    def configure_output(option_name: str, aviary_options: AviaryValues):
        option_data = aviary_options.get_item(option_name)
        out_units = output_units[option_name] if option_name in output_units.keys(
        ) else option_data[1]
        return {'val': option_data[0], 'units': out_units}

    class OptionsToValues(om.ExplicitComponent):
        def initialize(self):
            self.options.declare(
                'aviary_options', types=AviaryValues,
                desc='collection of Aircraft/Mission specific options'
            )

        def setup(self):
            for option_name in all_options:
                output_data = configure_output(
                    option_name, self.options['aviary_options'])
                add_aviary_output(self, option_name,
                                  val=output_data['val'], units=output_data['units'])

        def compute(self, inputs, outputs):
            aviary_options: AviaryValues = self.options['aviary_options']
            for option_name in all_options:
                output_data = configure_output(option_name, aviary_options)
                outputs[option_name] = aviary_options.get_val(
                    option_name, units=output_data['units'])

    return OptionsToValues


def add_opts2vals(Group: om.Group, OptionsToValues, aviary_options: AviaryValues):
    """
    Add the OptionsToValues component to the specified Group.

    Parameters
    ----------
    Group : Group
        The group or model the component should be added to.
    OptionsToValues : ExplicitComponent
        This is the explicit component that was created by create_opts2vals.
    aviary_options : AviaryValues
        aviary_options is an AviaryValues object that contains all of the options
        that need to be converted to outputs.

    Returns
    -------
    Opts2Vals : Group
        A group that wraps the OptionsToValues component in order to rename its
        variables with a prefix to keep them separate from any similarly named
        variables in the original group the component is being added to.
    """

    class Opts2Vals(om.Group):
        def initialize(self):
            self.options.declare(
                'aviary_options', types=AviaryValues,
                desc='collection of Aircraft/Mission specific options'
            )

        def setup(self):
            self.add_subsystem('options_to_values', OptionsToValues(
                aviary_options=aviary_options))

        def configure(self):
            all_output_data = self.options_to_values.list_outputs(out_stream=None)
            list_of_outputs = [(name, 'option:'+name) for name, data in all_output_data]
            self.promotes('options_to_values', list_of_outputs)

    Group.add_subsystem('opts2vals', Opts2Vals(
        aviary_options=aviary_options),
        promotes_outputs=['*'])

    return Group


def create_printcomp(all_inputs: list, input_units: dict = {}, meta_data=_MetaData, num_nodes=1):
    """
    Creates a component that prints the value of all inputs.

    Parameters
    ----------
    all_inputs : list of strings
        Each string is the name of a variable in the system
    input_units : dict of units, optional
        This optional input allows the user to specify the units that will be used while
        adding the inputs. Only the variables that shouldn't use their default units need
        to be specified. Each key should match one of the names in all_inputs, and each
        value must be a string representing a valid unit in openMDAO.

    Returns
    -------
    PrintComp : ExplicitComponent
        An explicit component that can be added to a group to print the current values
        of connected variables. There are no outputs from this component, only inputs.
    """

    def get_units(variable_name):
        if variable_name in input_units.keys():
            return input_units[variable_name]
        elif variable_name in meta_data:
            return meta_data[variable_name]['units']
        else:
            return None

    class PrintComp(om.ExplicitComponent):

        def setup(self):
            for variable_name in all_inputs:
                units = get_units(variable_name)
                if ':' in variable_name:
                    try:
                        add_aviary_input(self, variable_name,
                                         units=units, shape=num_nodes)
                    except TypeError:
                        self.add_input(variable_name, units=units,
                                       shape=num_nodes, val=1.23456)
                else:
                    # using an arbitrary number that will stand out for unconnected variables
                    self.add_input(variable_name, units=units,
                                   shape=num_nodes, val=1.23456)

        def compute(self, inputs, outputs):
            print_string = ['v'*20]
            for variable_name in all_inputs:
                units = get_units(variable_name)
                print_string.append('{} {} {}'.format(
                    variable_name, inputs[variable_name], units))
            print_string.append('^'*20)
            print('\n'.join(print_string))

    return PrintComp


def promote_aircraft_and_mission_vars(group):
    """
    Promotes inputs and outputs in Aircraft and Mission hierarchy categories for provided group.
    """
    external_outputs = []
    for comp in group.system_iter(recurse=False):

        # Skip all aviary systems.
        if comp.name == 'core_subsystems':
            continue

        out_names = [item for item in comp._var_allprocs_prom2abs_list['output']]
        in_names = [item for item in comp._var_allprocs_prom2abs_list['input']]

        external_outputs.extend(out_names)

        # Locally promote aircraft:* and mission:* only.
        promote_in = []
        promote_out = []

        for stem in ['mission:', 'aircraft:', 'dynamic:']:
            for name in out_names:
                if name.startswith(stem):
                    promote_out.append(f'{stem}*')
                    break

            for name in in_names:
                if name.startswith(stem):
                    promote_in.append(f'{stem}*')
                    break

        group.promotes(comp.name, outputs=promote_out, inputs=promote_in)

    return external_outputs


# Python 3.10 adds the ability to specify multiple types using type hints like so:
# "str | Path" which is cleaner but Aviary still supports older versions


def get_model(file_name: str, verbose=False) -> Path:
    '''
    This function attempts to find the path to a file or folder in aviary/models
    If the path cannot be found in any of the locations, a FileNotFoundError is raised.

    Parameters
    ----------
    path : str or Path
        The input path, either as a string or a Path object.

    Returns
    -------
    aviary_path
        The absolute path to the file.

    Raises
    ------
    FileNotFoundError
        If the path is not found.
    '''

    # Get the path to Aviary's models
    path = Path('models', file_name)
    aviary_path = Path(get_aviary_resource_path(str(path)))

    # If the file name was provided without a path, check in the subfolders
    if not aviary_path.exists():
        sub_dirs = [x[0] for x in os.walk(get_aviary_resource_path('models'))]
        for sub_dir in sub_dirs:
            temp_path = Path(sub_dir, file_name)
            if temp_path.exists():
                # only return the first matching file
                aviary_path = temp_path
                continue

    # If the path still doesn't exist, raise an error.
    if not aviary_path.exists():
        raise FileNotFoundError(
            f"File or Folder not found in Aviary's hangar"
        )
    if verbose:
        print('found', aviary_path, '\n')
    return aviary_path


def get_path(path: Union[str, Path], verbose: bool = False) -> Path:
    """
    Convert a string or Path object to an absolute Path object, prioritizing different locations.

    This function attempts to find the existence of a path in the following order:
    1. As an absolute path.
    2. Relative to the current working directory.
    3. Relative to the Aviary package.

    If the path cannot be found in any of the locations, a FileNotFoundError is raised.

    Parameters
    ----------
    path : str or Path
        The input path, either as a string or a Path object.
    verbose : bool, optional
        If True, prints the final path being used. Default is False.

    Returns
    -------
    Path
        The absolute path to the file.

    Raises
    ------
    FileNotFoundError
        If the path is not found in any of the prioritized locations.
    """

    # Store the original path for reference in error messages.
    original_path = path

    # If the input is a string, convert it to a Path object.
    if isinstance(path, str):
        path = Path(path)

    # Check if the path exists as an absolute path.
    if not path.exists():
        # If not, try finding the path relative to the current working directory.
        relative_path = Path.cwd() / path
        path = relative_path

    # If the path still doesn't exist, attempt to find it relative to the Aviary package.
    if not path.exists():
        # Determine the path relative to the Aviary package.
        aviary_based_path = Path(
            get_aviary_resource_path(original_path))
        if verbose:
            print(
                f"Unable to locate '{original_path}' as an absolute or relative path. Trying Aviary package path: {aviary_based_path}")
        path = aviary_based_path

    # If the path still doesn't exist, attempt to find it in the models directory.
    if not path.exists():
        try:
            hangar_based_path = get_model(original_path, verbose=verbose)
            if verbose:
                print(
                    f"Unable to locate '{aviary_based_path}' as an Aviary package path, checking built-in models")
            path = hangar_based_path
        except FileNotFoundError:
            pass

    # If the path still doesn't exist in any of the prioritized locations, raise an error.
    if not path.exists():
        raise FileNotFoundError(
            f'File not found in absolute path: {original_path}, relative path: '
            f'{relative_path}, or Aviary-based path: '
            f'{Path(get_aviary_resource_path(original_path))}'
        )

    # If verbose is True, print the path being used.
    if verbose:
        print(f'Using {path} for file.')

    return path


top_dir = Path(get_aviary_resource_path(''))


<<<<<<< HEAD

=======
>>>>>>> 70a2ea54
def wrapped_convert_units(val_unit_tuple, new_units):
    """
    Wrapper for OpenMDAO's convert_units function.

    Parameters
    ----------
    val_unit_tuple : tuple
        Tuple of the form (value, units) where value is a float and units is a
        string.
    new_units : str
        New units to convert to.

    Returns
    -------
    float
        Value converted to new units.
    """
    value, units = val_unit_tuple

    # can't convert units on None; return None
    if value is None:
        return None

    if isinstance(value, (list, tuple)):
        return [convert_units(v, units, new_units) for v in value]
    else:
        return convert_units(value, units, new_units)<|MERGE_RESOLUTION|>--- conflicted
+++ resolved
@@ -495,10 +495,6 @@
 top_dir = Path(get_aviary_resource_path(''))
 
 
-<<<<<<< HEAD
-
-=======
->>>>>>> 70a2ea54
 def wrapped_convert_units(val_unit_tuple, new_units):
     """
     Wrapper for OpenMDAO's convert_units function.
