--- conflicted
+++ resolved
@@ -16,6 +16,7 @@
 class AviaryValues
     define a collection of named values with associated units
 '''
+
 from enum import Enum
 
 import numpy as np
@@ -54,20 +55,10 @@
         TypeError
             if units of `None` were specified or units of any type other than `str`
         '''
-<<<<<<< HEAD
         if key in meta_data.keys():
             expected_types = meta_data[key]['types']
-=======
-
-        # Special handling to access an Enum member from either the member name or its value.
-        my_val = val
-        if key in _MetaData.keys():
-
-            expected_types = _MetaData[key]['types']
-
->>>>>>> 07403c88
             if not isinstance(expected_types, tuple):
-                expected_types = (expected_types, )
+                expected_types = (expected_types,)
 
             # If provided val is not in expected types, see if it can be casted to one of
             # them (e.g. cast int to float).
@@ -133,7 +124,8 @@
             if not isinstance(input_val, types):
                 raise TypeError(
                     f'{key} is of type(s) {types} but you have provided a value of type '
-                    f'{type(input_val)}.')
+                    f'{type(input_val)}.'
+                )
 
         # Numpy arrays have special typings. Convert to list using standard Python types
         # Numpy arrays do not allow mixed types, only have to check one entry
@@ -152,16 +144,18 @@
 
         for item in input_val:
             has_bool = False  # needs some fancy shenanigans because bools will register as ints
-            if (isinstance(expected_types, type)):
+            if isinstance(expected_types, type):
                 if expected_types is bool:
                     has_bool = True
             elif bool in expected_types:
                 has_bool = True
             if (not isinstance(item, expected_types)) or (
-                    (has_bool == False) and (isinstance(item, bool))):
+                (has_bool == False) and (isinstance(item, bool))
+            ):
                 raise TypeError(
                     f'{key} is of type(s) {meta_data[key]["types"]} but you '
-                    f'have provided a value of type {type(item)}.')
+                    f'have provided a value of type {type(item)}.'
+                )
 
     def _check_units_compatibility(self, key, val, units, meta_data=_MetaData):
         expected_units = meta_data[key]['units']
@@ -172,11 +166,13 @@
             _convert_units(10, expected_units, units)
         except ValueError:
             raise ValueError(
-                f'The units {units} which you have provided for {key} are invalid.')
+                f'The units {units} which you have provided for {key} are invalid.'
+            )
         except TypeError:
             raise TypeError(
                 f'The base units of {key} are {expected_units}, and you have tried to '
-                f'set {key} with units of {units}, which are not compatible.')
+                f'set {key} with units of {units}, which are not compatible.'
+            )
         except BaseException:
             raise KeyError('There is an unknown error with your units.')
 
