"""
This module, process_input_decks.py, is responsible for reading vehicle input decks, initializing options,
and setting initial guesses for aircraft design parameters. It works primarily with .csv files,
allowing for the specification of units, comments, and lists within these files.

The module supports various functions like creating a vehicle, parsing input files, updating options based
on inputs, and handling initial guesses for different aircraft design aspects. It heavily relies on the
aviary and openMDAO libraries for processing and interpreting the aircraft design parameters.

Functions:
    create_vehicle(vehicle_deck=''): Create and initialize a vehicle with default or specified parameters.
    parse_inputs(vehicle_deck, aircraft_values): Parse input files and update aircraft values and initial guesses.
    update_options(aircraft_values, initialization_guesses): Update dependent options based on current aircraft values.
    update_dependent_options(aircraft_values, dependent_options): Update options that depend on the value of an input variable.
    initialization_guessing(aircraft_values): Set initial guesses for aircraft parameters based on problem type and other factors.
"""

import warnings
from operator import eq, ge, gt, le, lt, ne

import numpy as np
from openmdao.utils.units import valid_units

from aviary.utils.aviary_values import AviaryValues, get_keys
from aviary.utils.functions import convert_strings_to_data
from aviary.variable_info.options import get_option_defaults
from aviary.variable_info.enums import ProblemType, Verbosity
from aviary.variable_info.variable_meta_data import _MetaData
from aviary.variable_info.variables import Aircraft, Mission, Settings
from aviary.utils.functions import get_path


operation_dict = {
    "<": lt,
    "<=": le,
    "==": eq,
    "!=": ne,
    ">=": ge,
    ">": gt,
    "isinstance": isinstance,
}
problem_types = {
    'sizing': ProblemType.SIZING,
    'alternate': ProblemType.ALTERNATE,
    'fallout': ProblemType.FALLOUT,
}


def create_vehicle(vehicle_deck='', meta_data=_MetaData, verbosity=Verbosity.BRIEF):
    """
    Creates and initializes a vehicle with default or specified parameters. It sets up the aircraft values
    and initial guesses based on the input from the vehicle deck.

    Parameters
    ----------
    vehicle_deck (str):
        Path to the vehicle deck file. Default is an empty string.
    meta_data (dict):
        Variable metadata used when reading input file for unit validation,
        default values, and other checks

    Returns
    -------
    (aircraft_values, initialization_guesses): (tuple)
        Returns a tuple containing aircraft values and initial guesses.
    """
    aircraft_values = get_option_defaults(engine=False)

    # TODO remove all hardcoded GASP values here, find appropriate place for them
    aircraft_values.set_val('INGASP.JENGSZ', val=4)
    aircraft_values.set_val('test_mode', val=False)
    aircraft_values.set_val('use_surrogates', val=True)
    aircraft_values.set_val('mass_defect', val=10000, units='lbm')
    # TODO problem_type should get set by get_option_defaults??
    aircraft_values.set_val(Settings.PROBLEM_TYPE, val=ProblemType.SIZING)
    aircraft_values.set_val(Aircraft.Electrical.HAS_HYBRID_SYSTEM, val=False)

    initialization_guesses = {
        # initialization_guesses is a dictionary that contains values used to initialize the trajectory
        'actual_takeoff_mass': 0,
        'rotation_mass': 0,
        'operating_empty_mass': 0,
        'fuel_burn_per_passenger_mile': 0,
        'cruise_mass_final': 0,
        'flight_duration': 0,
        'time_to_climb': 0,
        'climb_range': 0,
        'reserves': 0,
    }

    if isinstance(vehicle_deck, AviaryValues):
        for key, (val, units) in vehicle_deck:
            if key.startswith('initialization_guesses:'):
                initialization_guesses[key.removeprefix('initialization_guesses:')] = (
                    val
                )
        aircraft_values.update(vehicle_deck)
    else:
        if verbosity >= 1:  # BRIEF
            verbose = True
        else:
            verbose = False
        vehicle_deck = get_path(vehicle_deck, verbose)
        aircraft_values, initialization_guesses = parse_inputs(
            vehicle_deck=vehicle_deck,
            aircraft_values=aircraft_values,
            initialization_guesses=initialization_guesses,
            meta_data=meta_data,
        )

    # make sure verbosity is always set
    # if verbosity set via parameter, use that
    if verbosity is not None:
        # Enum conversion here, so user can pass either number or actual Enum as parameter
        aircraft_values.set_val(Settings.VERBOSITY, Verbosity(verbosity))
    # else, if verbosity not specified anywhere, use default of BRIEF
    elif verbosity is None and Settings.VERBOSITY not in aircraft_values:
        aircraft_values.set_val(Settings.VERBOSITY, Verbosity.BRIEF)

    return aircraft_values, initialization_guesses


def parse_inputs(
    vehicle_deck,
    aircraft_values: AviaryValues = None,
    initialization_guesses=None,
    meta_data=_MetaData,
):
    """
    Parses the input files and updates the aircraft values and initial guesses. The function reads the
    vehicle deck file, processes each line, and updates the aircraft_values object based on the data found.

    Parameters
    ----------
    vehicle_deck (str): The vehicle deck file path.
    aircraft_values (AviaryValues): An instance of AviaryValues to be updated.
    initialization_guesses: An initialized dictionary of trajectory values to be updated.

    Returns
    -------
    tuple: Updated aircraft values and initial guesses.
    """
    if aircraft_values is None:
        aircraft_values = AviaryValues()
        aircraft_values.set_val(Settings.VERBOSITY, Verbosity.BRIEF)

    if initialization_guesses is None:
        initialization_guesses = {}

    guess_names = list(initialization_guesses.keys())

    with open(vehicle_deck, newline='') as f_in:
        for line in f_in:
            data_units = None

            tmp = [*line.split('#', 1), '']
            line, comment = tmp[0], tmp[1]  # anything after the first # is a comment

            data = ''.join(line.rstrip(',').split())  # remove all white space

            if len(data) == 0:
                continue  # skip line it contained only commas

            # remove any elements that are empty (caused by trailing commas or extra commas)
            data_list = [dat for dat in data.split(',') if dat != '']

            # continue if there's no data in the line but there are commas
            # this might occur if someone edits a .csv file in Excel
            if len(data_list) == 0:
                continue
            var_name = data_list.pop(0)
            if valid_units(data_list[-1]):
                # if the last element is a unit, remove it from the list and update the variable's units
                data_units = data_list.pop()

<<<<<<< HEAD
            var_value = convert_strings_to_data(data_list)
            # If var_value is length 1 list and is not supposed to be a list, pull out
            # individual value. Otherwise, convert list to numpy array
            if len(var_value) <= 1:
                if var_name in meta_data and meta_data[var_name]['multivalue']:
                    # if data is numeric, convert to numpy array
                    if isinstance(var_value[0], (int, float)):
                        var_value = np.array(var_value)
                else:
                    var_value = var_value[0]
=======
            is_array = False
            if '[' in data_list[0]:
                is_array = True

            # Try to determine the data type from meta data 'types' attribute.
            # If it is not provided, try to determine if the data type is float according to 'default_value'.
            # If is is still not provided, set data type to None
            try:
                var_types = _MetaData[var_name]['types']
            except:
                var_types = None
            if var_types is None:
                try:
                    var_default = _MetaData[var_name]['default_value']
                    if isinstance(var_default, float):
                        var_types = float
                except:
                    var_types = None
            var_values = convert_strings_to_data(data_list, var_types)
>>>>>>> 07403c88

            if var_name in meta_data.keys():
                if data_units is None:
                    data_units = meta_data[var_name]['units']
                aircraft_values.set_val(var_name, var_value, data_units, meta_data)
                continue

            elif var_name in guess_names:
                # all initial guesses take only a single value
                # get values from supplied dictionary
                initialization_guesses[var_name] = var_value
                continue

            elif var_name.startswith('initialization_guesses:'):
                # get values labelled as initialization_guesses in .csv input file
                initialization_guesses[
                    var_name.removeprefix('initialization_guesses:')
                ] = var_value
                continue

            elif ":" in var_name:
                warnings.warn(
                    f"Variable '{var_name}' is not in meta_data nor in 'guess_names'. "
                    "It will be ignored.",
                    UserWarning,
                )
                continue

            if aircraft_values.get_val(Settings.VERBOSITY) >= Verbosity.VERBOSE:
<<<<<<< HEAD
                print('Unused:', var_name, var_value, comment)

=======
                print('Unused:', var_name, var_values, comment)
>>>>>>> 07403c88
    return aircraft_values, initialization_guesses


# TODO this should be a preprocessor, and tasks split to be specific to subsystem
#      e.g. aero preprocessor, mass preprocessor, 2DOF preprocessor, etc.


def update_GASP_options(aircraft_values: AviaryValues):
    """
    Updates options based on the current values in aircraft_values. This function also handles special cases
    and prints debug information if the debug mode is active.

    Parameters
    ----------
    aircraft_values (AviaryValues): An instance of AviaryValues containing current aircraft values.

    Returns
    -------
    tuple: Updated aircraft values and initial guesses.
    """
    # update the options that depend on variables
    update_dependent_options(aircraft_values, dependent_options)

    ## STRUT AND FOLD ##
    if not aircraft_values.get_val(Aircraft.Wing.HAS_STRUT):
        aircraft_values.set_val(
            Aircraft.Strut.DIMENSIONAL_LOCATION_SPECIFIED, val=False
        )

    if aircraft_values.get_val(Aircraft.Wing.HAS_FOLD):
        if not aircraft_values.get_val(Aircraft.Wing.CHOOSE_FOLD_LOCATION):
            aircraft_values.set_val(
                Aircraft.Wing.FOLD_DIMENSIONAL_LOCATION_SPECIFIED, val=True
            )
        else:
            dim_loc_spec = aircraft_values.get_val(
                Aircraft.Strut.DIMENSIONAL_LOCATION_SPECIFIED
            )
            aircraft_values.set_val(
                Aircraft.Wing.FOLD_DIMENSIONAL_LOCATION_SPECIFIED, val=dim_loc_spec
            )
    else:
        aircraft_values.set_val(Aircraft.Wing.CHOOSE_FOLD_LOCATION, val=True)
        aircraft_values.set_val(
            Aircraft.Wing.FOLD_DIMENSIONAL_LOCATION_SPECIFIED, val=False
        )

    if aircraft_values.get_val(Settings.VERBOSITY) >= Verbosity.VERBOSE:
        print('\nOptions')
        for key in get_keys(aircraft_values):
            val, units = aircraft_values.get_item(key)
            print(key, val, units)

    return aircraft_values


def update_dependent_options(aircraft_values: AviaryValues, dependent_options):
    """
    Updates options that are dependent on the value of an input variable or option. The function iterates
    through each dependent option and sets its value based on the current aircraft values.

    Parameters
    ----------
    aircraft_values (AviaryValues): An instance of AviaryValues containing current aircraft values.
    dependent_options (list): A list of dependent options and their dependencies.

    Returns
    -------
    AviaryValues: Updated aircraft values with modified dependent options.
    """
    # gets the names of all the variables that affect dependent options
    for var_name, dependency in dependent_options:
        if var_name in get_keys(aircraft_values):
            var_value, var_units = aircraft_values.get_item(var_name)
            # dependency is a dictionary that contains the target option, the relationship to the variable and the output values
            if dependency['relation'] in operation_dict:
                comp = operation_dict[dependency['relation']]
                outcome = (
                    dependency['result']
                    if comp(var_value, dependency['val'])
                    else dependency['alternate']
                )
            elif dependency['relation'] == "in":
                outcome = (
                    dependency['result']
                    if var_value in dependency['val']
                    else dependency['alternate']
                )
            else:
                warnings.warn(dependency['relation'] + ' is not a valid selection')
            aircraft_values.set_val(dependency['target'], val=outcome)
    return aircraft_values


def initialization_guessing(
    aircraft_values: AviaryValues, initialization_guesses, engine_builders
):
    """
    Sets initial guesses for various aircraft parameters based on the current problem type, aircraft values,
    and other factors. It calculates and sets values like takeoff mass, cruise mass, flight duration, etc.

    Parameters
    ----------
    aircraft_values : AviaryValues
        An instance of AviaryValues containing current aircraft values.

    initialization_guesses : dict
        Initial guesses.

    engine_builders : list or None
        List of engine builders. This is needed if there are multiple engine models.

    Returns
    -------
    tuple
        Updated aircraft values and initial guesses.
    """
    problem_type = aircraft_values.get_val(Settings.PROBLEM_TYPE)
    num_pax = aircraft_values.get_val(Aircraft.CrewPayload.Design.NUM_PASSENGERS)
    reserve_val = aircraft_values.get_val(
        Aircraft.Design.RESERVE_FUEL_ADDITIONAL, units='lbm'
    )
    reserve_frac = aircraft_values.get_val(
        Aircraft.Design.RESERVE_FUEL_FRACTION, units='unitless'
    )

    if initialization_guesses['fuel_burn_per_passenger_mile'] <= 0:
        initialization_guesses['fuel_burn_per_passenger_mile'] = 0.1

    reserves = initialization_guesses['reserves']
    if reserves < 0.0:
        raise ValueError(
            'initialization_guesses["reserves"] must be greater than or equal to 0.'
        )
    elif reserves == 0:
        reserves += reserve_val
        reserves += reserve_frac * (
            num_pax
            * initialization_guesses['fuel_burn_per_passenger_mile']
            * aircraft_values.get_val(Mission.Design.RANGE, units='NM')
        )
    elif reserves < 10:
        reserves *= (
            num_pax
            * initialization_guesses['fuel_burn_per_passenger_mile']
            * aircraft_values.get_val(Mission.Design.RANGE, units='NM')
        )

    initialization_guesses['reserves'] = reserves

    if Mission.Summary.GROSS_MASS in aircraft_values:
        mission_mass = aircraft_values.get_val(Mission.Summary.GROSS_MASS, units='lbm')
    else:
        mission_mass = aircraft_values.get_val(Mission.Design.GROSS_MASS, units='lbm')

    if Mission.Summary.CRUISE_MASS_FINAL in aircraft_values:
        cruise_mass_final = aircraft_values.get_val(
            Mission.Summary.CRUISE_MASS_FINAL, units='lbm'
        )
    else:
        cruise_mass_final = initialization_guesses['cruise_mass_final']

    # takeoff mass not given
    if mission_mass <= 0:
        if problem_type == ProblemType.ALTERNATE:
            fuel_mass = (
                num_pax
                * (
                    initialization_guesses['fuel_burn_per_passenger_mile']
                    * aircraft_values.get_val(Mission.Design.RANGE, units='NM')
                )
                + reserves
            )
            mission_mass = (
                initialization_guesses['operating_empty_mass']
                + (
                    num_pax
                    * aircraft_values.get_val(
                        Aircraft.CrewPayload.PASSENGER_MASS_WITH_BAGS, units='lbm'
                    )
                )
                + fuel_mass
            )
        elif problem_type == ProblemType.FALLOUT or problem_type == ProblemType.SIZING:
            mission_mass = aircraft_values.get_val(
                Mission.Design.GROSS_MASS, units='lbm'
            )
    initialization_guesses['actual_takeoff_mass'] = mission_mass

    if cruise_mass_final == 0:  # no guess given
        if problem_type == ProblemType.SIZING:
            cruise_mass_final = 0.8
        elif problem_type == ProblemType.ALTERNATE:
            cruise_mass_final = -1
    # estimation based on payload and fuel
    if cruise_mass_final <= 0:
        cruise_mass_final = (
            initialization_guesses['operating_empty_mass']
            + num_pax
            * aircraft_values.get_val(
                Aircraft.CrewPayload.PASSENGER_MASS_WITH_BAGS, units='lbm'
            )
            + reserves
        )
    # fraction of takeoff mass
    elif cruise_mass_final <= 1:
        cruise_mass_final = mission_mass * cruise_mass_final
    initialization_guesses['cruise_mass_final'] = cruise_mass_final

    if initialization_guesses['rotation_mass'] <= 0:
        initialization_guesses['rotation_mass'] = 0.99
    if initialization_guesses['rotation_mass'] <= 1:  # fraction of takeoff mass
        initialization_guesses['rotation_mass'] = (
            mission_mass * initialization_guesses['rotation_mass']
        )

    if Mission.Design.MACH in aircraft_values:
        cruise_mach = aircraft_values.get_val(Mission.Design.MACH)
    else:
        cruise_mach = aircraft_values.get_val(Mission.Summary.CRUISE_MACH)

    if initialization_guesses['flight_duration'] <= 0:  # estimation based on mach
        initialization_guesses['flight_duration'] = (
            aircraft_values.get_val(Mission.Design.RANGE, units='NM')
            / (667 * cruise_mach)
            * (60 * 60)
        )
    elif initialization_guesses['flight_duration'] <= 15:  # duration entered in hours
        initialization_guesses['flight_duration'] = initialization_guesses[
            'flight_duration'
        ] * (60 * 60)

    # TODO this does not work at all for mixed-type engines (some propeller and some not)
    try:
        num_engines = aircraft_values.get_val(Aircraft.Engine.NUM_ENGINES)

        # This happens before preprocessing, and we end up with the default when unspecified.
        # num_engines = np.array(num_engines)

        if aircraft_values.get_val(Aircraft.Engine.HAS_PROPELLERS):
            # For large turboprops, 1 pound of thrust per hp at takeoff seems to be close enough
            total_thrust = np.dot(
                aircraft_values.get_val(
                    Aircraft.Engine.Gearbox.SHAFT_POWER_DESIGN, 'hp'
                ),
                aircraft_values.get_val(Aircraft.Engine.NUM_ENGINES),
            )
        else:
            total_thrust = np.dot(
                aircraft_values.get_val(Aircraft.Engine.REFERENCE_SLS_THRUST, 'lbf')
                * aircraft_values.get_val(Aircraft.Engine.SCALE_FACTOR),
                aircraft_values.get_val(Aircraft.Engine.NUM_ENGINES),
            )

    except KeyError:
        if engine_builders is not None and len(engine_builders) > 1:

            # heterogeneous engine-model case. Get thrust from the engine models instead.
            total_thrust = 0
            for model in engine_builders:
                thrust = model.get_val(
                    Aircraft.Engine.REFERENCE_SLS_THRUST, 'lbf'
                ) * model.get_val(Aircraft.Engine.SCALE_FACTOR)
                num_engines = model.get_val(Aircraft.Engine.NUM_ENGINES)
                total_thrust += thrust * num_engines

        else:
            total_thrust = np.dot(aircraft_values.get_val(
                Aircraft.Engine.SCALED_SLS_THRUST, 'lbf'
            ), aircraft_values.get_val(Aircraft.Engine.NUM_ENGINES))

    gamma_guess = np.arcsin(0.5 * total_thrust / mission_mass)
    avg_speed_guess = 0.5 * 667 * cruise_mach  # kts

    if initialization_guesses['time_to_climb'] <= 0:  # no guess given
        initialization_guesses['time_to_climb'] = aircraft_values.get_val(
            Mission.Design.CRUISE_ALTITUDE, units='ft'
        ) / (avg_speed_guess * np.sin(gamma_guess))
    elif initialization_guesses['time_to_climb'] <= 2:  # duration entered in hours
        initialization_guesses['time_to_climb'] = initialization_guesses[
            'time_to_climb'
        ] * (60 * 60)
    elif initialization_guesses['time_to_climb'] <= 200:  # average climb rate in ft/s
        initialization_guesses['time_to_climb'] = (
            aircraft_values.get_val(Mission.Design.CRUISE_ALTITUDE, units='ft')
            / initialization_guesses['time_to_climb']
        )

    # range covered using an average speed from 0 to cruise
    if initialization_guesses['climb_range'] <= 0:
        initialization_guesses['climb_range'] = (
            initialization_guesses['time_to_climb']
            / (60 * 60)
            * (avg_speed_guess * np.cos(gamma_guess))
        )

    if aircraft_values.get_val(Settings.VERBOSITY) >= Verbosity.VERBOSE:
        print('\nInitial Guesses')
        for key, value in initialization_guesses.items():
            print(key, value)

    return initialization_guesses


dependent_options = [
    # dependent_options is a list that is used to update options that depend on the value of
    # an input variable or option.
    # Each dependency comes in the form of a list with the variable name and a dictionary.
    # The dictionary contains a value that the variable will be compared against (val), the
    # particular mathematical comparison (relation), the option that is effected (target), and
    # the value the option should be set to based on whether the relation is true (result) or
    # false (alternate)
    # For example, an aircraft's engines are on the fuselage if the span fraction on the wing is 0.
    # In this case the value of Aircraft.Engine.WING_LOCATIONS is compared to 0. If the span location
    # is exactly equal to zero, engine_on_fuselage is set to to True, otherwise it is set to False.
    # One variable can be used to set the value of any number of options, but an option can only be
    # set by one variable
    # [Aircraft.Engine.WING_LOCATIONS, {
    #     'val': 0, 'relation': '==', 'target': Aircraft.Engine.FUSELAGE_MOUNTED, 'result': True, 'alternate': False}],
    [
        Aircraft.Wing.LOADING,
        {
            'val': 20,
            'relation': '>',
            'target': Aircraft.Wing.LOADING_ABOVE_20,
            'result': True,
            'alternate': False,
        },
    ],
    [
        Aircraft.Strut.ATTACHMENT_LOCATION,
        {
            'val': 0,
            'relation': '!=',
            'target': Aircraft.Wing.HAS_STRUT,
            'result': True,
            'alternate': False,
        },
    ],
    [
        Aircraft.Strut.ATTACHMENT_LOCATION,
        {
            'val': 1,
            'relation': '>',
            'target': Aircraft.Strut.DIMENSIONAL_LOCATION_SPECIFIED,
            'result': True,
            'alternate': False,
        },
    ],
    [
        Aircraft.Wing.FOLD_MASS_COEFFICIENT,
        {
            'val': 0,
            'relation': '>',
            'target': Aircraft.Wing.HAS_FOLD,
            'result': True,
            'alternate': False,
        },
    ],
    [
        Aircraft.Wing.FOLDED_SPAN,
        {
            'val': 1,
            'relation': '>',
            'target': Aircraft.Wing.FOLD_DIMENSIONAL_LOCATION_SPECIFIED,
            'result': True,
            'alternate': False,
        },
    ],
    [
        Aircraft.Design.PART25_STRUCTURAL_CATEGORY,
        {
            'val': 0,
            'relation': '<',
            'target': Aircraft.Design.ULF_CALCULATED_FROM_MANEUVER,
            'result': True,
            'alternate': False,
        },
    ],
    [
        Aircraft.Engine.TYPE,
        {
            'val': [1, 2, 3, 4, 6, 11, 12, 13, 14],
            'relation': 'in',
            'target': Aircraft.Engine.HAS_PROPELLERS,
            'result': True,
            'alternate': False,
        },
    ],
    [
        'JENGSZ',
        {
            'val': 4,
            'relation': '!=',
            'target': Aircraft.Engine.SCALE_PERFORMANCE,
            'result': True,
            'alternate': False,
        },
    ],
    [
        Aircraft.HorizontalTail.VOLUME_COEFFICIENT,
        {
            'val': 0,
            'relation': '==',
            'target': Aircraft.Design.COMPUTE_HTAIL_VOLUME_COEFF,
            'result': True,
            'alternate': False,
        },
    ],
    [
        Aircraft.VerticalTail.VOLUME_COEFFICIENT,
        {
            'val': 0,
            'relation': '==',
            'target': Aircraft.Design.COMPUTE_VTAIL_VOLUME_COEFF,
            'result': True,
            'alternate': False,
        },
    ],
]<|MERGE_RESOLUTION|>--- conflicted
+++ resolved
@@ -173,7 +173,6 @@
                 # if the last element is a unit, remove it from the list and update the variable's units
                 data_units = data_list.pop()
 
-<<<<<<< HEAD
             var_value = convert_strings_to_data(data_list)
             # If var_value is length 1 list and is not supposed to be a list, pull out
             # individual value. Otherwise, convert list to numpy array
@@ -184,27 +183,6 @@
                         var_value = np.array(var_value)
                 else:
                     var_value = var_value[0]
-=======
-            is_array = False
-            if '[' in data_list[0]:
-                is_array = True
-
-            # Try to determine the data type from meta data 'types' attribute.
-            # If it is not provided, try to determine if the data type is float according to 'default_value'.
-            # If is is still not provided, set data type to None
-            try:
-                var_types = _MetaData[var_name]['types']
-            except:
-                var_types = None
-            if var_types is None:
-                try:
-                    var_default = _MetaData[var_name]['default_value']
-                    if isinstance(var_default, float):
-                        var_types = float
-                except:
-                    var_types = None
-            var_values = convert_strings_to_data(data_list, var_types)
->>>>>>> 07403c88
 
             if var_name in meta_data.keys():
                 if data_units is None:
@@ -234,12 +212,8 @@
                 continue
 
             if aircraft_values.get_val(Settings.VERBOSITY) >= Verbosity.VERBOSE:
-<<<<<<< HEAD
                 print('Unused:', var_name, var_value, comment)
 
-=======
-                print('Unused:', var_name, var_values, comment)
->>>>>>> 07403c88
     return aircraft_values, initialization_guesses
 
 
@@ -507,9 +481,10 @@
                 total_thrust += thrust * num_engines
 
         else:
-            total_thrust = np.dot(aircraft_values.get_val(
-                Aircraft.Engine.SCALED_SLS_THRUST, 'lbf'
-            ), aircraft_values.get_val(Aircraft.Engine.NUM_ENGINES))
+            total_thrust = np.dot(
+                aircraft_values.get_val(Aircraft.Engine.SCALED_SLS_THRUST, 'lbf'),
+                aircraft_values.get_val(Aircraft.Engine.NUM_ENGINES),
+            )
 
     gamma_guess = np.arcsin(0.5 * total_thrust / mission_mass)
     avg_speed_guess = 0.5 * 667 * cruise_mach  # kts
