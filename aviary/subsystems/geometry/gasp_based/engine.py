--- conflicted
+++ resolved
@@ -2,9 +2,7 @@
 import openmdao.api as om
 
 from aviary.variable_info.enums import Verbosity
-from aviary.variable_info.functions import (
-    add_aviary_input, add_aviary_output, add_aviary_option
-)
+from aviary.variable_info.functions import add_aviary_input, add_aviary_output, add_aviary_option
 from aviary.variable_info.variables import Aircraft, Settings
 
 
@@ -14,7 +12,7 @@
 def f(x):
     """valid for x in [0.0, 1.0]"""
     diff = 0.5 - x
-    y = 1. - np.arccos(2.0 * diff) / np.pi
+    y = 1.0 - np.arccos(2.0 * diff) / np.pi
     return y
 
 
@@ -75,10 +73,10 @@
     A2 = f(delta)
     B2 = df(delta)
     C2 = d2f(delta)
-    d2 = - (A2 + B2 * epsilon + 0.5 * C2 * epsilon**2)/epsilon**3
-    c2 = (C2 - 6.0 * d2 * delta)/2.0
+    d2 = -(A2 + B2 * epsilon + 0.5 * C2 * epsilon**2) / epsilon**3
+    c2 = (C2 - 6.0 * d2 * delta) / 2.0
     b2 = B2 - C2 * delta + 3.0 * d2 * delta**2
-    a2 = - (b2 + c2 + d2)
+    a2 = -(b2 + c2 + d2)
     y = a2 + b2 * x + c2 * x**2 + d2 * x**3
     return y
 
@@ -89,8 +87,8 @@
     A2 = f(delta)
     B2 = df(delta)
     C2 = d2f(delta)
-    d2 = - (A2 + B2 * epsilon + 0.5 * C2 * epsilon**2)/epsilon**3
-    c2 = (C2 - 6.0 * d2 * delta)/2.0
+    d2 = -(A2 + B2 * epsilon + 0.5 * C2 * epsilon**2) / epsilon**3
+    c2 = (C2 - 6.0 * d2 * delta) / 2.0
     b2 = B2 - C2 * delta + 3.0 * d2 * delta**2
     dy = b2 + 2 * c2 * x + 3.0 * d2 * x**2
     return dy
@@ -109,8 +107,12 @@
     def setup(self):
         num_engine_type = len(self.options[Aircraft.Engine.NUM_ENGINES])
 
-        add_aviary_input(self, Aircraft.Nacelle.PERCENT_DIAM_BURIED_IN_FUSELAGE,
-                         shape=num_engine_type, units='unitless')
+        add_aviary_input(
+            self,
+            Aircraft.Nacelle.PERCENT_DIAM_BURIED_IN_FUSELAGE,
+            shape=num_engine_type,
+            units='unitless',
+        )
 
         self.add_output('percent_exposed', shape=num_engine_type, units='unitless')
 
@@ -120,9 +122,7 @@
 
         self.declare_partials(
             'percent_exposed',
-            [
-                Aircraft.Nacelle.PERCENT_DIAM_BURIED_IN_FUSELAGE
-            ],
+            [Aircraft.Nacelle.PERCENT_DIAM_BURIED_IN_FUSELAGE],
             rows=shape,
             cols=shape,
         )
@@ -131,14 +131,15 @@
         x = inputs[Aircraft.Nacelle.PERCENT_DIAM_BURIED_IN_FUSELAGE]
         if x >= epsilon and x <= 1 - epsilon:
             diff = 0.5 - x
-            pct_swn = 1. - np.arccos(2.0 * diff) / np.pi
+            pct_swn = 1.0 - np.arccos(2.0 * diff) / np.pi
         elif x >= 0.0 and x < epsilon:
             pct_swn = g1(x)
         elif x <= 1.0 and x > 1 - epsilon:
             pct_swn = g2(x)
         else:
             raise om.AnalysisError(
-                "The parameter Aircraft.Nacelle.PERCENT_DIAM_BURIED_IN_FUSELAGE is out of range.")
+                'The parameter Aircraft.Nacelle.PERCENT_DIAM_BURIED_IN_FUSELAGE is out of range.'
+            )
 
         outputs['percent_exposed'] = pct_swn
 
@@ -153,7 +154,8 @@
             d_pct_swn = dg2(x)
         else:
             raise om.AnalysisError(
-                "The parameter Aircraft.Nacelle.PERCENT_DIAM_BURIED_IN_FUSELAGE is out of range.")
+                'The parameter Aircraft.Nacelle.PERCENT_DIAM_BURIED_IN_FUSELAGE is out of range.'
+            )
 
         J['percent_exposed', Aircraft.Nacelle.PERCENT_DIAM_BURIED_IN_FUSELAGE] = d_pct_swn
 
@@ -171,7 +173,6 @@
     def setup(self):
         num_engine_type = len(self.options[Aircraft.Engine.NUM_ENGINES])
 
-<<<<<<< HEAD
         add_aviary_input(
             self, Aircraft.Engine.REFERENCE_DIAMETER, shape=num_engine_type, units='ft'
         )
@@ -182,28 +183,11 @@
             self, Aircraft.Nacelle.CORE_DIAMETER_RATIO, shape=num_engine_type, units='unitless'
         )
         add_aviary_input(self, Aircraft.Nacelle.FINENESS, shape=num_engine_type, units='unitless')
+        self.add_input('percent_exposed', val=np.ones(num_engine_type), units='unitless')
 
         add_aviary_output(self, Aircraft.Nacelle.AVG_DIAMETER, shape=num_engine_type, units='ft')
         add_aviary_output(self, Aircraft.Nacelle.AVG_LENGTH, shape=num_engine_type, units='ft')
         add_aviary_output(self, Aircraft.Nacelle.SURFACE_AREA, shape=num_engine_type, units='ft**2')
-=======
-        add_aviary_input(self, Aircraft.Engine.REFERENCE_DIAMETER,
-                         shape=num_engine_type, units='ft')
-        add_aviary_input(self, Aircraft.Engine.SCALE_FACTOR,
-                         shape=num_engine_type, units='unitless')
-        add_aviary_input(self, Aircraft.Nacelle.CORE_DIAMETER_RATIO,
-                         shape=num_engine_type, units='unitless')
-        add_aviary_input(self, Aircraft.Nacelle.FINENESS,
-                         shape=num_engine_type, units='unitless')
-        self.add_input('percent_exposed', val=np.ones(num_engine_type), units='unitless')
-
-        add_aviary_output(self, Aircraft.Nacelle.AVG_DIAMETER,
-                          shape=num_engine_type, units='ft')
-        add_aviary_output(self, Aircraft.Nacelle.AVG_LENGTH,
-                          shape=num_engine_type, units='ft')
-        add_aviary_output(self, Aircraft.Nacelle.SURFACE_AREA,
-                          shape=num_engine_type, units='ft**2')
->>>>>>> 92f19b7c
 
     def setup_partials(self):
         # derivatives w.r.t vectorized engine inputs have known sparsity pattern
@@ -217,22 +201,17 @@
             Aircraft.Nacelle.FINENESS,
         ]
 
-<<<<<<< HEAD
         self.declare_partials(
             Aircraft.Nacelle.AVG_DIAMETER, innames[:-1], rows=shape, cols=shape, val=1.0
         )
         self.declare_partials(Aircraft.Nacelle.AVG_LENGTH, innames, rows=shape, cols=shape, val=1.0)
         self.declare_partials(
-            Aircraft.Nacelle.SURFACE_AREA, innames, rows=shape, cols=shape, val=1.0
-        )
-=======
-        self.declare_partials(Aircraft.Nacelle.AVG_DIAMETER,
-                              innames[:-1], rows=shape, cols=shape, val=1.0)
-        self.declare_partials(Aircraft.Nacelle.AVG_LENGTH, innames,
-                              rows=shape, cols=shape, val=1.0)
-        self.declare_partials(Aircraft.Nacelle.SURFACE_AREA,
-                              innames + ['percent_exposed'], rows=shape, cols=shape, val=1.0)
->>>>>>> 92f19b7c
+            Aircraft.Nacelle.SURFACE_AREA,
+            innames + ['percent_exposed'],
+            rows=shape,
+            cols=shape,
+            val=1.0,
+        )
 
     def compute(self, inputs, outputs):
         verbosity = self.options[Settings.VERBOSITY]
@@ -242,20 +221,16 @@
         ld_nac = inputs[Aircraft.Nacelle.FINENESS]
         if any(x <= 0.0 for x in scale_fac):
             if verbosity > Verbosity.BRIEF:
-                print("Aircraft.Engine.SCALE_FACTOR must be positive.")
+                print('Aircraft.Engine.SCALE_FACTOR must be positive.')
 
         d_eng = d_ref * np.sqrt(scale_fac)
         outputs[Aircraft.Nacelle.AVG_DIAMETER] = d_eng * d_nac_eng
         outputs[Aircraft.Nacelle.AVG_LENGTH] = ld_nac * outputs[Aircraft.Nacelle.AVG_DIAMETER]
         outputs[Aircraft.Nacelle.SURFACE_AREA] = (
-<<<<<<< HEAD
-            np.pi * outputs[Aircraft.Nacelle.AVG_DIAMETER] * outputs[Aircraft.Nacelle.AVG_LENGTH]
-=======
             np.pi
             * outputs[Aircraft.Nacelle.AVG_DIAMETER]
             * outputs[Aircraft.Nacelle.AVG_LENGTH]
             * inputs['percent_exposed']
->>>>>>> 92f19b7c
         )
 
     def compute_partials(self, inputs, J):
@@ -281,15 +256,21 @@
             Aircraft.Nacelle.CORE_DIAMETER_RATIO,
         ]:
             J[Aircraft.Nacelle.AVG_LENGTH, wrt] = J[Aircraft.Nacelle.AVG_DIAMETER, wrt] * ld_nac
-            J[Aircraft.Nacelle.SURFACE_AREA, wrt] = np.pi * (
-                J[Aircraft.Nacelle.AVG_DIAMETER, wrt] * l_nac
-                + J[Aircraft.Nacelle.AVG_LENGTH, wrt] * d_nac
-            ) * inputs['percent_exposed']
+            J[Aircraft.Nacelle.SURFACE_AREA, wrt] = (
+                np.pi
+                * (
+                    J[Aircraft.Nacelle.AVG_DIAMETER, wrt] * l_nac
+                    + J[Aircraft.Nacelle.AVG_LENGTH, wrt] * d_nac
+                )
+                * inputs['percent_exposed']
+            )
 
         J[Aircraft.Nacelle.AVG_LENGTH, Aircraft.Nacelle.FINENESS] = d_nac
         J[Aircraft.Nacelle.SURFACE_AREA, Aircraft.Nacelle.FINENESS] = (
-            np.pi * J[Aircraft.Nacelle.AVG_LENGTH, Aircraft.Nacelle.FINENESS] *
-            d_nac * inputs['percent_exposed']
+            np.pi
+            * J[Aircraft.Nacelle.AVG_LENGTH, Aircraft.Nacelle.FINENESS]
+            * d_nac
+            * inputs['percent_exposed']
         )
         J[Aircraft.Nacelle.SURFACE_AREA, 'percent_exposed'] = (
             np.pi * d_eng * d_nac_eng * ld_nac * d_eng * d_nac_eng
@@ -299,21 +280,22 @@
 class BWBEngineSizeGroup(om.Group):
     def setup(self):
         perc = self.add_subsystem(
-            "perc",
+            'perc',
             PercentNotInFuselage(),
-            promotes_inputs=["aircraft:nacelle:percent_diam_buried_in_fuselage"],
-            promotes_outputs=["percent_exposed"],
+            promotes_inputs=['aircraft:nacelle:percent_diam_buried_in_fuselage'],
+            promotes_outputs=['percent_exposed'],
         )
 
         eng_size = self.add_subsystem(
-            "eng_size",
+            'eng_size',
             EngineSize(),
             promotes_inputs=[
                 'aircraft:engine:reference_diameter',
                 'aircraft:engine:scale_factor',
                 'aircraft:nacelle:core_diameter_ratio',
                 'aircraft:nacelle:fineness',
-                'percent_exposed'],
+                'percent_exposed',
+            ],
             promotes_outputs=[
                 'aircraft:nacelle:avg_diameter',
                 'aircraft:nacelle:avg_length',
