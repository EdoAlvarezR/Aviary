import unittest

import numpy as np
import openmdao.api as om
from openmdao.utils.assert_utils import assert_check_partials, assert_near_equal

from aviary.subsystems.geometry.gasp_based.electric import CableSize
from aviary.variable_info.variables import Aircraft
from aviary.utils.aviary_values import AviaryValues


class ElectricTestCase(unittest.TestCase):
    def setUp(self):

        self.prob = om.Problem()

        aviary_options = AviaryValues()
<<<<<<< HEAD
        aviary_options.set_val(Aircraft.Propulsion.TOTAL_NUM_ENGINES, 2)
=======
        aviary_options.set_val(Aircraft.Propulsion.TOTAL_NUM_WING_ENGINES, 2)
>>>>>>> 7bd3f9f1

        self.prob.model.add_subsystem("cable", CableSize(
            aviary_options=aviary_options), promotes=["*"])

        self.prob.model.set_input_defaults(
            Aircraft.Engine.WING_LOCATIONS, 0.35, units="unitless"
        )  # not actual GASP value
        self.prob.model.set_input_defaults(
            Aircraft.Wing.SPAN, 128, units="ft"
        )  # not actual GASP value
        self.prob.model.set_input_defaults(
            Aircraft.Fuselage.AVG_DIAMETER, 10, units="ft"
        )  # not actual GASP value

        self.prob.setup(check=False, force_alloc_complex=True)

    def test_case1(self):

        self.prob.run_model()

        tol = 1e-4
        assert_near_equal(
            self.prob[Aircraft.Electrical.HYBRID_CABLE_LENGTH], 64.8, tol
        )  # not actual GASP value

        partial_data = self.prob.check_partials(out_stream=None, method="cs")
        assert_check_partials(partial_data, atol=1e-8, rtol=1e-8)


class ElectricTestCaseMultiEngine(unittest.TestCase):
    def test_case_multiengine(self):
        prob = om.Problem()

        aviary_options = AviaryValues()
<<<<<<< HEAD
        aviary_options.set_val(Aircraft.Engine.NUM_ENGINES, np.array([2, 4]))
        aviary_options.set_val(Aircraft.Propulsion.TOTAL_NUM_ENGINES, 6)
=======
        # aviary_options.set_val(Aircraft.Engine.NUM_ENGINES, np.array([2, 4]))
        aviary_options.set_val(Aircraft.Propulsion.TOTAL_NUM_WING_ENGINES, 6)
>>>>>>> 7bd3f9f1

        prob.model.add_subsystem("cable", CableSize(
            aviary_options=aviary_options), promotes=["*"])

        prob.model.set_input_defaults(
            Aircraft.Engine.WING_LOCATIONS, np.array([0.35, 0.2, 0.6]), units="unitless"
        )
        prob.model.set_input_defaults(
            Aircraft.Wing.SPAN, 128, units="ft"
        )
        prob.model.set_input_defaults(
            Aircraft.Fuselage.AVG_DIAMETER, 10, units="ft"
        )

        prob.setup(check=False, force_alloc_complex=True)

        prob.run_model()

        tol = 1e-4
        assert_near_equal(
            prob[Aircraft.Electrical.HYBRID_CABLE_LENGTH], 167.2, tol
        )

        partial_data = prob.check_partials(out_stream=None, method="cs")
        assert_check_partials(partial_data, atol=1e-8, rtol=1e-8)


if __name__ == "__main__":
    unittest.main()<|MERGE_RESOLUTION|>--- conflicted
+++ resolved
@@ -15,11 +15,7 @@
         self.prob = om.Problem()
 
         aviary_options = AviaryValues()
-<<<<<<< HEAD
-        aviary_options.set_val(Aircraft.Propulsion.TOTAL_NUM_ENGINES, 2)
-=======
         aviary_options.set_val(Aircraft.Propulsion.TOTAL_NUM_WING_ENGINES, 2)
->>>>>>> 7bd3f9f1
 
         self.prob.model.add_subsystem("cable", CableSize(
             aviary_options=aviary_options), promotes=["*"])
@@ -54,13 +50,8 @@
         prob = om.Problem()
 
         aviary_options = AviaryValues()
-<<<<<<< HEAD
-        aviary_options.set_val(Aircraft.Engine.NUM_ENGINES, np.array([2, 4]))
-        aviary_options.set_val(Aircraft.Propulsion.TOTAL_NUM_ENGINES, 6)
-=======
         # aviary_options.set_val(Aircraft.Engine.NUM_ENGINES, np.array([2, 4]))
         aviary_options.set_val(Aircraft.Propulsion.TOTAL_NUM_WING_ENGINES, 6)
->>>>>>> 7bd3f9f1
 
         prob.model.add_subsystem("cable", CableSize(
             aviary_options=aviary_options), promotes=["*"])
