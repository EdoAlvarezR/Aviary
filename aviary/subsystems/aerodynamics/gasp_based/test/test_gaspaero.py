import json
import os
import unittest

import numpy as np
import openmdao.api as om
import pandas as pd
from openmdao.utils.assert_utils import assert_near_equal

from aviary.subsystems.aerodynamics.gasp_based.gaspaero import CruiseAero, LowSpeedAero
from aviary.variable_info.options import get_option_defaults
from aviary.variable_info.variables import Aircraft, Dynamic, Mission
from aviary.utils.aviary_values import AviaryValues

here = os.path.abspath(os.path.dirname(__file__))
cruise_data = pd.read_csv(os.path.join(here, "data", "aero_data_cruise.csv"))
ground_data = pd.read_csv(os.path.join(here, "data", "aero_data_ground.csv"))
setup_data = json.load(open(os.path.join(here, "data", "aero_data_setup.json")))


class GASPAeroTest(unittest.TestCase):
    """Test overall static and dynamic aero systems in cruise and near-ground flight"""

    cruise_tol = 1.5e-3
    ground_tol = 0.5e-3
    aviary_options = AviaryValues()
    aviary_options.set_val(Aircraft.Engine.NUM_ENGINES, np.array([2]))

    def test_cruise(self):
        prob = om.Problem()
        prob.model.add_subsystem(
<<<<<<< HEAD
            "aero", CruiseAero(num_nodes=2, aviary_options=self.aviary_options, input_atmos=True), promotes=["*"]
=======
            "aero", CruiseAero(num_nodes=2, aviary_options=get_option_defaults(), input_atmos=True), promotes=["*"]
>>>>>>> 9f17ea7f
        )
        prob.setup(check=False, force_alloc_complex=True)

        _init_geom(prob)

        # extra params needed for cruise aero
        prob.set_val(Mission.Design.LIFT_COEFFICIENT_MAX_FLAPS_UP, setup_data["clmwfu"])
        prob.set_val(
            Aircraft.Design.SUPERCRITICAL_DIVERGENCE_SHIFT, setup_data["scfac"]
        )

        for i, row in cruise_data.iterrows():
            alt = row["alt"]
            mach = row["mach"]
            alpha = row["alpha"]

            with self.subTest(alt=alt, mach=mach, alpha=alpha):
                # prob.set_val(Dynamic.Mission.ALTITUDE, alt)
                prob.set_val(Dynamic.Mission.MACH, mach)
                prob.set_val("alpha", alpha)
                prob.set_val(Dynamic.Mission.SPEED_OF_SOUND, row["sos"])
                prob.set_val("nu", row["nu"])

                prob.run_model()

                assert_near_equal(prob["CL"][0], row["cl"], tolerance=self.cruise_tol)
                assert_near_equal(prob["CD"][0], row["cd"], tolerance=self.cruise_tol)

    def test_ground(self):
        prob = om.Problem()
        prob.model.add_subsystem(
<<<<<<< HEAD
            "aero", LowSpeedAero(num_nodes=2, aviary_options=self.aviary_options, input_atmos=True), promotes=["*"]
=======
            "aero", LowSpeedAero(num_nodes=2, aviary_options=get_option_defaults(), input_atmos=True), promotes=["*"]
>>>>>>> 9f17ea7f
        )
        prob.setup(check=False, force_alloc_complex=True)

        _init_geom(prob)

        # extra params needed for ground aero
        # leave time ramp inputs as defaults, gear/flaps extended and stay
        prob.set_val(Aircraft.Wing.HEIGHT, 8.0)  # not defined in standalone aero
        prob.set_val("airport_alt", 0.0)  # not defined in standalone aero
        prob.set_val(Aircraft.Wing.FLAP_CHORD_RATIO, setup_data["cfoc"])
        prob.set_val(Mission.Design.GROSS_MASS, setup_data["wgto"])

        for i, row in ground_data.iterrows():
            ilift = row["ilift"]  # 2: takeoff, 3: landing
            alt = row["alt"]
            mach = row["mach"]
            alpha = row["alpha"]

            with self.subTest(ilift=ilift, alt=alt, mach=mach, alpha=alpha):
                prob.set_val(Dynamic.Mission.MACH, mach)
                prob.set_val(Dynamic.Mission.ALTITUDE, alt)
                prob.set_val("alpha", alpha)
                prob.set_val(Dynamic.Mission.SPEED_OF_SOUND, row["sos"])
                prob.set_val("nu", row["nu"])

                # note we're just letting the time ramps for flaps/gear default to the
                # takeoff config such that the default times correspond to full flap and
                # gear increments
                if row["ilift"] == 2:
                    # takeoff flaps config
                    prob.set_val("flap_defl", setup_data["delfto"])
                    prob.set_val("CL_max_flaps", setup_data["clmwto"])
                    prob.set_val("dCL_flaps_model", setup_data["dclto"])
                    prob.set_val("dCD_flaps_model", setup_data["dcdto"])
                    prob.set_val("aero_ramps.flap_factor:final_val", 1.)
                    prob.set_val("aero_ramps.gear_factor:final_val", 1.)
                else:
                    # landing flaps config
                    prob.set_val("flap_defl", setup_data["delfld"])
                    prob.set_val("CL_max_flaps", setup_data["clmwld"])
                    prob.set_val("dCL_flaps_model", setup_data["dclld"])
                    prob.set_val("dCD_flaps_model", setup_data["dcdld"])

                prob.run_model()

                assert_near_equal(prob["CL"][0], row["cl"], tolerance=self.ground_tol)
                assert_near_equal(prob["CD"][0], row["cd"], tolerance=self.ground_tol)

    def test_ground_alpha_out(self):
        """Test that drag output matches between alpha in/out cases"""
        prob = om.Problem()
        prob.model.add_subsystem(
            "alpha_in",
<<<<<<< HEAD
            LowSpeedAero(aviary_options=self.aviary_options),
=======
            LowSpeedAero(aviary_options=get_option_defaults()),
>>>>>>> 9f17ea7f
            promotes_inputs=["*", ("alpha", "alpha_in")],
            promotes_outputs=[(Dynamic.Mission.LIFT, "lift_req")],
        )

        prob.model.add_subsystem(
            "alpha_out",
<<<<<<< HEAD
            LowSpeedAero(aviary_options=self.aviary_options, output_alpha=True),
=======
            LowSpeedAero(aviary_options=get_option_defaults(), output_alpha=True),
>>>>>>> 9f17ea7f
            promotes_inputs=["*", "lift_req"],
        )

        prob.setup(check=False, force_alloc_complex=True)

        _init_geom(prob)

        # extra params needed for ground aero
        # leave time ramp inputs as defaults, gear/flaps extended and stay
        prob.set_val(Aircraft.Wing.HEIGHT, 8.0)  # not defined in standalone aero
        prob.set_val("airport_alt", 0.0)  # not defined in standalone aero
        prob.set_val(Aircraft.Wing.FLAP_CHORD_RATIO, setup_data["cfoc"])
        prob.set_val(Mission.Design.GROSS_MASS, setup_data["wgto"])

        prob.set_val(Dynamic.Mission.MACH, 0.1)
        prob.set_val(Dynamic.Mission.ALTITUDE, 10)
        prob.set_val("alpha_in", 5)
        prob.run_model()

        assert_near_equal(prob["alpha_in.drag"], prob["alpha_out.drag"], tolerance=1e-6)


def _init_geom(prob):
    """Initialize user inputs and geometry/sizing data"""
    # i.e. common auto IVC vars for the setup + cruise and ground aero models
    prob.set_val(Aircraft.Wing.AREA, setup_data["sw"])
    prob.set_val(Aircraft.Wing.SPAN, setup_data["b"])
    prob.set_val(Aircraft.Wing.AVERAGE_CHORD, setup_data["cbarw"])
    prob.set_val(Aircraft.Wing.TAPER_RATIO, setup_data["slm"])
    prob.set_val(Aircraft.Wing.THICKNESS_TO_CHORD_ROOT, setup_data["tcr"])
    prob.set_val(Aircraft.Wing.MOUNTING_TYPE, setup_data["hwing"])
    prob.set_val(Aircraft.HorizontalTail.VERTICAL_TAIL_FRACTION, setup_data["sah"])
    prob.set_val(Aircraft.HorizontalTail.SPAN, setup_data["bht"])
    prob.set_val(Aircraft.VerticalTail.SPAN, setup_data["bvt"])
    prob.set_val(Aircraft.HorizontalTail.AREA, setup_data["sht"])
    prob.set_val(Aircraft.HorizontalTail.AVERAGE_CHORD, setup_data["cbarht"])
    prob.set_val(Aircraft.Fuselage.AVG_DIAMETER, setup_data["swf"])
    # ground & cruise, dynamic: mach
    prob.set_val(Aircraft.Design.STATIC_MARGIN, setup_data["stmarg"])
    prob.set_val(Aircraft.Design.CG_DELTA, setup_data["delcg"])
    prob.set_val(Aircraft.Wing.ASPECT_RATIO, setup_data["ar"])
    prob.set_val(Aircraft.Wing.SWEEP, setup_data["dlmc4"])
    prob.set_val(Aircraft.HorizontalTail.SWEEP, setup_data["dwpqch"])
    prob.set_val(Aircraft.HorizontalTail.MOMENT_RATIO, setup_data["coelth"])
    # ground & cruise, dynamic: alt
    prob.set_val(Aircraft.Wing.FORM_FACTOR, setup_data["ckw"])
    prob.set_val(Aircraft.Fuselage.FORM_FACTOR, setup_data["ckf"])
    prob.set_val(Aircraft.Nacelle.FORM_FACTOR, setup_data["ckn"])
    prob.set_val(Aircraft.VerticalTail.FORM_FACTOR, setup_data["ckvt"])
    prob.set_val(Aircraft.HorizontalTail.FORM_FACTOR, setup_data["ckht"])
    prob.set_val(Aircraft.Wing.FUSELAGE_INTERFERENCE_FACTOR, setup_data["cki"])
    prob.set_val(Aircraft.Strut.FUSELAGE_INTERFERENCE_FACTOR, setup_data["ckstrt"])
    prob.set_val(Aircraft.Design.DRAG_COEFFICIENT_INCREMENT, setup_data["delcd"])
    prob.set_val(Aircraft.Fuselage.FLAT_PLATE_AREA_INCREMENT, setup_data["delfe"])
    prob.set_val(Aircraft.Wing.CENTER_DISTANCE, setup_data["xwqlf"])
    prob.set_val(Aircraft.Wing.MIN_PRESSURE_LOCATION, setup_data["xcps"])
    prob.set_val(
        Aircraft.Wing.MAX_THICKNESS_LOCATION, 0.4
    )  # overriden in standalone code
    prob.set_val(Aircraft.Strut.AREA_RATIO, setup_data["sstqsw"])
    prob.set_val(Aircraft.Wing.THICKNESS_TO_CHORD_TIP, setup_data["tct"])
    prob.set_val(Aircraft.VerticalTail.AVERAGE_CHORD, setup_data["cbarvt"])
    prob.set_val(Aircraft.Fuselage.LENGTH, setup_data["elf"])
    prob.set_val(Aircraft.Nacelle.AVG_LENGTH, setup_data["eln"])
    prob.set_val(Aircraft.Fuselage.WETTED_AREA, setup_data["sf"])
    prob.set_val(Aircraft.Nacelle.SURFACE_AREA, setup_data["sn"] / setup_data["enp"])
    prob.set_val(Aircraft.VerticalTail.AREA, setup_data["svt"])
    prob.set_val(Aircraft.Wing.THICKNESS_TO_CHORD_UNWEIGHTED, setup_data["tc"])
    prob.set_val(Aircraft.Strut.CHORD, 0)  # not defined in standalone aero
    # ground & cruise, dynamic: alpha
    prob.set_val(Aircraft.Wing.ZERO_LIFT_ANGLE, setup_data["alphl0"])
    # ground & cruise, config-specific: CL_max_flaps
    # ground: wing_height
    # ground: airport_alt
    # ground: flap_defl
    # ground: flap_chord_ratio
    # ground: CL_max_flaps
    # ground: dCL_flaps_model
    # ground: t_init_flaps
    # ground: t_curr
    # ground: dt_flaps
    # ground: gross_mass_initial
    # ground: dCD_flaps_model
    # ground: t_init_gear
    # ground: dt_gear
    # ground & cruise, dynamic: q


if __name__ == "__main__":
    unittest.main()<|MERGE_RESOLUTION|>--- conflicted
+++ resolved
@@ -29,11 +29,7 @@
     def test_cruise(self):
         prob = om.Problem()
         prob.model.add_subsystem(
-<<<<<<< HEAD
-            "aero", CruiseAero(num_nodes=2, aviary_options=self.aviary_options, input_atmos=True), promotes=["*"]
-=======
             "aero", CruiseAero(num_nodes=2, aviary_options=get_option_defaults(), input_atmos=True), promotes=["*"]
->>>>>>> 9f17ea7f
         )
         prob.setup(check=False, force_alloc_complex=True)
 
@@ -65,11 +61,7 @@
     def test_ground(self):
         prob = om.Problem()
         prob.model.add_subsystem(
-<<<<<<< HEAD
-            "aero", LowSpeedAero(num_nodes=2, aviary_options=self.aviary_options, input_atmos=True), promotes=["*"]
-=======
             "aero", LowSpeedAero(num_nodes=2, aviary_options=get_option_defaults(), input_atmos=True), promotes=["*"]
->>>>>>> 9f17ea7f
         )
         prob.setup(check=False, force_alloc_complex=True)
 
@@ -123,22 +115,14 @@
         prob = om.Problem()
         prob.model.add_subsystem(
             "alpha_in",
-<<<<<<< HEAD
-            LowSpeedAero(aviary_options=self.aviary_options),
-=======
             LowSpeedAero(aviary_options=get_option_defaults()),
->>>>>>> 9f17ea7f
             promotes_inputs=["*", ("alpha", "alpha_in")],
             promotes_outputs=[(Dynamic.Mission.LIFT, "lift_req")],
         )
 
         prob.model.add_subsystem(
             "alpha_out",
-<<<<<<< HEAD
-            LowSpeedAero(aviary_options=self.aviary_options, output_alpha=True),
-=======
             LowSpeedAero(aviary_options=get_option_defaults(), output_alpha=True),
->>>>>>> 9f17ea7f
             promotes_inputs=["*", "lift_req"],
         )
 
