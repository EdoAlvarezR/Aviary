--- conflicted
+++ resolved
@@ -21,8 +21,9 @@
 
     def initialize(self):
         self.options.declare(
-            'aviary_options', types=AviaryValues,
-            desc='collection of Aircraft/Mission specific options'
+            'aviary_options',
+            types=AviaryValues,
+            desc='collection of Aircraft/Mission specific options',
         )
 
     def setup(self):
@@ -45,14 +46,11 @@
                 rho={"units": "slug/ft**3"},
                 kinematic_viscosity={"units": "ft**2/s"},
             ),
-<<<<<<< HEAD
-            promotes=["viscosity", "kinematic_viscosity",
-                      ("rho", Dynamic.Atmosphere.DENSITY)],
-=======
-            promotes=["viscosity",
-                      ("kinematic_viscosity", Dynamic.Mission.KINEMATIC_VISCOSITY),
-                      ("rho", Dynamic.Mission.DENSITY)],
->>>>>>> fdc0a279
+            promotes=[
+                "viscosity",
+                ("kinematic_viscosity", Dynamic.Atmosphere.KINEMATIC_VISCOSITY),
+                ("rho", Dynamic.Atmosphere.DENSITY),
+            ],
         )
 
         self.add_subsystem(
@@ -69,8 +67,11 @@
             "flaps_takeoff",
             FlapsGroup(aviary_options=aviary_options),
             # slat deflection same for takeoff and landing
-            promotes_inputs=["*", ("flap_defl", Aircraft.Wing.FLAP_DEFLECTION_TAKEOFF),
-                             ("slat_defl", Aircraft.Wing.MAX_SLAT_DEFLECTION_TAKEOFF)],
+            promotes_inputs=[
+                "*",
+                ("flap_defl", Aircraft.Wing.FLAP_DEFLECTION_TAKEOFF),
+                ("slat_defl", Aircraft.Wing.MAX_SLAT_DEFLECTION_TAKEOFF),
+            ],
             promotes_outputs=[
                 ("CL_max", Mission.Takeoff.LIFT_COEFFICIENT_MAX),
                 (
@@ -86,8 +87,11 @@
         self.add_subsystem(
             "flaps_landing",
             FlapsGroup(aviary_options=aviary_options),
-            promotes_inputs=["*", ("flap_defl", Aircraft.Wing.FLAP_DEFLECTION_LANDING),
-                             ("slat_defl", Aircraft.Wing.MAX_SLAT_DEFLECTION_LANDING)],
+            promotes_inputs=[
+                "*",
+                ("flap_defl", Aircraft.Wing.FLAP_DEFLECTION_LANDING),
+                ("slat_defl", Aircraft.Wing.MAX_SLAT_DEFLECTION_LANDING),
+            ],
             promotes_outputs=[
                 ("CL_max", Mission.Landing.LIFT_COEFFICIENT_MAX),
                 (
