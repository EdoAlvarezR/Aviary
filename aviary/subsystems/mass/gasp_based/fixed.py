--- conflicted
+++ resolved
@@ -238,28 +238,12 @@
         add_aviary_option(self, Aircraft.CrewPayload.Design.NUM_PASSENGERS)
 
     def setup(self):
-<<<<<<< HEAD
         add_aviary_input(self, Aircraft.CrewPayload.CARGO_MASS)
+        add_aviary_input(self, Aircraft.CrewPayload.Design.CARGO_MASS)
+        add_aviary_input(self, Aircraft.CrewPayload.Design.MAX_CARGO_MASS)
 
         add_aviary_output(self, Aircraft.CrewPayload.PASSENGER_PAYLOAD_MASS)
-
-        self.add_output("payload_mass_des", val=0, units="lbm",
-                        desc="WPLDES: design payload")
-        self.add_output("payload_mass_max", val=0, units="lbm",
-                        desc="WPLMAX: maximum payload that the aircraft is being asked to carry"
-                        " (design payload + cargo)")
-
-        self.declare_partials(
-            "payload_mass_max", [
-                Aircraft.CrewPayload.CARGO_MASS],
-            val=1.0)
-=======
-        add_aviary_input(self, Aircraft.CrewPayload.CARGO_MASS, val=10040)
-        add_aviary_input(self, Aircraft.CrewPayload.Design.CARGO_MASS, val=0)
-        add_aviary_input(self, Aircraft.CrewPayload.Design.MAX_CARGO_MASS)
-
-        add_aviary_output(self, Aircraft.CrewPayload.PASSENGER_PAYLOAD_MASS, val=0)
-        add_aviary_output(self, Aircraft.CrewPayload.TOTAL_PAYLOAD_MASS, val=0)
+        add_aviary_output(self, Aircraft.CrewPayload.TOTAL_PAYLOAD_MASS)
 
         self.add_output(
             "payload_mass_des", val=0, units="lbm", desc="WPLDES: design payload"
@@ -277,7 +261,6 @@
                               Aircraft.CrewPayload.Design.CARGO_MASS], val=1.0)
         self.declare_partials("payload_mass_max", [
                               Aircraft.CrewPayload.Design.MAX_CARGO_MASS], val=1.0)
->>>>>>> 9b9f9100
 
     def compute(self, inputs, outputs):
         pax_mass, _ = self.options[Aircraft.CrewPayload.PASSENGER_MASS_WITH_BAGS]
