--- conflicted
+++ resolved
@@ -2,20 +2,10 @@
 import openmdao.api as om
 
 from aviary.constants import RHO_SEA_LEVEL_ENGLISH
-<<<<<<< HEAD
 from aviary.utils.functions import sigmoidX, dSigmoidXdx
 from aviary.variable_info.enums import Verbosity
-from aviary.variable_info.functions import (
-    add_aviary_input,
-    add_aviary_output,
-    add_aviary_option,
-)
+from aviary.variable_info.functions import add_aviary_input, add_aviary_option, add_aviary_output
 from aviary.variable_info.variables import Aircraft, Mission, Settings
-=======
-from aviary.utils.functions import dSigmoidXdx, sigmoidX
-from aviary.variable_info.functions import add_aviary_input, add_aviary_option, add_aviary_output
-from aviary.variable_info.variables import Aircraft, Mission
->>>>>>> 3e7e1504
 
 
 def dquotient(u, v, du, dv):
@@ -1161,13 +1151,9 @@
 
 
 class DesignLoadGroup(om.Group):
-<<<<<<< HEAD
     """
     Design load group for GASP-based tube and wing type aircraft mass.
     """
-=======
-    """Design load group for GASP-based mass."""
->>>>>>> 3e7e1504
 
     def setup(self):
         self.add_subsystem(
