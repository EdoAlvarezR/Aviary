import numpy as np
import openmdao.api as om

from aviary.constants import GRAV_ENGLISH_LBM
from aviary.variable_info.enums import GASPEngineType
from aviary.variable_info.functions import add_aviary_input, add_aviary_output, add_aviary_option
from aviary.variable_info.variables import Aircraft, Mission


def sig(x):
    return 1 / (1 + np.exp(-100 * x))


def dsig(x):
    return 100 * np.exp(-100 * x) / (np.exp(-100 * x) + 1) ** 2


class EquipAndUsefulLoadMass(om.ExplicitComponent):
    """
    Computation of fixed equipment mass and useful load for GASP-based mass.
    """

    def initialize(self):
        add_aviary_option(self, Aircraft.CrewPayload.NUM_PASSENGERS)
        add_aviary_option(self, Aircraft.Design.SMOOTH_MASS_DISCONTINUITIES)
        add_aviary_option(self, Aircraft.Engine.NUM_ENGINES)
        add_aviary_option(self, Aircraft.Engine.TYPE)
        add_aviary_option(self, Aircraft.LandingGear.FIXED_GEAR)
        add_aviary_option(self, Aircraft.Propulsion.TOTAL_NUM_ENGINES)

    def setup(self):
        num_engine_type = len(self.options[Aircraft.Engine.NUM_ENGINES])

        add_aviary_input(
            self, Aircraft.AirConditioning.MASS_COEFFICIENT, val=1, units="unitless")
        add_aviary_input(self, Aircraft.AntiIcing.MASS, val=2, units="lbm")
        add_aviary_input(self, Aircraft.APU.MASS, val=3, units="lbm")
        add_aviary_input(self, Aircraft.Avionics.MASS, val=4, units="lbm")
        add_aviary_input(
            self, Aircraft.CrewPayload.CATERING_ITEMS_MASS_PER_PASSENGER, val=5, units="lbm")
        add_aviary_input(self, Aircraft.Design.EMERGENCY_EQUIPMENT_MASS,
                         val=6, units="lbm")
        add_aviary_input(self, Aircraft.Furnishings.MASS, val=7, units="lbm")
        add_aviary_input(
            self, Aircraft.Hydraulics.FLIGHT_CONTROL_MASS_COEFFICIENT, val=8, units="unitless")
        add_aviary_input(
            self, Aircraft.Hydraulics.GEAR_MASS_COEFFICIENT, val=9, units="unitless")
        add_aviary_input(
            self, Aircraft.Instruments.MASS_COEFFICIENT, val=10, units="unitless")
        add_aviary_input(
            self, Aircraft.CrewPayload.PASSENGER_SERVICE_MASS_PER_PASSENGER, val=11, units="lbm")
        add_aviary_input(
            self, Aircraft.Fuel.UNUSABLE_FUEL_MASS_COEFFICIENT, val=12, units="unitless")
        add_aviary_input(
            self, Aircraft.CrewPayload.WATER_MASS_PER_OCCUPANT, val=13, units="lbm")

        add_aviary_input(self, Mission.Design.GROSS_MASS, val=175400)
        add_aviary_input(self, Aircraft.Fuselage.LENGTH, val=128)
        add_aviary_input(self, Aircraft.Wing.SPAN, val=117.8)
        add_aviary_input(self, Aircraft.LandingGear.TOTAL_MASS, val=200)
        add_aviary_input(self, Aircraft.Controls.TOTAL_MASS, val=150)
        add_aviary_input(self, Aircraft.Wing.AREA, val=150)
        add_aviary_input(self, Aircraft.HorizontalTail.AREA, val=150)
        add_aviary_input(self, Aircraft.VerticalTail.AREA, val=150)
        add_aviary_input(self, Aircraft.Fuselage.PRESSURE_DIFFERENTIAL, val=7.5)
        add_aviary_input(self, Aircraft.Fuselage.AVG_DIAMETER, val=13.1)
        add_aviary_input(self, Aircraft.Engine.SCALED_SLS_THRUST,
                         val=np.full(num_engine_type, 4000), units="lbf")
        add_aviary_input(self, Aircraft.Fuel.WING_FUEL_FRACTION, val=0.5)
        add_aviary_input(self, Aircraft.Design.EXTERNAL_SUBSYSTEMS_MASS, val=0.)

        add_aviary_output(self, Aircraft.Design.FIXED_USEFUL_LOAD, val=0)
        add_aviary_output(self, Aircraft.Design.FIXED_EQUIPMENT_MASS, val=0)

        self.declare_partials(Aircraft.Design.FIXED_USEFUL_LOAD, '*', val=0.0)
        self.declare_partials(Aircraft.Design.FIXED_EQUIPMENT_MASS, '*', val=0.0)
        self.declare_partials(Aircraft.Design.FIXED_EQUIPMENT_MASS,
                              Aircraft.Design.EXTERNAL_SUBSYSTEMS_MASS, val=1./GRAV_ENGLISH_LBM)

    def compute(self, inputs, outputs):

<<<<<<< HEAD
        PAX = self.options[Aircraft.CrewPayload.NUM_PASSENGERS]
        smooth = self.options[Aircraft.Design.SMOOTH_MASS_DISCONTINUITIES]
=======
        options: AviaryValues = self.options["aviary_options"]
        PAX = options.get_val(
            Aircraft.CrewPayload.Design.NUM_PASSENGERS, units='unitless')
        smooth = options.get_val(
            Aircraft.Design.SMOOTH_MASS_DISCONTINUITIES, units='unitless')
>>>>>>> a77ea914

        gross_wt_initial = inputs[Mission.Design.GROSS_MASS] * GRAV_ENGLISH_LBM
        num_engines = self.options[Aircraft.Propulsion.TOTAL_NUM_ENGINES]
        fus_len = inputs[Aircraft.Fuselage.LENGTH]
        wingspan = inputs[Aircraft.Wing.SPAN]

        landing_gear_wt = inputs[Aircraft.LandingGear.TOTAL_MASS] * \
            GRAV_ENGLISH_LBM
        control_wt = inputs[Aircraft.Controls.TOTAL_MASS] * GRAV_ENGLISH_LBM
        wing_area = inputs[Aircraft.Wing.AREA]
        htail_area = inputs[Aircraft.HorizontalTail.AREA]
        vtail_area = inputs[Aircraft.VerticalTail.AREA]
        p_diff_fus = inputs[Aircraft.Fuselage.PRESSURE_DIFFERENTIAL]
        cabin_width = inputs[Aircraft.Fuselage.AVG_DIAMETER]
        Fn_SLS = inputs[Aircraft.Engine.SCALED_SLS_THRUST]
        fuel_vol_frac = inputs[Aircraft.Fuel.WING_FUEL_FRACTION]
        subsystems_wt = inputs[Aircraft.Design.EXTERNAL_SUBSYSTEMS_MASS]

        engine_type = self.options[Aircraft.Engine.TYPE][0]

        APU_wt = 0.0
        if PAX > 35.0:
            APU_wt = 26.2 * PAX**0.944 - 13.6 * PAX
        if ~(
            -1e-5 < inputs[Aircraft.APU.MASS] < 1e-5
        ):  # note: this technically creates a discontinuity
            APU_wt = inputs[Aircraft.APU.MASS] * GRAV_ENGLISH_LBM

        num_pilots = 1.0
        if PAX > 9.0:
            num_pilots = 2.0
        if engine_type is GASPEngineType.TURBOJET and PAX > 5.0:
            num_pilots = 2.0
        if PAX >= 251.0:
            num_pilots = 3.0

        instrument_wt = (
            inputs[Aircraft.Instruments.MASS_COEFFICIENT]
            * gross_wt_initial**0.386
            * num_engines**0.687
            * num_pilots**0.31
            * fus_len**0.05
            * wingspan**0.696
        )
        hydraulic_wt = (
            inputs[Aircraft.Hydraulics.FLIGHT_CONTROL_MASS_COEFFICIENT] * control_wt +
            inputs[Aircraft.Hydraulics.GEAR_MASS_COEFFICIENT] *
            landing_gear_wt * (not self.options[Aircraft.LandingGear.FIXED_GEAR])
        )

        electrical_wt = 16.0 * PAX + 170.0
        if PAX <= 12.0:
            electrical_wt = 0.03217 * gross_wt_initial - 20.0
        if num_engines == 1.0:
            electrical_wt = 0.00778 * gross_wt_initial + 33.0

        avionics_wt = 27.0

        if smooth:

            avionics_wt = 35.538 * np.exp(0.0002 * gross_wt_initial)

        else:
            if (
                gross_wt_initial >= 3000.0
            ):  # note: this technically creates a discontinuity
                avionics_wt = 65.0
            if (
                gross_wt_initial >= 5500.0
            ):  # note: this technically creates a discontinuity
                avionics_wt = 113.0
            if (
                gross_wt_initial >= 7500.0
            ):  # note: this technically creates a discontinuity
                avionics_wt = 163.0
            if (
                gross_wt_initial >= 11000.0
            ):  # note: this technically creates a discontinuity
                avionics_wt = 340.0

        if PAX >= 20.0 and PAX < 30.0:
            avionics_wt = 400.0
        elif PAX >= 30.0 and PAX <= 50.0:
            avionics_wt = 500.0
        elif PAX > 50.0:
            avionics_wt = 600.0
        if PAX > 100.0:
            avionics_wt = 2.8 * PAX + 1010.0
        if ~(
            -1e-5 < inputs[Aircraft.Avionics.MASS] < 1e-5
        ):  # note: this technically creates a discontinuity !WILL NOT CHANGE
            avionics_wt = inputs[Aircraft.Avionics.MASS] * GRAV_ENGLISH_LBM

        air_conditioning_wt = 5.0

        if gross_wt_initial > 3500.0:  # note: this technically creates a discontinuity
            air_conditioning_wt = (
                inputs[Aircraft.AirConditioning.MASS_COEFFICIENT]
                * (1.5 + p_diff_fus)
                * (0.358 * fus_len * cabin_width**2) ** 0.5
            )

        SSUM = wing_area + htail_area + vtail_area
        icing_wt = 22.7 * (SSUM**0.5) - 385.0

        if smooth:
            pass
        else:
            if icing_wt < 0.0:  # note: this technically creates a discontinuity
                icing_wt = 0.0
        if ~(
            -1e-5 < inputs[Aircraft.AntiIcing.MASS] < 1e-5
        ):  # note: this technically creates a discontinuity !WILL NOT CHANGE
            icing_wt = inputs[Aircraft.AntiIcing.MASS] * GRAV_ENGLISH_LBM

        aux_wt = 0.0

        if smooth:
            aux_wt = 3 * sig((gross_wt_initial - 3000) / 3000)

        else:
            if (
                gross_wt_initial > 3000.0
            ):  # note: this technically creates a discontinuity
                aux_wt = 3.0

        if PAX >= 9.0:
            aux_wt = 10.0
        if PAX > 19.0:
            aux_wt = 20.0
        if PAX > 74.0:
            aux_wt = 50.0

        CPX = 28.0 + 10.516 * (cabin_width - 5.667)

        if smooth:
            CPX = (
                28 * sig((28 - CPX) / 28)
                + CPX * sig((CPX - 28) / 28) * sig((62 - CPX) / 62)
                + 62 * sig((CPX - 62) / 62)
            )

        else:
            if cabin_width <= 5.667:  # note: this technically creates a discontinuity
                CPX = 28.0
            if cabin_width > 8.90:  # note: this technically creates a discontinuity
                CPX = 62.0

        furnishing_wt = CPX * PAX + 310.0
        if PAX > 80:
            furnishing_wt = 118.4 * PAX - 4190.0
        if (
            gross_wt_initial <= 10000.0
        ):  # note: this technically creates a discontinuity #TODO: Doesn't occur in large single aisle
            furnishing_wt = 0.065 * gross_wt_initial - 59.0

        if smooth:
            pass
        else:
            if furnishing_wt <= 30.0:  # note: this technically creates a discontinuity
                furnishing_wt = 30.0
        if ~(
            -1e-5 < inputs[Aircraft.Furnishings.MASS] < 1e-5
        ):  # note: this technically creates a discontinuity #WONT CHANGE
            furnishing_wt = inputs[Aircraft.Furnishings.MASS] * GRAV_ENGLISH_LBM
        fixed_equip_wt = (
            APU_wt
            + instrument_wt
            + hydraulic_wt
            + electrical_wt
            + avionics_wt
            + air_conditioning_wt
            + icing_wt
            + aux_wt
            + furnishing_wt
            + subsystems_wt
        )

        outputs[Aircraft.Design.FIXED_EQUIPMENT_MASS] = fixed_equip_wt / \
            GRAV_ENGLISH_LBM

        num_flight_attendants = 0.0
        if PAX >= 20.0:
            num_flight_attendants = 1.0
        if PAX >= 51.0:
            num_flight_attendants = 2.0
        if PAX >= 101.0:
            num_flight_attendants = 3.0
        if PAX >= 151.0:
            num_flight_attendants = 4.0
        if PAX >= 201.0:
            num_flight_attendants = 5.0
        if PAX >= 251.0:
            num_flight_attendants = 6.0

        # note: the average weight of a pilot was calulated using the following equation:
        # avg_wt = pct_male*avg_wt_male + pct_female*avg_wt_female where
        # pct_male = the percentage of US airline pilots that are male (based on data from
        # the center for aviation in 2018, which listed this percentage as 95.6%, and slightly
        # deflated to account for the upward trend in female pilots, resulting in an estimated
        # percentage of 94%)
        # avg_wt_male is the average weight of males according to the CDC, and is 199.8 lbf
        # pct_female is calculated from the same methods as pct_male, and results in 6%
        # avg_wt_female is the average weight of females according to the CDC, and is 170.8 lbf
        # the resulting value is that the average weight of the US airline pilot is 198 lbf
        pilot_wt = 198 * num_pilots
        # note: the average weight of a flight attendant was calulated using the following equation:
        # avg_wt = pct_male*avg_wt_male + pct_female*avg_wt_female where
        # pct_male = the percentage of US flight attendants that are male (based on data from
        # the women in aerospace international organization in 2020, which listed this percentage as
        # 20.8%)
        # avg_wt_male is the average weight of males according to the CDC, and is 199.8 lbf
        # pct_female is calculated from the same methods as pct_male, and results in 79.2%
        # avg_wt_female is the average weight of females according to the CDC, and is 170.8 lbf
        # the resulting value is that the average weight of the US flight attendant is 177 lbf
        flight_attendant_wt = 177 * num_flight_attendants

        crew_bag_wt = 25.0 * num_pilots
        if PAX >= 20.0:
            crew_bag_wt = 10.0 * (num_pilots + num_flight_attendants) + 25.0
        if PAX >= 40.0:
            crew_bag_wt = (
                20.0 * (num_flight_attendants + num_pilots) + 25.0 * num_pilots
            )

        if engine_type is GASPEngineType.TURBOJET:
            oil_per_eng_wt = 0.0054 * Fn_SLS + 12.0
        elif engine_type is GASPEngineType.TURBOSHAFT or engine_type is GASPEngineType.TURBOPROP:
            oil_per_eng_wt = 0.0124 * Fn_SLS + 14
        # else:
        #     oil_per_eng_wt = 0.062 * (Fn_SLS - 100) + 11
        else:
            # Other engine types are currently not supported in Aviary
            oil_per_eng_wt = 0

        oil_wt = num_engines * oil_per_eng_wt

        lavatories = 0.0
        if PAX > 25.0:
            lavatories = 1.0
        if PAX >= 51.0:
            lavatories = 2.0
        if PAX >= 101.0:
            lavatories = 3.0
        if PAX >= 151.0:
            lavatories = 4.0
        if PAX >= 201.0:
            lavatories = 5.0
        if PAX >= 251.0:
            lavatories = 6.0

        service_wt = 0.0
        if PAX > 9.0:
            service_wt = inputs[Aircraft.CrewPayload.PASSENGER_SERVICE_MASS_PER_PASSENGER] * PAX * \
                GRAV_ENGLISH_LBM + 16.0 * lavatories

        water_wt = 0.0
        if PAX > 19.0:
            water_wt = inputs[Aircraft.CrewPayload.WATER_MASS_PER_OCCUPANT] * \
                (PAX + num_pilots + num_flight_attendants) * GRAV_ENGLISH_LBM

        emergency_wt = 0.0
        if PAX > 5.0:
            emergency_wt = 10.0
        if PAX > 9.0:
            emergency_wt = 15.0
        if PAX >= 35.0:
            emergency_wt = 25.0 * num_flight_attendants + 15.0
        if ~(-1e-5 < inputs[Aircraft.Design.EMERGENCY_EQUIPMENT_MASS] < 1e-5):
            emergency_wt = inputs[Aircraft.Design.EMERGENCY_EQUIPMENT_MASS] * \
                GRAV_ENGLISH_LBM

        catering_wt = 0.0
        if PAX > 19.0:
            catering_wt = inputs[Aircraft.CrewPayload.CATERING_ITEMS_MASS_PER_PASSENGER] * \
                PAX * GRAV_ENGLISH_LBM

        trapped_fuel_wt = inputs[Aircraft.Fuel.UNUSABLE_FUEL_MASS_COEFFICIENT] * \
            (wing_area**0.5) * fuel_vol_frac / 0.430
        if (
            fuel_vol_frac <= 0.075
        ):  # note: this technically creates a discontinuity # won't change
            trapped_fuel_wt = inputs[Aircraft.Fuel.UNUSABLE_FUEL_MASS_COEFFICIENT] * \
                0.18 * (wing_area**0.5)

        useful_wt = (
            pilot_wt
            + flight_attendant_wt
            + crew_bag_wt
            + oil_wt
            + service_wt
            + water_wt
            + emergency_wt
            + catering_wt
            + trapped_fuel_wt
        )

        outputs[Aircraft.Design.FIXED_USEFUL_LOAD] = useful_wt / \
            GRAV_ENGLISH_LBM

    def compute_partials(self, inputs, partials):
<<<<<<< HEAD
        PAX = self.options[Aircraft.CrewPayload.NUM_PASSENGERS]
        smooth = self.options[Aircraft.Design.SMOOTH_MASS_DISCONTINUITIES]

=======
        options = self.options['aviary_options']
        PAX = options.get_val(
            Aircraft.CrewPayload.Design.NUM_PASSENGERS, units='unitless')
        smooth = options.get_val(
            Aircraft.Design.SMOOTH_MASS_DISCONTINUITIES, units='unitless')
>>>>>>> a77ea914
        gross_wt_initial = inputs[Mission.Design.GROSS_MASS] * GRAV_ENGLISH_LBM
        num_engines = self.options[Aircraft.Propulsion.TOTAL_NUM_ENGINES]
        fus_len = inputs[Aircraft.Fuselage.LENGTH]
        wingspan = inputs[Aircraft.Wing.SPAN]

        landing_gear_wt = inputs[Aircraft.LandingGear.TOTAL_MASS] * \
            GRAV_ENGLISH_LBM
        control_wt = inputs[Aircraft.Controls.TOTAL_MASS] * GRAV_ENGLISH_LBM
        wing_area = inputs[Aircraft.Wing.AREA]
        htail_area = inputs[Aircraft.HorizontalTail.AREA]
        vtail_area = inputs[Aircraft.VerticalTail.AREA]
        p_diff_fus = inputs[Aircraft.Fuselage.PRESSURE_DIFFERENTIAL]
        cabin_width = inputs[Aircraft.Fuselage.AVG_DIAMETER]
        fuel_vol_frac = inputs[Aircraft.Fuel.WING_FUEL_FRACTION]

        engine_type = self.options[Aircraft.Engine.TYPE][0]

        dAPU_wt_dmass_coeff_0 = 0.0
        if ~(
            -1e-5 < inputs[Aircraft.APU.MASS] < 1e-5
        ):  # note: this technically creates a discontinuity
            dAPU_wt_dmass_coeff_0 = GRAV_ENGLISH_LBM

        num_pilots = 1.0
        if PAX > 9.0:
            num_pilots = 2.0
        if engine_type is GASPEngineType.TURBOJET and PAX > 5.0:
            num_pilots = 2.0
        if PAX >= 251.0:
            num_pilots = 3.0

        dinstrument_wt_dmass_coeff_1 = (
            gross_wt_initial**0.386
            * num_engines**0.687
            * num_pilots**0.31
            * fus_len**0.05
            * wingspan**0.696
        )
        dinstrument_wt_dgross_wt_initial = (
            0.386
            * inputs[Aircraft.Instruments.MASS_COEFFICIENT]
            * gross_wt_initial ** (0.386 - 1)
            * num_engines**0.687
            * num_pilots**0.31
            * fus_len**0.05
            * wingspan**0.696
        )
        dinstrument_wt_dfus_len = (
            0.05
            * inputs[Aircraft.Instruments.MASS_COEFFICIENT]
            * gross_wt_initial**0.386
            * num_engines**0.687
            * num_pilots**0.31
            * fus_len ** (0.05 - 1)
            * wingspan**0.696
        )
        dinstrument_wt_dwingspan = (
            0.696
            * inputs[Aircraft.Instruments.MASS_COEFFICIENT]
            * gross_wt_initial**0.386
            * num_engines**0.687
            * num_pilots**0.31
            * fus_len**0.05
            * wingspan ** (0.696 - 1)
        )

        gear_val = not self.options[Aircraft.LandingGear.FIXED_GEAR]

        dhydraulic_wt_dmass_coeff_2 = control_wt
        dhydraulic_wt_dcontrol_wt = inputs[Aircraft.Hydraulics.FLIGHT_CONTROL_MASS_COEFFICIENT]
        dhydraulic_wt_dmass_coeff_3 = landing_gear_wt * gear_val
        dhydraulic_wt_dlanding_gear_weight = inputs[Aircraft.Hydraulics.GEAR_MASS_COEFFICIENT] * gear_val

        delectrical_wt_dgross_wt_initial = 0.0
        if PAX <= 12.0:
            delectrical_wt_dgross_wt_initial = 0.03217
        if num_engines == 1.0:
            delectrical_wt_dgross_wt_initial = 0.0078

        davionics_wt_dmass_coeff_4 = 0.0

        if smooth:

            davionics_wt_dgross_wt_initial = 0.0071076 * np.exp(
                0.0002 * gross_wt_initial
            )

        else:
            if (
                gross_wt_initial >= 3000.0
            ):  # note: this technically creates a discontinuity
                davionics_wt_dgross_wt_initial = 0.0
            if (
                gross_wt_initial >= 5500.0
            ):  # note: this technically creates a discontinuity
                davionics_wt_dgross_wt_initial = 0.0
            if (
                gross_wt_initial >= 7500.0
            ):  # note: this technically creates a discontinuity
                davionics_wt_dgross_wt_initial = 0.0
            if (
                gross_wt_initial >= 11000.0
            ):  # note: this technically creates a discontinuity
                davionics_wt_dgross_wt_initial = 0.0

        if PAX >= 20.0 and PAX < 30.0:
            davionics_wt_dgross_wt_initial = 0.0
        elif PAX >= 30.0 and PAX <= 50.0:
            davionics_wt_dgross_wt_initial = 0.0
        elif PAX > 50.0:
            davionics_wt_dgross_wt_initial = 0.0
        if PAX > 100.0:
            davionics_wt_dgross_wt_initial = 0.0
        if ~(
            -1e-5 < inputs[Aircraft.Avionics.MASS] < 1e-5
        ):  # note: this technically creates a discontinuity !WILL NOT CHANGE
            davionics_wt_dgross_wt_initial = 0.0
            davionics_wt_dmass_coeff_4 = GRAV_ENGLISH_LBM

        dair_conditioning_wt_dmass_coeff_5 = 0.0
        dair_conditioning_wt_dp_diff_fus = 0.0
        dair_conditioning_wt_dfus_len = 0.0
        dair_conditioning_wt_dcabin_width = 0.0
        if gross_wt_initial > 3500.0:  # note: this technically creates a discontinuity
            dair_conditioning_wt_dmass_coeff_5 = (1.5 + p_diff_fus) * (
                0.358 * fus_len * cabin_width**2
            ) ** 0.5
            dair_conditioning_wt_dp_diff_fus = (
                inputs[Aircraft.AirConditioning.MASS_COEFFICIENT] *
                (0.358 * fus_len * cabin_width**2) ** 0.5
            )
            dair_conditioning_wt_dfus_len = (
                0.5
                * inputs[Aircraft.AirConditioning.MASS_COEFFICIENT]
                * (1.5 + p_diff_fus)
                * (0.358 * fus_len * cabin_width**2) ** -0.5
                * 0.358
                * cabin_width**2
            )
            dair_conditioning_wt_dcabin_width = (
                0.5
                * inputs[Aircraft.AirConditioning.MASS_COEFFICIENT]
                * (1.5 + p_diff_fus)
                * (0.358 * fus_len * cabin_width**2) ** -0.5
                * 2
                * 0.358
                * fus_len
                * cabin_width
            )

        SSUM = wing_area + htail_area + vtail_area
        icing_wt = 22.7 * (SSUM**0.5) - 385.0

        dicing_weight_dwing_area = 0.5 * 22.7 * (SSUM**-0.5)
        dicing_weight_dhtail_area = 0.5 * 22.7 * (SSUM**-0.5)
        dicing_weight_dvtail_area = 0.5 * 22.7 * (SSUM**-0.5)
        dicing_weight_dmass_coeff_6 = 0.0

        if smooth:
            pass
        else:
            if icing_wt < 0.0:  # note: this technically creates a discontinuity
                icing_wt = 0.0
                dicing_weight_dwing_area = 0.0
                dicing_weight_dhtail_area = 0.0
                dicing_weight_dvtail_area = 0.0
                dicing_weight_dmass_coeff_6 = 0.0
        if ~(
            -1e-5 < inputs[Aircraft.AntiIcing.MASS] < 1e-5
        ):  # note: this technically creates a discontinuity !WILL NOT CHANGE
            icing_wt = inputs[Aircraft.AntiIcing.MASS] * GRAV_ENGLISH_LBM
            dicing_weight_dwing_area = 0.0
            dicing_weight_dhtail_area = 0.0
            dicing_weight_dvtail_area = 0.0
            dicing_weight_dmass_coeff_6 = GRAV_ENGLISH_LBM

        if smooth:
            d_aux_wt_dgross_wt_initial = (
                3 * dsig((gross_wt_initial - 3000) / 3000) * 1 / 3000
            )
        else:
            if (
                gross_wt_initial > 3000.0
            ):  # note: this technically creates a discontinuity
                d_aux_wt_dgross_wt_initial = 0.0

        if PAX >= 9.0:
            d_aux_wt_dgross_wt_initial = 0.0
        if PAX > 19.0:
            d_aux_wt_dgross_wt_initial = 0.0
        if PAX > 74.0:
            d_aux_wt_dgross_wt_initial = 0.0

        CPX = 28.0 + 10.516 * (cabin_width - 5.667)
        dCPX_dcabin_width = 10.516

        if smooth:
            CPX_1 = (
                28 * sig((28 - CPX) / 28)
                + CPX * sig((CPX - 28) / 28) * sig((62 - CPX) / 62)
                + 62 * sig((CPX - 62) / 62)
            )

            dCPX_dcabin_width = (
                28 * dsig((28 - CPX) / 28) * -dCPX_dcabin_width
                + (
                    dCPX_dcabin_width * sig((CPX - 28) / 28)
                    + CPX * dsig((CPX - 28) / 28) * dCPX_dcabin_width
                )
                * sig((62 - CPX) / 62)
                + CPX
                * sig((CPX - 28) / 28)
                * dsig((62 - CPX) / 62)
                * -dCPX_dcabin_width
                + 62 * dsig((CPX - 62) / 62) * dCPX_dcabin_width
            )

            CPX = CPX_1
            dfurnishing_wt_dgross_wt_initial = 0.0
            dfurnishing_wt_dgross_wt_initial = 0.0
            dfurnishing_wt_dmass_coeff_7 = 0.0
        else:
            if cabin_width <= 5.667:  # note: this technically creates a discontinuity
                CPX = 28.0
                dCPX_dcabin_width = 0.0
                dfurnishing_wt_dgross_wt_initial = 0.0
                dfurnishing_wt_dmass_coeff_7 = 0.0
            if cabin_width > 8.90:  # note: this technically creates a discontinuity
                CPX = 62.0
                dCPX_dcabin_width = 0.0
                dfurnishing_wt_dgross_wt_initial = 0.0
                dfurnishing_wt_dmass_coeff_7 = 0.0

        furnishing_wt = CPX * PAX + 310.0
        dfurnishing_wt_dgross_wt_initial = 0.0
        dfurnishing_wt_dmass_coeff_7 = 0.0
        dfurnishing_wt_dcabin_width = PAX * dCPX_dcabin_width
        if PAX > 80:
            furnishing_wt = 118.4 * PAX - 4190.0
            dfurnishing_wt_dgross_wt_initial = 0.0
            dfurnishing_wt_dcabin_width = 0.0
            dfurnishing_wt_dmass_coeff_7 = 0.0
        if (
            gross_wt_initial <= 10000.0
        ):  # note: this technically creates a discontinuity #TODO: Doesn't occur in large single aisle
            furnishing_wt = 0.065 * gross_wt_initial - 59.0
            dfurnishing_wt_dgross_wt_initial = 0.065
            dfurnishing_wt_dcabin_width = 0.0
            dfurnishing_wt_dmass_coeff_7 = 0.0

        if smooth:
            pass
        else:
            if furnishing_wt <= 30.0:  # note: this technically creates a discontinuity
                furnishing_wt = 30.0
                dfurnishing_wt_dgross_wt_initial = 0.0
                dfurnishing_wt_dcabin_width = 0.0
                dfurnishing_wt_dmass_coeff_7 = 0.0
        if ~(
            -1e-5 < inputs[Aircraft.Furnishings.MASS] < 1e-5
        ):  # note: this technically creates a discontinuity #WONT CHANGE
            furnishing_wt = inputs[Aircraft.Furnishings.MASS] * GRAV_ENGLISH_LBM
            dfurnishing_wt_dmass_coeff_7 = GRAV_ENGLISH_LBM
            dfurnishing_wt_dcabin_width = 0.0
            dfurnishing_wt_dgross_wt_initial = 0.0

        dfixed_equip_mass_dmass_coeff_0 = dAPU_wt_dmass_coeff_0 / GRAV_ENGLISH_LBM
        dfixed_equip_mass_dmass_coeff_1 = dinstrument_wt_dmass_coeff_1 / GRAV_ENGLISH_LBM
        dfixed_equip_wt_dgross_wt_initial = (
            dinstrument_wt_dgross_wt_initial
            + delectrical_wt_dgross_wt_initial
            + dfurnishing_wt_dgross_wt_initial
            + davionics_wt_dgross_wt_initial
            + d_aux_wt_dgross_wt_initial
            + dfurnishing_wt_dcabin_width
        )
        dfixed_equip_mass_dfus_len = (
            dinstrument_wt_dfus_len + dair_conditioning_wt_dfus_len
        ) / GRAV_ENGLISH_LBM
        dfixed_equip_mass_dwingspan = dinstrument_wt_dwingspan / GRAV_ENGLISH_LBM
        dfixed_equip_mass_dmass_coeff_2 = dhydraulic_wt_dmass_coeff_2 / GRAV_ENGLISH_LBM
        dfixed_equip_wt_dcontrol_wt = dhydraulic_wt_dcontrol_wt
        dfixed_equip_mass_dmass_coeff_3 = dhydraulic_wt_dmass_coeff_3 / GRAV_ENGLISH_LBM
        dfixed_equip_wt_dlanding_gear_weight = dhydraulic_wt_dlanding_gear_weight
        dfixed_equip_mass_dmass_coeff_4 = davionics_wt_dmass_coeff_4 / GRAV_ENGLISH_LBM

        dfixed_equip_mass_dmass_coeff_5 = dair_conditioning_wt_dmass_coeff_5 / GRAV_ENGLISH_LBM
        dfixed_equip_mass_dp_diff_fus = dair_conditioning_wt_dp_diff_fus / GRAV_ENGLISH_LBM
        dfixed_equip_mass_dcabin_width = dair_conditioning_wt_dcabin_width / GRAV_ENGLISH_LBM

        dfixed_equip_mass_dwing_area = dicing_weight_dwing_area / GRAV_ENGLISH_LBM
        dfixed_equip_mass_dhtail_area = dicing_weight_dhtail_area / \
            GRAV_ENGLISH_LBM
        dfixed_equip_mass_dvtail_area = dicing_weight_dvtail_area / \
            GRAV_ENGLISH_LBM
        dfixed_equip_mass_dmass_coeff_6 = dicing_weight_dmass_coeff_6 / GRAV_ENGLISH_LBM
        dfixed_equip_mass_dmass_coeff_7 = dfurnishing_wt_dmass_coeff_7 / GRAV_ENGLISH_LBM

        num_flight_attendants = 0.0
        if PAX >= 20.0:
            num_flight_attendants = 1.0
        if PAX >= 51.0:
            num_flight_attendants = 2.0
        if PAX >= 101.0:
            num_flight_attendants = 3.0
        if PAX >= 151.0:
            num_flight_attendants = 4.0
        if PAX >= 201.0:
            num_flight_attendants = 5.0
        if PAX >= 251.0:
            num_flight_attendants = 6.0

        if engine_type is GASPEngineType.TURBOJET:
            doil_per_eng_wt_dFn_SLS = 0.0054
        elif engine_type is GASPEngineType.TURBOSHAFT or engine_type is GASPEngineType.TURBOPROP:
            doil_per_eng_wt_dFn_SLS = 0.0124
        # else:
        #     doil_per_eng_wt_dFn_SLS = 0.062
        else:
            # Other engine types are currently not supported in Aviary
            doil_per_eng_wt_dFn_SLS = 0.0

        dservice_wt_dmass_coeff_8 = 0.0
        if PAX > 9.0:
            dservice_wt_dmass_coeff_8 = PAX * GRAV_ENGLISH_LBM

        dwater_wt_dmass_coeff_9 = 0.0
        if PAX > 19.0:
            dwater_wt_dmass_coeff_9 = (
                PAX + num_pilots + num_flight_attendants) * GRAV_ENGLISH_LBM

        demergency_wt_dmass_coeff_10 = 0.0
        if ~(-1e-5 < inputs[Aircraft.Design.EMERGENCY_EQUIPMENT_MASS] < 1e-5):
            demergency_wt_dmass_coeff_10 = GRAV_ENGLISH_LBM

        dcatering_wt_dmass_coeff_11 = 0.0
        if PAX > 19.0:
            dcatering_wt_dmass_coeff_11 = PAX * GRAV_ENGLISH_LBM

        dtrapped_fuel_wt_dmass_coeff_12 = (wing_area**0.5) * fuel_vol_frac / 0.430
        dtrapped_fuel_wt_dwing_area = (
            0.5 * inputs[Aircraft.Fuel.UNUSABLE_FUEL_MASS_COEFFICIENT] *
            (wing_area**-0.5) * fuel_vol_frac / 0.430
        )
        dtrapped_fuel_wt_dfuel_vol_frac = (
            inputs[Aircraft.Fuel.UNUSABLE_FUEL_MASS_COEFFICIENT] *
            (wing_area**0.5) / 0.430
        )

        if (
            fuel_vol_frac <= 0.075
        ):  # note: this technically creates a discontinuity # won't change
            dtrapped_fuel_wt_dmass_coeff_12 = 0.18 * (wing_area**0.5)
            dtrapped_fuel_wt_dwing_area = (
                0.5 * inputs[Aircraft.Fuel.UNUSABLE_FUEL_MASS_COEFFICIENT] *
                0.18 * (wing_area**-0.5)
            )
            dtrapped_fuel_wt_dfuel_vol_frac = 0.0

        doil_wt_dFnSLS = num_engines * doil_per_eng_wt_dFn_SLS

        duseful_mass_dFn_SLS = doil_wt_dFnSLS / GRAV_ENGLISH_LBM
        duseful_mass_dmass_coeff_8 = dservice_wt_dmass_coeff_8 / GRAV_ENGLISH_LBM
        duseful_mass_dmass_coeff_9 = dwater_wt_dmass_coeff_9 / GRAV_ENGLISH_LBM
        duseful_mass_dmass_coeff_10 = demergency_wt_dmass_coeff_10 / GRAV_ENGLISH_LBM
        duseful_mass_dmass_coeff_11 = dcatering_wt_dmass_coeff_11 / GRAV_ENGLISH_LBM
        duseful_mass_dmass_coeff_12 = dtrapped_fuel_wt_dmass_coeff_12 / GRAV_ENGLISH_LBM
        duseful_mass_dwing_area = dtrapped_fuel_wt_dwing_area / GRAV_ENGLISH_LBM
        duseful_mass_dfuel_vol_frac = dtrapped_fuel_wt_dfuel_vol_frac / GRAV_ENGLISH_LBM
        partials[Aircraft.Design.FIXED_USEFUL_LOAD,
                 Aircraft.Engine.SCALED_SLS_THRUST] = duseful_mass_dFn_SLS
        partials[Aircraft.Design.FIXED_USEFUL_LOAD,
                 Aircraft.CrewPayload.PASSENGER_SERVICE_MASS_PER_PASSENGER] = duseful_mass_dmass_coeff_8
        partials[Aircraft.Design.FIXED_USEFUL_LOAD,
                 Aircraft.CrewPayload.WATER_MASS_PER_OCCUPANT] = duseful_mass_dmass_coeff_9
        partials[Aircraft.Design.FIXED_USEFUL_LOAD,
                 Aircraft.Design.EMERGENCY_EQUIPMENT_MASS] = duseful_mass_dmass_coeff_10
        partials[Aircraft.Design.FIXED_USEFUL_LOAD,
                 Aircraft.CrewPayload.CATERING_ITEMS_MASS_PER_PASSENGER] = duseful_mass_dmass_coeff_11
        partials[Aircraft.Design.FIXED_USEFUL_LOAD,
                 Aircraft.Fuel.UNUSABLE_FUEL_MASS_COEFFICIENT] = duseful_mass_dmass_coeff_12

        partials[Aircraft.Design.FIXED_USEFUL_LOAD,
                 Aircraft.Wing.AREA] = duseful_mass_dwing_area
        partials[
            Aircraft.Design.FIXED_USEFUL_LOAD, Aircraft.Fuel.WING_FUEL_FRACTION
        ] = duseful_mass_dfuel_vol_frac

        partials[Aircraft.Design.FIXED_EQUIPMENT_MASS,
                 Aircraft.APU.MASS] = dfixed_equip_mass_dmass_coeff_0
        partials[Aircraft.Design.FIXED_EQUIPMENT_MASS,
                 Aircraft.Instruments.MASS_COEFFICIENT] = dfixed_equip_mass_dmass_coeff_1
        partials[Aircraft.Design.FIXED_EQUIPMENT_MASS,
                 Aircraft.Hydraulics.FLIGHT_CONTROL_MASS_COEFFICIENT] = dfixed_equip_mass_dmass_coeff_2
        partials[Aircraft.Design.FIXED_EQUIPMENT_MASS,
                 Aircraft.Hydraulics.GEAR_MASS_COEFFICIENT] = dfixed_equip_mass_dmass_coeff_3
        partials[Aircraft.Design.FIXED_EQUIPMENT_MASS,
                 Aircraft.Avionics.MASS] = dfixed_equip_mass_dmass_coeff_4
        partials[Aircraft.Design.FIXED_EQUIPMENT_MASS,
                 Aircraft.AirConditioning.MASS_COEFFICIENT] = dfixed_equip_mass_dmass_coeff_5
        partials[Aircraft.Design.FIXED_EQUIPMENT_MASS,
                 Aircraft.AntiIcing.MASS] = dfixed_equip_mass_dmass_coeff_6
        partials[Aircraft.Design.FIXED_EQUIPMENT_MASS,
                 Aircraft.Furnishings.MASS] = dfixed_equip_mass_dmass_coeff_7
        partials[
            Aircraft.Design.FIXED_EQUIPMENT_MASS, Mission.Design.GROSS_MASS
        ] = dfixed_equip_wt_dgross_wt_initial
        partials[Aircraft.Design.FIXED_EQUIPMENT_MASS,
                 Aircraft.Fuselage.LENGTH] = dfixed_equip_mass_dfus_len
        partials[Aircraft.Design.FIXED_EQUIPMENT_MASS,
                 Aircraft.Wing.SPAN] = dfixed_equip_mass_dwingspan
        partials[Aircraft.Design.FIXED_EQUIPMENT_MASS,
                 Aircraft.Controls.TOTAL_MASS] = dfixed_equip_wt_dcontrol_wt
        partials[
            Aircraft.Design.FIXED_EQUIPMENT_MASS, Aircraft.LandingGear.TOTAL_MASS
        ] = dfixed_equip_wt_dlanding_gear_weight

        partials[Aircraft.Design.FIXED_EQUIPMENT_MASS,
                 Aircraft.Fuselage.PRESSURE_DIFFERENTIAL] = dfixed_equip_mass_dp_diff_fus
        partials[Aircraft.Design.FIXED_EQUIPMENT_MASS,
                 Aircraft.Fuselage.AVG_DIAMETER] = dfixed_equip_mass_dcabin_width

        partials[Aircraft.Design.FIXED_EQUIPMENT_MASS,
                 Aircraft.Wing.AREA] = dfixed_equip_mass_dwing_area
        partials[
            Aircraft.Design.FIXED_EQUIPMENT_MASS, Aircraft.HorizontalTail.AREA
        ] = dfixed_equip_mass_dhtail_area
        partials[
            Aircraft.Design.FIXED_EQUIPMENT_MASS, Aircraft.VerticalTail.AREA
        ] = dfixed_equip_mass_dvtail_area<|MERGE_RESOLUTION|>--- conflicted
+++ resolved
@@ -21,7 +21,7 @@
     """
 
     def initialize(self):
-        add_aviary_option(self, Aircraft.CrewPayload.NUM_PASSENGERS)
+        add_aviary_option(self, Aircraft.CrewPayload.Design.NUM_PASSENGERS)
         add_aviary_option(self, Aircraft.Design.SMOOTH_MASS_DISCONTINUITIES)
         add_aviary_option(self, Aircraft.Engine.NUM_ENGINES)
         add_aviary_option(self, Aircraft.Engine.TYPE)
@@ -79,16 +79,8 @@
 
     def compute(self, inputs, outputs):
 
-<<<<<<< HEAD
-        PAX = self.options[Aircraft.CrewPayload.NUM_PASSENGERS]
+        PAX = self.options[Aircraft.CrewPayload.Design.NUM_PASSENGERS]
         smooth = self.options[Aircraft.Design.SMOOTH_MASS_DISCONTINUITIES]
-=======
-        options: AviaryValues = self.options["aviary_options"]
-        PAX = options.get_val(
-            Aircraft.CrewPayload.Design.NUM_PASSENGERS, units='unitless')
-        smooth = options.get_val(
-            Aircraft.Design.SMOOTH_MASS_DISCONTINUITIES, units='unitless')
->>>>>>> a77ea914
 
         gross_wt_initial = inputs[Mission.Design.GROSS_MASS] * GRAV_ENGLISH_LBM
         num_engines = self.options[Aircraft.Propulsion.TOTAL_NUM_ENGINES]
@@ -390,17 +382,9 @@
             GRAV_ENGLISH_LBM
 
     def compute_partials(self, inputs, partials):
-<<<<<<< HEAD
-        PAX = self.options[Aircraft.CrewPayload.NUM_PASSENGERS]
+        PAX = self.options[Aircraft.CrewPayload.Design.NUM_PASSENGERS]
         smooth = self.options[Aircraft.Design.SMOOTH_MASS_DISCONTINUITIES]
 
-=======
-        options = self.options['aviary_options']
-        PAX = options.get_val(
-            Aircraft.CrewPayload.Design.NUM_PASSENGERS, units='unitless')
-        smooth = options.get_val(
-            Aircraft.Design.SMOOTH_MASS_DISCONTINUITIES, units='unitless')
->>>>>>> a77ea914
         gross_wt_initial = inputs[Mission.Design.GROSS_MASS] * GRAV_ENGLISH_LBM
         num_engines = self.options[Aircraft.Propulsion.TOTAL_NUM_ENGINES]
         fus_len = inputs[Aircraft.Fuselage.LENGTH]
