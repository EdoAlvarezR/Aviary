import math

import numpy as np

import openmdao.api as om
from openmdao.components.interp_util.interp import InterpND

from aviary.utils.aviary_values import AviaryValues
from aviary.variable_info.functions import add_aviary_input, add_aviary_output
from aviary.variable_info.variables import Aircraft, Mission


class DetailedWingBendingFact(om.ExplicitComponent):

    def initialize(self):
        self.options.declare(
            'aviary_options', types=AviaryValues,
            desc='collection of Aircraft/Mission specific options')

    def setup(self):
        aviary_options: AviaryValues = self.options['aviary_options']
        input_station_dist = aviary_options.get_val(Aircraft.Wing.INPUT_STATION_DIST)
        num_input_stations = len(input_station_dist)
        total_num_wing_engines = aviary_options.get_val(
            Aircraft.Propulsion.TOTAL_NUM_WING_ENGINES)
        engine_count = len(aviary_options.get_val(Aircraft.Engine.NUM_ENGINES))

        # wing locations are different for each engine type - ragged array!
        # this "tricks" numpy into allowing a ragged array, with limitations (each index
        # in the numpy array contains a list, instead of being a true 2d matrix)
        # wing_location_default = np.empty(engine_count, object)
        # wing_location_default[:] = [np.array([0]*int(num)) for num in num_wing_engines/2]

        # wing locations are different for each engine type - ragged array!
        # this "tricks" numpy into allowing a ragged array, with limitations
        # wing_location_default = np.empty(count, object)
        # wing_location_default[:] = [np.array([int(num)]) for num in num_wing_engines/2]

        add_aviary_input(self, Aircraft.Wing.LOAD_PATH_SWEEP_DIST,
                         val=np.zeros(num_input_stations - 1))

        add_aviary_input(self, Aircraft.Wing.THICKNESS_TO_CHORD_DIST,
                         val=np.zeros(num_input_stations))

        add_aviary_input(self, Aircraft.Wing.CHORD_PER_SEMISPAN_DIST,
                         val=np.zeros(num_input_stations))

        add_aviary_input(self, Mission.Design.GROSS_MASS, val=0.0)

<<<<<<< HEAD
        add_aviary_input(self, Aircraft.Engine.POD_MASS, val=np.zeros(engine_count))
=======
        add_aviary_input(self, Aircraft.Engine.POD_MASS, val=np.zeros(count))
>>>>>>> 86ccab91

        add_aviary_input(self, Aircraft.Wing.ASPECT_RATIO, val=0.0)

        add_aviary_input(self, Aircraft.Wing.ASPECT_RATIO_REF, val=0.0)

        add_aviary_input(self, Aircraft.Wing.STRUT_BRACING_FACTOR, val=0.0)

        add_aviary_input(self, Aircraft.Wing.AEROELASTIC_TAILORING_FACTOR, val=0.0)

        # TODO: What if we have uneven numbers of engines? (3 of x and 2 of y)
        add_aviary_input(self, Aircraft.Engine.WING_LOCATIONS,
                         val=np.zeros(int(total_num_wing_engines/2)))
        #  val=np.zeros((engine_count, int(num_wing_engines[0]/2))))

        add_aviary_input(self, Aircraft.Wing.THICKNESS_TO_CHORD, val=0.0)

        add_aviary_input(self, Aircraft.Wing.THICKNESS_TO_CHORD_REF, val=0.0)

        add_aviary_output(self, Aircraft.Wing.BENDING_FACTOR, val=0.0)

        add_aviary_output(self, Aircraft.Wing.ENG_POD_INERTIA_FACTOR, val=0.0)

    def setup_partials(self):
        # TODO: Analytic derivs will be challenging, but possible.
        self.declare_partials("*", "*", method='cs')

    def compute(self, inputs, outputs):
        aviary_options: AviaryValues = self.options['aviary_options']
        input_station_dist = aviary_options.get_val(Aircraft.Wing.INPUT_STATION_DIST)
        inp_stations = np.array(input_station_dist)
        num_integration_stations = \
            aviary_options.get_val(Aircraft.Wing.NUM_INTEGRATION_STATIONS)
        num_wing_engines = aviary_options.get_val(Aircraft.Engine.NUM_WING_ENGINES)
        engine_count = len(num_wing_engines)

        # TODO: Support all options for this parameter.
        # 0.0 : input distribution
        # 1.0 : triangular distribution
        # 2.0 : elliptical distribution (default)
        # 3.0 : rectangular distribution
        # 1.0-2.0 : blend of triangular and elliptical
        # 2.0-3.0 : blend of elliptical and rectangular
        load_distribution_factor = \
            aviary_options.get_val(Aircraft.Wing.LOAD_DISTRIBUTION_CONTROL)

        load_path_sweep = inputs[Aircraft.Wing.LOAD_PATH_SWEEP_DIST]
        thickness_to_chord = inputs[Aircraft.Wing.THICKNESS_TO_CHORD_DIST]
        chord = inputs[Aircraft.Wing.CHORD_PER_SEMISPAN_DIST]
        engine_locations = inputs[Aircraft.Engine.WING_LOCATIONS]
        gross_mass = inputs[Mission.Design.GROSS_MASS]
        # NOTE pod mass assumed the same for wing/non-wing mounted engines, only using
        #      wing mounted pods here
        pod_mass = inputs[Aircraft.Engine.POD_MASS]
        fstrt = inputs[Aircraft.Wing.STRUT_BRACING_FACTOR]
        faert = inputs[Aircraft.Wing.AEROELASTIC_TAILORING_FACTOR]

        ar = inputs[Aircraft.Wing.ASPECT_RATIO]
        arref = inputs[Aircraft.Wing.ASPECT_RATIO_REF]
        tc = inputs[Aircraft.Wing.THICKNESS_TO_CHORD]
        tcref = inputs[Aircraft.Wing.THICKNESS_TO_CHORD_REF]

        # NOTE changes to FLOPS routines based on LEAPS1 improved multiengine effort
        # odd numbers of wing mounted engines assume the "odd" engine out is not on the
        # wing and is ignored
        # There are also no checks that number of engine locations is consistent with
        # half of number of wing mounted engines, which should get added to preprocessor

        # array of pod masses on one wing (excludes centerline engines)
        # pod_mass = np.array([i for row in [[pod_mass[j]] * int(num_wing_engines[j]/2)
        #                     for j in range(engine_count)] for i in row])
        # engine_data = np.vstack((pod_mass, engine_locations))
        # engine_data = engine_data.transpose()[np.lexsort(engine_data)]
        # pod_mass = engine_data[:, 0]
        # engine_locations = engine_data[:, 1]

        target_dy = (inp_stations[-1] - inp_stations[0]) / num_integration_stations
        stations_per_section = np.floor(np.abs(np.diff(inp_stations) / target_dy + 0.5))
        stations_per_section[-1] += 1  # add one more point to the last section
        integration_stations = np.empty(0, dtype=chord.dtype)
        sweep_int_stations = np.empty(0, dtype=chord.dtype)

        for i, val in enumerate(inp_stations[1:]):
            endpoint = i == len(inp_stations) - 2
            per_section = int(stations_per_section[i])
            integration_stations = np.append(
                integration_stations,
                np.linspace(inp_stations[i], val, per_section, endpoint=endpoint))
            sweep_int_stations = np.append(sweep_int_stations,
                                           load_path_sweep[i] * np.ones(per_section))

        dy = np.diff(integration_stations)
        avg_sweep = np.sum((dy[1:] + 2.0 * integration_stations[1:-1]) * dy[1:] *
                           sweep_int_stations[1:-1])

        # TODO: add all load_distribution_factor options
        if load_distribution_factor == 1:
            load_intensity = 1.0 - integration_stations
        elif load_distribution_factor == 2:
            load_intensity = np.sqrt(1.0 - integration_stations ** 2)
        elif load_distribution_factor == 3:
            load_intensity = np.ones(num_integration_stations + 1)
        else:
            raise om.AnalysisError(
                f'{load_distribution_factor} is not a valid value for {Aircraft.Wing.LOAD_DISTRIBUTION_CONTROL}, it must be "1", "2", or "3".')

        chord_interp = InterpND(method='slinear', points=(inp_stations),
                                x_interp=integration_stations)
        chord_int_stations = chord_interp.evaluate_spline(
            chord, compute_derivative=False)
        if arref > 0.0:
            # Scale
            chord_int_stations *= arref / ar

        del_load = dy * (
            chord_int_stations[:-1] * (2*load_intensity[:-1] + load_intensity[1:]) +
            chord_int_stations[1:] * (2*load_intensity[1:] + load_intensity[:-1])) / 6

        el = np.sum(del_load)

        del_moment = dy**2 * (
            chord_int_stations[:-1] * (load_intensity[:-1]+load_intensity[1:]) +
            chord_int_stations[1:] * (3*load_intensity[1:]+load_intensity[:-1])) / 12

        load_path_length = np.flip(
            np.append(np.zeros(1), np.cumsum(np.flip(del_load)[:-1])))
        csw = 1. / np.cos(sweep_int_stations[:-1] * np.pi/180.)
        emi = (del_moment + dy * load_path_length) * csw
        # em = np.sum(emi)

        tc_interp = InterpND(method='slinear', points=(inp_stations),
                             x_interp=integration_stations)
        tc_int_stations = tc_interp.evaluate_spline(
            thickness_to_chord, compute_derivative=False)
        if tcref > 0.0:
            tc_int_stations *= tc / tcref

        total_moment = np.cumsum(emi[::-1])[::-1]

        bma = total_moment * csw / (chord_int_stations[:-1] * tc_int_stations[:-1])

        pm = np.sum((bma[:-1] + bma[1:]) * dy[:-1] * 0.5)

        # s = np.sum((chord_int_stations[:-1] + chord_int_stations[1:]) * dy * 0.5)

        btb = 4 * pm / el

        sa = np.sin(avg_sweep * np.pi / 180.)
        if ar <= 5.0:
            caya = 0.0
        else:
            caya = ar - 5.0

        bt = btb / (ar**(0.25*fstrt) * (1.0 + (0.5*faert - 0.16*fstrt)
                    * sa**2 + 0.03*caya * (1.0-0.5*faert)*sa))
        outputs[Aircraft.Wing.BENDING_FACTOR] = bt

<<<<<<< HEAD
        inertia_factor = np.zeros(0)
        # idx is the index where this engine type begins in location list
        idx = 0
        # i is the counter for which engine model we are checking
        for i in range(engine_count):
            # idx2 is the last index for the range of engines of this type
            idx2 = idx + int(num_wing_engines[i]/2)

            eel = np.zeros(len(dy) + 1)
            # BUG this is broken for wing engine locations of zero or above last integration station point (around 0.9-0.95)
            loc = np.where(integration_stations < engine_locations[idx:idx2][0])[0]
            eel[loc] = 1.0

            delme = dy * eel[1:]

            delme[loc[-1]] = engine_locations[idx:idx2][0] - \
                integration_stations[loc[-1]]

            eem = delme * csw
            eem = np.cumsum(eem[::-1])[::-1]

            ea = eem * csw / (chord_int_stations[:-1] * tc_int_stations[:-1])

            bte = 8 * np.sum((ea[:-1] + ea[1:]) * dy[:-1] * 0.5)

            inertia_factor = np.append(
                inertia_factor, 1 - bte / bt * pod_mass[i] / gross_mass)
            # increment idx to next engine set
            idx = idx2

        # LEAPS updated multiengine routine applies each engine pod's factor
        # multiplicatively, and enforces a minimum bound of 0.84
        inertia_factor_prod = np.prod(inertia_factor)
        if inertia_factor_prod < 0.84:
            inertia_factor_prod = 0.84

        outputs[Aircraft.Wing.ENG_POD_INERTIA_FACTOR] = inertia_factor_prod
=======
        # The rest of the calculation is done for each engine type.
        factor_sum = 0.0
        for j in range(len(num_wing_engines)):
            eel = np.zeros(len(dy) + 1, dtype=chord.dtype)
            loc = np.where(integration_stations < engine_locations[j])[0]
            eel[loc] = 1.0

            delme = dy * eel[1:]
            delme[loc[-1]] = engine_locations[j] - integration_stations[loc[-1]]

            eem = delme * csw
            eem = np.cumsum(eem[::-1])[::-1]

            ea = eem * csw / (chord_int_stations[:-1] * tc_int_stations[:-1])

            bte = 8 * np.sum((ea[:-1] + ea[1:]) * dy[:-1] * 0.5)

            factor_sum += bte / bt * pod_mass[j] / gross_mass

        outputs[Aircraft.Wing.ENG_POD_INERTIA_FACTOR] = 1.0 - factor_sum
>>>>>>> 86ccab91
<|MERGE_RESOLUTION|>--- conflicted
+++ resolved
@@ -1,7 +1,4 @@
-import math
-
 import numpy as np
-
 import openmdao.api as om
 from openmdao.components.interp_util.interp import InterpND
 
@@ -31,11 +28,6 @@
         # wing_location_default = np.empty(engine_count, object)
         # wing_location_default[:] = [np.array([0]*int(num)) for num in num_wing_engines/2]
 
-        # wing locations are different for each engine type - ragged array!
-        # this "tricks" numpy into allowing a ragged array, with limitations
-        # wing_location_default = np.empty(count, object)
-        # wing_location_default[:] = [np.array([int(num)]) for num in num_wing_engines/2]
-
         add_aviary_input(self, Aircraft.Wing.LOAD_PATH_SWEEP_DIST,
                          val=np.zeros(num_input_stations - 1))
 
@@ -47,11 +39,7 @@
 
         add_aviary_input(self, Mission.Design.GROSS_MASS, val=0.0)
 
-<<<<<<< HEAD
         add_aviary_input(self, Aircraft.Engine.POD_MASS, val=np.zeros(engine_count))
-=======
-        add_aviary_input(self, Aircraft.Engine.POD_MASS, val=np.zeros(count))
->>>>>>> 86ccab91
 
         add_aviary_input(self, Aircraft.Wing.ASPECT_RATIO, val=0.0)
 
@@ -61,7 +49,6 @@
 
         add_aviary_input(self, Aircraft.Wing.AEROELASTIC_TAILORING_FACTOR, val=0.0)
 
-        # TODO: What if we have uneven numbers of engines? (3 of x and 2 of y)
         add_aviary_input(self, Aircraft.Engine.WING_LOCATIONS,
                          val=np.zeros(int(total_num_wing_engines/2)))
         #  val=np.zeros((engine_count, int(num_wing_engines[0]/2))))
@@ -176,7 +163,7 @@
             chord_int_stations[1:] * (3*load_intensity[1:]+load_intensity[:-1])) / 12
 
         load_path_length = np.flip(
-            np.append(np.zeros(1), np.cumsum(np.flip(del_load)[:-1])))
+            np.append(np.zeros(1, chord.dtype), np.cumsum(np.flip(del_load)[:-1])))
         csw = 1. / np.cos(sweep_int_stations[:-1] * np.pi/180.)
         emi = (del_moment + dy * load_path_length) * csw
         # em = np.sum(emi)
@@ -208,8 +195,7 @@
                     * sa**2 + 0.03*caya * (1.0-0.5*faert)*sa))
         outputs[Aircraft.Wing.BENDING_FACTOR] = bt
 
-<<<<<<< HEAD
-        inertia_factor = np.zeros(0)
+        inertia_factor = np.zeros(0, chord.dtype)
         # idx is the index where this engine type begins in location list
         idx = 0
         # i is the counter for which engine model we are checking
@@ -217,7 +203,7 @@
             # idx2 is the last index for the range of engines of this type
             idx2 = idx + int(num_wing_engines[i]/2)
 
-            eel = np.zeros(len(dy) + 1)
+            eel = np.zeros(len(dy) + 1, dtype=chord.dtype)
             # BUG this is broken for wing engine locations of zero or above last integration station point (around 0.9-0.95)
             loc = np.where(integration_stations < engine_locations[idx:idx2][0])[0]
             eel[loc] = 1.0
@@ -245,26 +231,4 @@
         if inertia_factor_prod < 0.84:
             inertia_factor_prod = 0.84
 
-        outputs[Aircraft.Wing.ENG_POD_INERTIA_FACTOR] = inertia_factor_prod
-=======
-        # The rest of the calculation is done for each engine type.
-        factor_sum = 0.0
-        for j in range(len(num_wing_engines)):
-            eel = np.zeros(len(dy) + 1, dtype=chord.dtype)
-            loc = np.where(integration_stations < engine_locations[j])[0]
-            eel[loc] = 1.0
-
-            delme = dy * eel[1:]
-            delme[loc[-1]] = engine_locations[j] - integration_stations[loc[-1]]
-
-            eem = delme * csw
-            eem = np.cumsum(eem[::-1])[::-1]
-
-            ea = eem * csw / (chord_int_stations[:-1] * tc_int_stations[:-1])
-
-            bte = 8 * np.sum((ea[:-1] + ea[1:]) * dy[:-1] * 0.5)
-
-            factor_sum += bte / bt * pod_mass[j] / gross_mass
-
-        outputs[Aircraft.Wing.ENG_POD_INERTIA_FACTOR] = 1.0 - factor_sum
->>>>>>> 86ccab91
+        outputs[Aircraft.Wing.ENG_POD_INERTIA_FACTOR] = inertia_factor_prod