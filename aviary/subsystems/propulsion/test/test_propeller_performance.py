--- conflicted
+++ resolved
@@ -9,11 +9,7 @@
 from aviary.constants import TSLS_DEGR
 from aviary.variable_info.variables import Aircraft
 from aviary.subsystems.propulsion.propeller.propeller_performance import (
-<<<<<<< HEAD
-    OutMachs, PropellerPerformance, TipSpeedLimit
-=======
-    PropellerPerformance, TipSpeedLimit,
->>>>>>> f792e50a
+    OutMachs, PropellerPerformance, TipSpeedLimit,
 )
 from aviary.variable_info.enums import OutMachType
 from aviary.variable_info.variables import Aircraft, Dynamic
@@ -437,189 +433,6 @@
         )
         assert_check_partials(partial_data, atol=5e-4, rtol=1e-4)
 
-    def test_case_15_16_17(self):
-        # case 15, 16, 17, to test propeller map
-        prob = self.prob
-        options = self.options
-
-        options.set_val(Aircraft.Engine.COMPUTE_PROPELLER_INSTALLATION_LOSS,
-                        val=False, units='unitless')
-        options.set_val(Aircraft.Engine.USE_PROPELLER_MAP,
-                        val=True, units='unitless')
-        prop_file_path = 'models/propellers/PropFan.prop'
-        options.set_val(Aircraft.Engine.PROPELLER_DATA_FILE,
-                        val=prop_file_path, units='unitless')
-        options.set_val(Aircraft.Engine.INTERPOLATION_METHOD,
-                        val='slinear', units='unitless')
-
-        prob.setup(force_alloc_complex=True)
-        prob.set_val('install_loss_factor', [0.0, 0.05, 0.05], units="unitless")
-        prob.set_val(Aircraft.Engine.PROPELLER_DIAMETER, 12.0, units="ft")
-        prob.set_val(Dynamic.Mission.ALTITUDE, [10000.0, 10000.0, 0.0], units="ft")
-        prob.set_val(Dynamic.Mission.VELOCITY, [200.0, 200.0, 50.0], units="knot")
-        prob.set_val(Dynamic.Mission.SHAFT_POWER, [1000.0, 1000.0, 1250.0], units="hp")
-        prob.set_val(Aircraft.Engine.PROPELLER_TIP_SPEED_MAX, 769.70, units="ft/s")
-
-        prob.run_model()
-        self.compare_results(case_idx_begin=15, case_idx_end=17)
-
-        partial_data = prob.check_partials(
-            out_stream=None,
-            compact_print=True,
-            show_only_incorrect=True,
-            form='central', method="fd",
-            minimum_step=1e-12,
-            abs_err_tol=5.0E-4,
-            rel_err_tol=5.0E-5,
-            includes=["*selectedMach*"])
-        assert_check_partials(partial_data, atol=1e-12, rtol=1e-12)
-
-
-class OutMachsTest(unittest.TestCase):
-    def test_helical_mach(self):
-        tol = 1e-5
-        prob = om.Problem()
-        prob.model.add_subsystem(
-            "group",
-            OutMachs(num_nodes=2, output_mach_type=OutMachType.HELICAL_MACH),
-            promotes=["*"],
-        )
-        prob.setup()
-        prob.set_val("mach", val=[0.5, 0.7], units="unitless")
-        prob.set_val("tip_mach", val=[0.5, 0.7], units="unitless")
-        prob.run_model()
-        y = prob.get_val("helical_mach")
-        y_exact = np.sqrt([0.5*0.5 + 0.5*0.5, 0.7*0.7 + 0.7*0.7])
-
-        assert_near_equal(y, y_exact, tolerance=tol)
-
-        partial_data = prob.check_partials(
-            out_stream=None, compact_print=True, show_only_incorrect=True, form='central', method="fd",
-            minimum_step=1e-12, abs_err_tol=5.0E-4, rel_err_tol=5.0E-5)
-        assert_check_partials(partial_data, atol=1e-4, rtol=1e-4)
-
-    def test_mach(self):
-        tol = 1e-5
-        prob = om.Problem()
-        prob.model.add_subsystem(
-            "group",
-            OutMachs(num_nodes=2, output_mach_type=OutMachType.MACH),
-            promotes=["*"],
-        )
-        prob.setup()
-        prob.set_val("helical_mach", val=[0.7, 0.8], units="unitless")
-        prob.set_val("tip_mach", val=[0.5, 0.4], units="unitless")
-        prob.run_model()
-        y = prob.get_val("mach")
-        y_exact = np.sqrt([0.7*0.7 - 0.5*0.5, 0.8*0.8 - 0.4*0.4])
-
-        assert_near_equal(y, y_exact, tolerance=tol)
-
-        partial_data = prob.check_partials(
-            out_stream=None, compact_print=True, show_only_incorrect=True, form='central', method="fd",
-            minimum_step=1e-12, abs_err_tol=5.0E-4, rel_err_tol=5.0E-5)
-        assert_check_partials(partial_data, atol=1e-4, rtol=1e-4)
-
-    def test_tip_mach(self):
-        tol = 1e-5
-        prob = om.Problem()
-        prob.model.add_subsystem(
-            "group",
-            OutMachs(num_nodes=2, output_mach_type=OutMachType.TIP_MACH),
-            promotes=["*"],
-        )
-        prob.setup()
-        prob.set_val("helical_mach", val=[0.7, 0.8], units="unitless")
-        prob.set_val("mach", val=[0.5, 0.4], units="unitless")
-        prob.run_model()
-        y = prob.get_val("tip_mach")
-        y_exact = np.sqrt([0.7*0.7 - 0.5*0.5, 0.8*0.8 - 0.4*0.4])
-
-        assert_near_equal(y, y_exact, tolerance=tol)
-
-        partial_data = prob.check_partials(
-            out_stream=None, compact_print=True, show_only_incorrect=True, form='central', method="fd",
-            minimum_step=1e-12, abs_err_tol=5.0E-4, rel_err_tol=5.0E-5)
-        assert_check_partials(partial_data, atol=1e-4, rtol=1e-4)
-
-
-class TipSpeedLimitTest(unittest.TestCase):
-    def test_tipspeed(self):
-        tol = 1e-5
-
-        prob = om.Problem()
-        prob.model.add_subsystem(
-            "group",
-            TipSpeedLimit(num_nodes=3),
-            promotes=["*"],
-        )
-        prob.setup()
-        prob.set_val(Dynamic.Mission.VELOCITY,
-                     val=[0.16878, 210.97623, 506.34296], units='ft/s')
-        prob.set_val(Dynamic.Mission.SPEED_OF_SOUND,
-                     val=[1116.42671, 1116.42671, 1015.95467], units='ft/s')
-        prob.set_val(Aircraft.Engine.PROPELLER_TIP_MACH_MAX, val=[0.8], units='unitless')
-        prob.set_val(Aircraft.Engine.PROPELLER_TIP_SPEED_MAX, val=[800], units='ft/s')
-        prob.set_val(Aircraft.Engine.PROPELLER_DIAMETER, val=[10.5], units='ft')
-
-        prob.run_model()
-
-        tip_speed = prob.get_val(Dynamic.Mission.PROPELLER_TIP_SPEED, units='ft/s')
-        rpm = prob.get_val('rpm', units='rpm')
-        assert_near_equal(tip_speed, [800, 800, 635.7686], tolerance=tol)
-        assert_near_equal(rpm, [1455.1309, 1455.1309, 1156.4082], tolerance=tol)
-
-        partial_data = prob.check_partials(
-            out_stream=None,
-            compact_print=True,
-            show_only_incorrect=True,
-            form='central',
-            method="fd",
-            minimum_step=1e-12,
-            abs_err_tol=5.0e-4,
-            rel_err_tol=5.0e-5,
-        )
-        assert_check_partials(partial_data, atol=5e-4, rtol=1e-4)
-
-
-class TipSpeedLimitTest(unittest.TestCase):
-    def test_tipspeed(self):
-        tol = 1e-5
-
-        prob = om.Problem()
-        prob.model.add_subsystem(
-            "group",
-            TipSpeedLimit(num_nodes=3),
-            promotes=["*"],
-        )
-        prob.setup()
-        prob.set_val(Dynamic.Mission.VELOCITY,
-                     val=[0.16878, 210.97623, 506.34296], units='ft/s')
-        prob.set_val(Dynamic.Mission.SPEED_OF_SOUND,
-                     val=[1116.42671, 1116.42671, 1015.95467], units='ft/s')
-        prob.set_val(Aircraft.Engine.PROPELLER_TIP_MACH_MAX, val=[0.8], units='unitless')
-        prob.set_val(Aircraft.Engine.PROPELLER_TIP_SPEED_MAX, val=[800], units='ft/s')
-        prob.set_val(Aircraft.Engine.PROPELLER_DIAMETER, val=[10.5], units='ft')
-
-        prob.run_model()
-
-        tip_speed = prob.get_val(Dynamic.Mission.PROPELLER_TIP_SPEED, units='ft/s')
-        rpm = prob.get_val('rpm', units='rpm')
-        assert_near_equal(tip_speed, [800, 800, 635.7686], tolerance=tol)
-        assert_near_equal(rpm, [1455.1309, 1455.1309, 1156.4082], tolerance=tol)
-
-        partial_data = prob.check_partials(
-            out_stream=None,
-            compact_print=True,
-            show_only_incorrect=True,
-            form='central',
-            method="fd",
-            minimum_step=1e-12,
-            abs_err_tol=5.0e-4,
-            rel_err_tol=5.0e-5,
-        )
-        assert_check_partials(partial_data, atol=5e-4, rtol=1e-4)
-
 
 if __name__ == "__main__":
     unittest.main()