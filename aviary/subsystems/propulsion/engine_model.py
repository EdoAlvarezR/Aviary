"""
Define utilities for building engine models.

Classes
-------
EngineModel : the interface for an engine model builder.
"""
import warnings

import numpy as np

from aviary.subsystems.subsystem_builder_base import SubsystemBuilderBase
from aviary.utils.aviary_values import AviaryValues
from aviary.variable_info.variables import Settings
from aviary.variable_info.enums import Verbosity


class EngineModel(SubsystemBuilderBase):
    """
    Define the interface for an engine model builder.

    Attributes
    ----------
    name : str ('engine_model')
        object label.
    options : AviaryValues (<empty>)
        inputs and options related to engine model.

    Methods
    -------
    build_pre_mission
    build_mission
    build_post_mission
    get_val
    get_item
    set_val
    update
    """

    default_name = 'engine_model'

    def __init__(
        self, name: str = None, options: AviaryValues = AviaryValues(), meta_data: dict = None,
    ):
        super().__init__(name, meta_data=meta_data)
<<<<<<< HEAD

        self.options = options.deepcopy()
=======
        if options is not None:
            self.options = options.deepcopy()
        else:
            self.options = AviaryValues()
>>>>>>> 0a900959

        # Hybrid throttle is currently the only optional independent variable, requiring
        # this flag so Aviary knows how to handle EngineModels during mission
        self.use_hybrid_throttle = False

        self._preprocess_inputs()

    def _setup(self, **kwargs):
        """
        Perform setup of EngineModel.

        All attributes and values for options in EngineModel are finalized for
        analysis.
        """
        self._preprocess_inputs()

    def build_pre_mission(self, aviary_inputs):
        """
        Build an OpenMDAO system for the pre-mission computations of the engine model,
        such as sizing.

        Optional for engine models.
        Used in propulsion_sizing.py to build the pre-mission propulsion subsystem.

        Returns
        -------
        pre_mission_sys : openmdao.core.System
            An OpenMDAO system containing all computations that need to happen in
            the pre-mission part of the Aviary problem. This
            includes sizing, design, and other non-mission parameters.
        """
        return None

    def build_mission(self, num_nodes, aviary_inputs):
        """
        Build an OpenMDAO system for the mission computations of the engine model.

        Required for engine models.
        Used in propulsion_mission.py to build the propulsion mission system.

        Returns
        -------
        mission_sys : openmdao.core.System
            An OpenMDAO system containing all computations that need to happen
            during the mission. This includes time-dependent states that are
            being integrated as well as any other variables that vary during
            the mission.
        """
        raise NotImplementedError('build_mission() is a required method but has not '
                                  f'been implemented in EngineModel <{self.name}>')

    def build_post_mission(self, aviary_inputs):
        """
        Build an OpenMDAO system for the post-mission computations of the engine model.

        Optional for engine models. Currently unused by core Aviary propulsion.

        Returns
        -------
        post_mission_sys : openmdao.core.System
            An OpenMDAO system containing all computations that need to happen
            after the mission. This includes time-dependent states that are
            being integrated as well as any other variables that vary after
            the mission.
        """
        return None

    def _preprocess_inputs(self):
        """
        Raises TypeError if options are not an instance of AviaryValues (or None).

        Creates warning if a provided engine option is vectorized, and only accepts
        the first entry in that vector into self.options.
        """
        options = self.options

        if options is None:
            return  # options are allowed to be empty

        # verbosity settings are needed to adjust printouts
        if Settings.VERBOSITY not in options:
            self.set_val(Settings.VERBOSITY, Verbosity.BRIEF)

        verbosity = self.get_val(Settings.VERBOSITY).value

        if not isinstance(options, AviaryValues):
            raise TypeError('EngineModel options must be an AviaryValues object')

        for (key, (val, units)) in options:
            # only perform vector check for variables related to engines and nacelles
            if key.startswith('aircraft:engine:') or key.startswith('aircraft:nacelle'):
                # if val is an iterable...
                if type(val) in (list, np.ndarray, tuple):
                    # but meta_data says it is not supposed to be...
                    if not isinstance(self.meta_data[key]['default_value'],
                                      (list, np.ndarray, tuple)):

                        # if val is multidimensional, raise error
                        if isinstance(val[0], (list, np.ndarray, tuple)):
                            raise UserWarning(f'Multidimensional {type(val)} was given '
                                              f'for variable {key} in EngineModel '
                                              f'<{self.name}>, but '
                                              f"{type(self.meta_data[key]['default_value'])} "
                                              'was expected.')
                        # use first item in val and warn user
                        if verbosity >= 1:
                            warnings.warn(
                                f'The value of {key} passed to EngineModel '
                                f'<{self.name}> is {type(val)}. Only the first entry in '
                                'this iterable will be used.')

                    # if val is supposed to be an iterable...
                    else:
                        # but val is multidimensional, use first item and warn user
                        if isinstance(val[0], (list, np.ndarray, tuple)):
                            warnings.warn(
                                f'The value of {key} passed to EngineModel <{self.name}> '
                                f'is multidimensional {type(val)}. Only the first entry '
                                'in this iterable will be used.')
                        # and val is 1-D, then it is ok!
                        else:
                            continue

                    if isinstance(val, np.ndarray):
                        # "Convert" numpy types to standard Python types. Wrap first
                        # index in numpy array before calling item() to safeguard against
                        # non-standard types, such as objects
                        val = np.array(val[0]).item()
                    else:
                        val = val[0]
                    # update options with single value (instead of vector)
                    options.set_val(key, val, units)
            # Currently assuming that EngineModels might care about non-engine variables,
            # so they are being kept in self.options
            # else:
            #     options.delete(key)

    def update(self, options: AviaryValues, **kwargs):
        """
        Given a new set of AviaryValues, update the engine model and rerun setup.
        """
        self.options = options.deepcopy()

        self._setup(**kwargs)

    def get_val(self, key, units='unitless'):
        """
        Returns desired value from options in specified units.

        Parameters
        -------
        key : str
            Name of requested option.
        units : str
            Unit requested option value should be converted to.

        Returns
        -------
        val
            Value of requested option in desired units.
        """
        return self.options.get_val(key, units)

    def get_item(self, key, default=(None, None)):
        '''
        Return the named value and its associated units.

        Note, this method never raises `KeyError` or `TypeError`.

        Parameters
        ----------
        key : str
            the name of the item

        default : OptionalValueAndUnits (None, None)
            if the item does not exist, return this object

        Returns
        -------
        OptionalValueAndUnits
        '''
        return self.options.get_item(key, default)

    def set_val(self, key, val, units='unitless'):
        """
        Updates desired value in options with specified units.

        Parameters
        -------
        key : str
            Name of option whose value will be updated.
        val
            New value for option.
        units : str
            Unit of val.
        """
        self.options.set_val(key, val, units)<|MERGE_RESOLUTION|>--- conflicted
+++ resolved
@@ -43,15 +43,10 @@
         self, name: str = None, options: AviaryValues = AviaryValues(), meta_data: dict = None,
     ):
         super().__init__(name, meta_data=meta_data)
-<<<<<<< HEAD
-
-        self.options = options.deepcopy()
-=======
         if options is not None:
             self.options = options.deepcopy()
         else:
             self.options = AviaryValues()
->>>>>>> 0a900959
 
         # Hybrid throttle is currently the only optional independent variable, requiring
         # this flag so Aviary knows how to handle EngineModels during mission
