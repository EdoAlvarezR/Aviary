--- conflicted
+++ resolved
@@ -11,14 +11,10 @@
 )
 from aviary.subsystems.propulsion.propeller.propeller_map import PropellerMap
 from aviary.utils.aviary_values import AviaryValues
-<<<<<<< HEAD
-from aviary.utils.functions import smooth_min, d_smooth_min
-=======
 from aviary.utils.functions import d_smooth_min, smooth_min
 from aviary.utils.named_values import NamedValues
->>>>>>> 198b5d95
 from aviary.variable_info.functions import add_aviary_input, add_aviary_option, add_aviary_output
-from aviary.variable_info.variables import Aircraft, Dynamic, Settings
+from aviary.variable_info.variables import Aircraft, Dynamic
 
 
 class TipSpeed(om.ExplicitComponent):
@@ -423,16 +419,6 @@
         if isinstance(compute_installation_loss, (list, np.ndarray)):
             compute_installation_loss = compute_installation_loss[0]
 
-<<<<<<< HEAD
-        try:
-            prop_file_path = aviary_options.get_val(Aircraft.Engine.Propeller.DATA_FILE)
-        except KeyError:
-            use_propeller_map = False
-        else:
-            use_propeller_map = True
-            if isinstance(prop_file_path, (list, np.ndarray)):
-                prop_file_path = prop_file_path[0]
-=======
         if data is None:
             try:
                 prop_file_path = aviary_options.get_val(Aircraft.Engine.Propeller.DATA_FILE)
@@ -444,7 +430,6 @@
                     prop_file_path = prop_file_path[0]
         else:
             use_propeller_map = True
->>>>>>> 198b5d95
 
         # compute the propeller tip speed based on the input RPM and diameter of the propeller
         # NOTE allows for violation of tip speed limits
@@ -486,11 +471,7 @@
         )
 
         if use_propeller_map:
-<<<<<<< HEAD
-            propeller_map = PropellerMap(num_nodes=nn)
-=======
             propeller_map = PropellerMap(num_nodes=nn, propeller_data=data)
->>>>>>> 198b5d95
 
             self.add_subsystem(
                 name='propeller_map',
