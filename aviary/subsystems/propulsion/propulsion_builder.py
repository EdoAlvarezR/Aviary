"""
Define subsystem builder for Aviary core propulsion.

Classes
-------
PropulsionBuilderBase : the interface for a propulsion subsystem builder.

CorePropulsionBuilder : the interface for Aviary's core propulsion subsystem builder
"""

import numpy as np

from aviary.interface.utils.markdown_utils import write_markdown_variable_table
from aviary.subsystems.propulsion.engine_model import EngineModel
from aviary.subsystems.propulsion.propulsion_mission import PropulsionMission
from aviary.subsystems.propulsion.propulsion_premission import PropulsionPreMission
from aviary.subsystems.subsystem_builder_base import SubsystemBuilderBase

# NOTE These are currently needed to get around variable hierarchy being class-based.
#      Ideally, an alternate solution to loop through the hierarchy will be created and
#      these can be replaced.
from aviary.utils.preprocessors import _get_engine_variables
from aviary.variable_info.variables import Aircraft

_default_name = 'propulsion'


class PropulsionBuilderBase(SubsystemBuilderBase):
    """
    Base class for propulsion builder.

    Note
    ----
    unlike the other subsystem builders, it is not reccomended to create additional
    propulsion subsystems, as propulsion is intended to be an agnostic carrier of
    all propulsion-related subsystem builders in the form of EngineModels.

    Methods
    -------
    mission_inputs()
        class method to return mission inputs.
    mission_outputs()
        class method to return mission outputs.
    """

    def __init__(self, name=None, meta_data=None):
        if name is None:
            name = _default_name

        super().__init__(name=name, meta_data=meta_data)

    def mission_inputs(self, **kwargs):
        return ['*']

    def mission_outputs(self, **kwargs):
        return ['*']


class CorePropulsionBuilder(PropulsionBuilderBase):
    """
    Core propulsion builder.

    Methods
    -------
    build_pre_mission(self, aviary_inputs) -> openmdao.core.System:
        Build pre-mission.
    build_mission(self, num_nodes, aviary_inputs, **kwargs) -> openmdao.core.System:
        Build pre-mission.
    get_states(self) -> dict:
        Call get_states() on all engine models and return combined result.
    get_parameters(self, aviary_inputs=None, phase_info=None) -> dict:
        Set expected shape of all variables that need to be vectorized for multiple engine types.
    get_controls(self, phase_name=None) -> dict:
        Call get_controls() on all engine models and return combined result.
    get_linked_variables(self) -> dict:
        Call get_linked_variables() on all engine models and return combined result.
    get_pre_mission_bus_variables(self) -> dict
        Call get_linked_variables() on all engine models and return combined result.
    define_order(self) -> list:
        Call define_order() on all engine models and return combined result.
    get_design_vars(self) -> dict:
        Call get_design_vars() on all engine models and return combined result.
    get_initial_guesses(self) -> dict:
        Call get_initial_guesses() on all engine models and return combined result.
    get_mass_names(self) -> list:
        Call get_mass_names() on all engine models and return combined result.
    preprocess_inputs(self) -> aviary_inputs:
        Call get_mass_names() on all engine models and return combined result.
    get_outputs(self) -> list:
        Call get_outputs() on all engine models and return combined result.
    report(self):
        Generate the report for Aviary core propulsion analysis.
    """

    def __init__(self, name=None, meta_data=None, engine_models=None, **kwargs):
        if name is None:
            name = 'core_propulsion'

        super().__init__(name=name, meta_data=meta_data)

        if not isinstance(engine_models, (list, np.ndarray)):
            engine_models = [engine_models]

        for engine in engine_models:
            if not isinstance(engine, EngineModel):
                raise UserWarning(
                    'Engine provided to propulsion builder is not an EngineModel object'
                )

        self.engine_models = engine_models

    def build_pre_mission(self, aviary_inputs, **kwargs):
        return PropulsionPreMission(
            aviary_options=aviary_inputs, engine_models=self.engine_models, engine_options=kwargs
        )

    def build_mission(self, num_nodes, aviary_inputs, **kwargs):
        return PropulsionMission(
            num_nodes=num_nodes,
            aviary_options=aviary_inputs,
            engine_models=self.engine_models,
            engine_options=kwargs,
        )

    # NOTE no unittests!
    def get_states(self):
        """Call get_states() on all engine models and return combined result."""
        states = {}
        for engine in self.engine_models:
            engine_states = engine.get_states()
            states.update(engine_states)

        return states

    def get_controls(self, phase_name=None):
        """Call get_controls() on all engine models and return combined result."""
        controls = {}
        for engine in self.engine_models:
            engine_controls = engine.get_controls(phase_name=phase_name)
            controls.update(engine_controls)

        return controls

    # NOTE no unittests!
    def get_parameters(self, aviary_inputs=None, phase_info=None):
        """
        Set expected shape of all variables that need to be vectorized for multiple
        engine types.
        """
        num_engine_type = len(aviary_inputs.get_val(Aircraft.Engine.NUM_ENGINES))
        params = {}

        # collect all the parameters for engines
        for engine in self.engine_models:
            engine_params = engine.get_parameters()
            # for param in engine_params:
            #     # For any parameters that need to be vectorized for multiple engines,
            #     # apply correct shape
            #     if param in params:
            #         try:
            #             shape_old = params[param]['shape'][0]
            #         except KeyError:
            #             # If shape is not defined yet, this is the first time there is
            #             # a duplicate
            #             shape_old = 1
            #         engine_params[param]['shape'] = (shape_old + 1,)

            params.update(engine_params)

        # for any parameters that need to be vectorized for multiple engines, apply
        # correct shape
        engine_vars = [var for var in _get_engine_variables()]
        for var in params:
            if var in engine_vars:
                # TODO shape for variables that are supposed to be vectors, like wing
                #      engine locations
                params[var]['shape'] = (num_engine_type,)
                params[var]['static_target'] = True

        return params

    # NOTE no unittests!
    def get_constraints(self):
        """Call get_constraints() on all engine models and return combined result."""
        constraints = {}
        for engine in self.engine_models:
            engine_constraints = engine.get_constraints()
            constraints.update(engine_constraints)

        return constraints

    # NOTE no unittests!
    def get_linked_variables(self):
        """Call get_linked_variables() on all engine models and return combined result."""
        linked_vars = {}
        for engine in self.engine_models:
            engine_linked_vars = engine.get_linked_variables()
            linked_vars.update(engine_linked_vars)

        return linked_vars

<<<<<<< HEAD
    def get_pre_mission_bus_variables(self, aviary_inputs=None):
        """
        Call get_linked_variables() on all engine models and return combined result.
        """
=======
    def get_bus_variables(self):
        """Call get_linked_variables() on all engine models and return combined result."""
>>>>>>> 94866703
        bus_vars = {}
        for engine in self.engine_models:
            engine_bus_vars = engine.get_pre_mission_bus_variables(aviary_inputs)
            bus_vars.update(engine_bus_vars)

        # append propulsion group name to all engine-level bus variables
        # engine models only need to use variable paths starting at that engine group
        complete_bus_vars = {}
        for var in bus_vars:
            info = bus_vars[var]
            complete_bus_vars[self.name + '.' + var] = info

        return complete_bus_vars

    # NOTE no unittests!
    def define_order(self):
        """Call define_order() on all engine models and return combined result."""
        subsys_order = []
        for engine in self.engine_models:
            engine_subsys_order = engine.define_order()
            subsys_order.append(engine_subsys_order)

        return subsys_order

    # NOTE no unittests!
    def get_design_vars(self):
        """Call get_design_vars() on all engine models and return combined result."""
        design_vars = {}
        for engine in self.engine_models:
            engine_design_vars = engine.get_design_vars()
            design_vars.update(engine_design_vars)

        return design_vars

    def get_initial_guesses(self):
        """Call get_initial_guesses() on all engine models and return combined result."""
        initial_guesses = {}
        for engine in self.engine_models:
            engine_initial_guesses = engine.get_initial_guesses()
            initial_guesses.update(engine_initial_guesses)

        return initial_guesses

    # NOTE no unittests!
    def get_mass_names(self):
        """Call get_mass_names() on all engine models and return combined result."""
        mass_names = {}
        for engine in self.engine_models:
            engine_mass_names = engine.get_mass_names()
            mass_names.update(engine_mass_names)

        return mass_names

    # NOTE no unittests!
    def preprocess_inputs(self):
        """Call get_mass_names() on all engine models and return combined result."""
        mass_names = {}
        for engine in self.engine_models:
            engine_mass_names = engine.get_mass_names()
            mass_names.update(engine_mass_names)

        return mass_names

    # NOTE no unittests!
    def get_outputs(self):
        """Call get_outputs() on all engine models and return combined result."""
        outputs = []
        for engine in self.engine_models:
            engine_outputs = engine.get_outputs()
            outputs.append(engine_outputs)

        return outputs

    def report(self, prob, reports_folder, **kwargs):
        """
        Generate the report for Aviary core propulsion analysis.

        Parameters
        ----------
        prob : AviaryProblem
            The AviaryProblem that will be used to generate the report
        reports_folder : Path
            Location of the subsystems_report folder this report will be placed in
        """
        filename = self.name + '.md'
        filepath = reports_folder / filename

        propulsion_outputs = [
            Aircraft.Propulsion.TOTAL_NUM_ENGINES,
            Aircraft.Propulsion.TOTAL_SCALED_SLS_THRUST,
        ]

        with open(filepath, mode='w') as f:
            f.write('# Propulsion')
            write_markdown_variable_table(f, prob, propulsion_outputs, self.meta_data)
            f.write('\n## Engines')

        # each engine can append to this file
        kwargs['meta_data'] = self.meta_data
        for idx, engine in enumerate(self.engine_models):
            kwargs['engine_idx'] = idx
            engine.report(prob, filepath, **kwargs)<|MERGE_RESOLUTION|>--- conflicted
+++ resolved
@@ -199,15 +199,8 @@
 
         return linked_vars
 
-<<<<<<< HEAD
     def get_pre_mission_bus_variables(self, aviary_inputs=None):
-        """
-        Call get_linked_variables() on all engine models and return combined result.
-        """
-=======
-    def get_bus_variables(self):
         """Call get_linked_variables() on all engine models and return combined result."""
->>>>>>> 94866703
         bus_vars = {}
         for engine in self.engine_models:
             engine_bus_vars = engine.get_pre_mission_bus_variables(aviary_inputs)
